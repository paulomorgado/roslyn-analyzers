--- conflicted
+++ resolved
@@ -1,17 +1,10 @@
 <Project>
   <PropertyGroup>
     <MSBuildAllProjects>$(MSBuildAllProjects);$(MSBuildThisFileFullPath)</MSBuildAllProjects>
-<<<<<<< HEAD
-    
-    <VersionPrefix>2.9.6</VersionPrefix>
-    <FlowAnalysisUtilitiesVersionPrefix>2.9.7</FlowAnalysisUtilitiesVersionPrefix>
-    <PreReleaseVersionLabel>beta1</PreReleaseVersionLabel>
-=======
 
     <VersionPrefix>3.0.0</VersionPrefix>
     <FlowAnalysisUtilitiesVersionPrefix>$(VersionPrefix)</FlowAnalysisUtilitiesVersionPrefix>
     <PreReleaseVersionLabel>beta2</PreReleaseVersionLabel>
->>>>>>> 59058c50
 
     <!-- Opt-in repo features -->
     <UsingToolVSSDK>true</UsingToolVSSDK>
