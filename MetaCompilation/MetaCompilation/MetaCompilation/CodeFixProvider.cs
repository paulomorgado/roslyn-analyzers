﻿using System;
using System.Collections.Generic;
using System.Collections.Immutable;
using System.Composition;
using System.Linq;
using System.Threading;
using System.Threading.Tasks;

using Microsoft.CodeAnalysis;
using Microsoft.CodeAnalysis.CodeFixes;
using Microsoft.CodeAnalysis.CodeActions;
using Microsoft.CodeAnalysis.CSharp;
using Microsoft.CodeAnalysis.CSharp.Syntax;
using Microsoft.CodeAnalysis.Rename;
using Microsoft.CodeAnalysis.Text;

namespace MetaCompilation
{
    [ExportCodeFixProvider(LanguageNames.CSharp, Name = nameof(MetaCompilationCodeFixProvider)), Shared]
    public class MetaCompilationCodeFixProvider : CodeFixProvider
    {
        public override ImmutableArray<string> FixableDiagnosticIds
        {
            get
            {
                //TODO: add any new rules
                return ImmutableArray.Create(MetaCompilationAnalyzer.MissingId);
            }
        }

        public sealed override FixAllProvider GetFixAllProvider()
        {
            return WellKnownFixAllProviders.BatchFixer;
        }

        public sealed override async Task RegisterCodeFixesAsync(CodeFixContext context)
        {
            SyntaxNode root = await context.Document.GetSyntaxRootAsync(context.CancellationToken).ConfigureAwait(false);

            foreach (Diagnostic diagnostic in context.Diagnostics)
            {
                TextSpan diagnosticSpan = diagnostic.Location.SourceSpan;
<<<<<<< HEAD
                //TODO: if statements for each diagnostic id, to register a code fix
                if (diagnostic.Id.Equals(MetaCompilationAnalyzer.MissingId))
                {
                    ClassDeclarationSyntax declaration = root.FindToken(diagnosticSpan.Start).Parent.AncestorsAndSelf().OfType<ClassDeclarationSyntax>().First();
                    context.RegisterCodeFix(CodeAction.Create("Add diagnostic id",
                        c => MissingIdAsync(context.Document, declaration, c)), diagnostic);
=======

                if (diagnostic.Id.Equals(MetaCompilationAnalyzer.MissingId))
                {
                    ClassDeclarationSyntax declaration = root.FindToken(diagnosticSpan.Start).Parent.AncestorsAndSelf().OfType<ClassDeclarationSyntax>().First();
                    context.RegisterCodeFix(CodeAction.Create("Remove invalid statement", c => MissingIdAsync(context.Document, declaration, c)), diagnostic);
>>>>>>> 13380719
                }
            }
        }

        private async Task<Document> MissingIdAsync(Document document, ClassDeclarationSyntax declaration, CancellationToken c)
        {
<<<<<<< HEAD
            // Code fix partially completed
            var idToken = SyntaxFactory.ParseToken("spacingRuleId");
            
            var expressionKind = SyntaxFactory.ParseExpression("\"IfSpacing\"") as ExpressionSyntax;
            
            var equalsValueClause = SyntaxFactory.EqualsValueClause(expressionKind);
            var idDeclarator = SyntaxFactory.VariableDeclarator(idToken, null, equalsValueClause);

            var type = SyntaxFactory.ParseTypeName("string");

            var idDeclaratorList = new SeparatedSyntaxList<VariableDeclaratorSyntax>().Add(idDeclarator);
            var idDeclaration = SyntaxFactory.VariableDeclaration(type, idDeclaratorList);

            var whiteSpace = SyntaxFactory.Whitespace("");
            var publicModifier = SyntaxFactory.ParseToken("public").WithLeadingTrivia(whiteSpace).WithTrailingTrivia(whiteSpace);
            var constModifier = SyntaxFactory.ParseToken("const").WithLeadingTrivia(whiteSpace).WithTrailingTrivia(whiteSpace);
            var modifierList = SyntaxFactory.TokenList(publicModifier, constModifier);

            var attributeList = new SyntaxList<AttributeListSyntax>();
            var fieldDeclaration = SyntaxFactory.FieldDeclaration(attributeList, modifierList, idDeclaration);
            var memberList = new SyntaxList<MemberDeclarationSyntax>().Add(fieldDeclaration);

            var newClassDeclaration = declaration.WithMembers(memberList);
            foreach (MemberDeclarationSyntax member in declaration.Members)
            {
                newClassDeclaration = newClassDeclaration.AddMembers(member);
            }

            var root = await document.GetSyntaxRootAsync();
            var newRoot = root.ReplaceNode(declaration, newClassDeclaration);
            var newDocument = document.WithSyntaxRoot(newRoot);

            return newDocument;
=======
            throw new NotImplementedException();
>>>>>>> 13380719
        }
    }
}<|MERGE_RESOLUTION|>--- conflicted
+++ resolved
@@ -40,27 +40,20 @@
             foreach (Diagnostic diagnostic in context.Diagnostics)
             {
                 TextSpan diagnosticSpan = diagnostic.Location.SourceSpan;
-<<<<<<< HEAD
+                
                 //TODO: if statements for each diagnostic id, to register a code fix
                 if (diagnostic.Id.Equals(MetaCompilationAnalyzer.MissingId))
                 {
                     ClassDeclarationSyntax declaration = root.FindToken(diagnosticSpan.Start).Parent.AncestorsAndSelf().OfType<ClassDeclarationSyntax>().First();
                     context.RegisterCodeFix(CodeAction.Create("Add diagnostic id",
                         c => MissingIdAsync(context.Document, declaration, c)), diagnostic);
-=======
 
-                if (diagnostic.Id.Equals(MetaCompilationAnalyzer.MissingId))
-                {
-                    ClassDeclarationSyntax declaration = root.FindToken(diagnosticSpan.Start).Parent.AncestorsAndSelf().OfType<ClassDeclarationSyntax>().First();
-                    context.RegisterCodeFix(CodeAction.Create("Remove invalid statement", c => MissingIdAsync(context.Document, declaration, c)), diagnostic);
->>>>>>> 13380719
                 }
             }
         }
 
         private async Task<Document> MissingIdAsync(Document document, ClassDeclarationSyntax declaration, CancellationToken c)
         {
-<<<<<<< HEAD
             // Code fix partially completed
             var idToken = SyntaxFactory.ParseToken("spacingRuleId");
             
@@ -94,9 +87,6 @@
             var newDocument = document.WithSyntaxRoot(newRoot);
 
             return newDocument;
-=======
-            throw new NotImplementedException();
->>>>>>> 13380719
         }
     }
 }