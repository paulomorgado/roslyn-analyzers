--- conflicted
+++ resolved
@@ -25,14 +25,12 @@
             get
             {
                 //TODO: add any new rules
-                return ImmutableArray.Create(MetaCompilationAnalyzer.MissingId, 
-                    MetaCompilationAnalyzer.MissingInit, 
+                return ImmutableArray.Create(MetaCompilationAnalyzer.MissingId,
+                    MetaCompilationAnalyzer.MissingInit,
                     MetaCompilationAnalyzer.MissingRegisterStatement,
                     MetaCompilationAnalyzer.TooManyInitStatements,
                     MetaCompilationAnalyzer.InvalidStatement,
-<<<<<<< HEAD
-                    MetaCompilationAnalyzer.IncorrectInitSig);
-=======
+                    MetaCompilationAnalyzer.IncorrectInitSig,
                     MetaCompilationAnalyzer.IfStatementIncorrect,
                     MetaCompilationAnalyzer.IfKeywordIncorrect,
                     MetaCompilationAnalyzer.TrailingTriviaCheckIncorrect,
@@ -42,7 +40,6 @@
                     MetaCompilationAnalyzer.WhitespaceCheckIncorrect,
                     MetaCompilationAnalyzer.ReturnStatementIncorrect,
                     MetaCompilationAnalyzer.TooManyStatements);
->>>>>>> 4c038d05
             }
         }
 
@@ -58,7 +55,7 @@
             foreach (Diagnostic diagnostic in context.Diagnostics)
             {
                 TextSpan diagnosticSpan = diagnostic.Location.SourceSpan;
-                
+
                 //TODO: if statements for each diagnostic id, to register a code fix
                 if (diagnostic.Id.Equals(MetaCompilationAnalyzer.MissingId))
                 {
@@ -90,15 +87,19 @@
                     StatementSyntax declaration = root.FindToken(diagnosticSpan.Start).Parent.AncestorsAndSelf().OfType<StatementSyntax>().First();
                     context.RegisterCodeFix(CodeAction.Create("The Initialize method can only register actions, all other statements are invalid", c => InvalidStatementAsync(context.Document, declaration, c)), diagnostic);
                 }
-<<<<<<< HEAD
-=======
 
                 if (diagnostic.Id.Equals(MetaCompilationAnalyzer.IfStatementIncorrect))
                 {
                     StatementSyntax declaration = root.FindToken(diagnosticSpan.Start).Parent.AncestorsAndSelf().OfType<StatementSyntax>().First();
                     context.RegisterCodeFix(CodeAction.Create("Tutorial: The first statement of the analyzer must access the node to be analyzed", c => IncorrectIfAsync(context.Document, declaration, c)), diagnostic);
                 }
-                
+
+                if (diagnostic.Id.Equals(MetaCompilationAnalyzer.IncorrectInitSig))
+                {
+                    MethodDeclarationSyntax declaration = root.FindToken(diagnosticSpan.Start).Parent.AncestorsAndSelf().OfType<MethodDeclarationSyntax>().First();
+                    context.RegisterCodeFix(CodeAction.Create("Tutorial: The initialize method must have the correct signature to be called", c => IncorrectSigAsync(context.Document, declaration, c)), diagnostic);
+                }
+
                 if (diagnostic.Id.Equals(MetaCompilationAnalyzer.IfKeywordIncorrect))
                 {
                     StatementSyntax declaration = root.FindToken(diagnosticSpan.Start).Parent.AncestorsAndSelf().OfType<StatementSyntax>().First();
@@ -128,7 +129,7 @@
                     IfStatementSyntax declaration = root.FindToken(diagnosticSpan.Start).Parent.AncestorsAndSelf().OfType<IfStatementSyntax>().First();
                     context.RegisterCodeFix(CodeAction.Create("Tutorial: The fifth statement of the analyzer should be a check of the kind of trivia following the if keyword", c => TrailingKindCheckIncorrectAsync(context.Document, declaration, c)), diagnostic);
                 }
-                
+
                 if (diagnostic.Id.Equals(MetaCompilationAnalyzer.WhitespaceCheckIncorrect))
                 {
                     IfStatementSyntax declaration = root.FindToken(diagnosticSpan.Start).Parent.AncestorsAndSelf().OfType<IfStatementSyntax>().First();
@@ -145,28 +146,6 @@
                 {
                     IfStatementSyntax declaration = root.FindToken(diagnosticSpan.Start).Parent.AncestorsAndSelf().OfType<IfStatementSyntax>().First();
                     context.RegisterCodeFix(CodeAction.Create("Tutorial: Thre are too many statments within this if block; its only purpose is to return if the statement is formatted properly", c => TooManyStatementsAsync(context.Document, declaration, c)), diagnostic);
-                }
-            }
-        }
-
-        private async Task<Document> MissingInitAsync(Document document, ClassDeclarationSyntax declaration, CancellationToken c)
-        {
-            SyntaxGenerator generator = SyntaxGenerator.GetGenerator(document);
-            var type = SyntaxFactory.ParseTypeName("AnalysisContext");
-            var parameters = new[] { generator.ParameterDeclaration("context", type) };
-            SemanticModel semanticModel = await document.GetSemanticModelAsync();
-            INamedTypeSymbol notImplementedException = semanticModel.Compilation.GetTypeByMetadataName("System.NotImplementedException");
-            var statements = new[] { generator.ThrowStatement(generator.ObjectCreationExpression(notImplementedException)) };
-            var initializeDeclaration = generator.MethodDeclaration("Initialize", parameters: parameters,
-                accessibility: Accessibility.Public, modifiers: DeclarationModifiers.Override, statements: statements);
-
-            var newClassDeclaration = generator.AddMembers(declaration, initializeDeclaration);
->>>>>>> 4c038d05
-
-                if (diagnostic.Id.Equals(MetaCompilationAnalyzer.IncorrectInitSig))
-                {
-                    MethodDeclarationSyntax declaration = root.FindToken(diagnosticSpan.Start).Parent.AncestorsAndSelf().OfType<MethodDeclarationSyntax>().First();
-                    context.RegisterCodeFix(CodeAction.Create("The Initialize method must have the correct signature to differentiate it", c => IncorrectSigAsync(context.Document, declaration, c)), diagnostic);
                 }
             }
         }
@@ -297,7 +276,6 @@
             return newDocument;
         }
 
-<<<<<<< HEAD
         private async Task<Document> IncorrectSigAsync(Document document, MethodDeclarationSyntax declaration, CancellationToken c)
         {
             SemanticModel semanticModel = await document.GetSemanticModelAsync();
@@ -305,23 +283,25 @@
 
             var root = await document.GetSyntaxRootAsync();
             var newRoot = root.ReplaceNode(declaration, initializeDeclaration);
-=======
+            var newDocument = document.WithSyntaxRoot(newRoot);
+
+            return newDocument;
+        }
+
         private async Task<Document> IncorrectIfAsync(Document document, StatementSyntax declaration, CancellationToken c)
         {
             var ifStatement = IfHelper(document);
 
             var root = await document.GetSyntaxRootAsync();
             var newRoot = root.ReplaceNode(declaration, ifStatement);
->>>>>>> 4c038d05
-            var newDocument = document.WithSyntaxRoot(newRoot);
-
-            return newDocument;
-        }
-<<<<<<< HEAD
+            var newDocument = document.WithSyntaxRoot(newRoot);
+
+            return newDocument;
+        }
         #endregion
 
         #region helper functions
-        private  SyntaxNode BuildInitialize(Document document, SemanticModel semanticModel)
+        private SyntaxNode BuildInitialize(Document document, SemanticModel semanticModel)
         {
             SyntaxGenerator generator = SyntaxGenerator.GetGenerator(document);
             var type = SyntaxFactory.ParseTypeName("AnalysisContext");
@@ -332,7 +312,7 @@
                 accessibility: Accessibility.Public, modifiers: DeclarationModifiers.Override, statements: statements);
 
             return initializeDeclaration;
-=======
+        }
 
         private async Task<Document> IncorrectKeywordAsync(Document document, StatementSyntax declaration, CancellationToken c)
         {
@@ -483,6 +463,7 @@
 
             return newDocument;
         }
+        #endregion
 
         #region Helper functions
         private SyntaxNode IfHelper(Document document)
@@ -581,7 +562,6 @@
             var newIfStatement = generator.IfStatement(equalsExpression, ifBlockStatements);
 
             return newIfStatement;
->>>>>>> 4c038d05
         }
         #endregion
     }
