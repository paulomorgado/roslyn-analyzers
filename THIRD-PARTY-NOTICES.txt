--- conflicted
+++ resolved
@@ -43,20 +43,6 @@
 License notice for StyleCop Analyzers
 -------------------------------------
 
-<<<<<<< HEAD
-Copyright (c) Tunnel Vision Laboratories, LLC. All rights reserved.
-
-Licensed under the Apache License, Version 2.0 (the "License"); you may not use
-these files except in compliance with the License. You may obtain a copy of the
-License at
-
-http://www.apache.org/licenses/LICENSE-2.0
-
-Unless required by applicable law or agreed to in writing, software distributed
-under the License is distributed on an "AS IS" BASIS, WITHOUT WARRANTIES OR
-CONDITIONS OF ANY KIND, either express or implied. See the License for the
-specific language governing permissions and limitations under the License.
-=======
 The MIT License (MIT)
 
 Copyright (c) Tunnel Vision Laboratories, LLC
@@ -79,5 +65,4 @@
 AUTHORS OR COPYRIGHT HOLDERS BE LIABLE FOR ANY CLAIM, DAMAGES OR OTHER
 LIABILITY, WHETHER IN AN ACTION OF CONTRACT, TORT OR OTHERWISE, ARISING FROM,
 OUT OF OR IN CONNECTION WITH THE SOFTWARE OR THE USE OR OTHER DEALINGS IN THE
-SOFTWARE.
->>>>>>> ad1be392
+SOFTWARE.