// Copyright (c) Microsoft.  All Rights Reserved.  Licensed under the Apache License, Version 2.0.  See License.txt in the project root for license information.

using System.Collections.Immutable;
<<<<<<< HEAD
using System.Linq;
=======
using Analyzer.Utilities;
>>>>>>> c8e6a788
using Microsoft.CodeAnalysis;
using Microsoft.CodeAnalysis.Diagnostics;

namespace Microsoft.QualityGuidelines.Analyzers
{
    /// <summary>
    /// CA2119: Seal methods that satisfy private interfaces
    /// </summary>
    [DiagnosticAnalyzer(LanguageNames.CSharp, LanguageNames.VisualBasic)]
    public sealed class SealMethodsThatSatisfyPrivateInterfacesAnalyzer : DiagnosticAnalyzer
    {
        internal const string RuleId = "CA2119";

        private static readonly LocalizableString s_localizableTitle = new LocalizableResourceString(nameof(MicrosoftQualityGuidelinesAnalyzersResources.SealMethodsThatSatisfyPrivateInterfacesTitle), MicrosoftQualityGuidelinesAnalyzersResources.ResourceManager, typeof(MicrosoftQualityGuidelinesAnalyzersResources));

        private static readonly LocalizableString s_localizableMessage = new LocalizableResourceString(nameof(MicrosoftQualityGuidelinesAnalyzersResources.SealMethodsThatSatisfyPrivateInterfacesMessage), MicrosoftQualityGuidelinesAnalyzersResources.ResourceManager, typeof(MicrosoftQualityGuidelinesAnalyzersResources));
        private static readonly LocalizableString s_localizableDescription = new LocalizableResourceString(nameof(MicrosoftQualityGuidelinesAnalyzersResources.SealMethodsThatSatisfyPrivateInterfacesDescription), MicrosoftQualityGuidelinesAnalyzersResources.ResourceManager, typeof(MicrosoftQualityGuidelinesAnalyzersResources));

        internal static DiagnosticDescriptor Rule = new DiagnosticDescriptor(RuleId,
                                                                             s_localizableTitle,
                                                                             s_localizableMessage,
                                                                             DiagnosticCategory.Security,
                                                                             DiagnosticSeverity.Warning,
                                                                             isEnabledByDefault: true,
                                                                             description: s_localizableDescription,
                                                                             helpLinkUri: "https://msdn.microsoft.com/en-us/library/ms182313.aspx",
                                                                             customTags: WellKnownDiagnosticTags.Telemetry);

        public override ImmutableArray<DiagnosticDescriptor> SupportedDiagnostics => ImmutableArray.Create(Rule);

        public override void Initialize(AnalysisContext analysisContext)
        {
<<<<<<< HEAD
            analysisContext.RegisterSymbolAction(CheckTypes, SymbolKind.NamedType);
        }

        private void CheckTypes(SymbolAnalysisContext context)
        {
            var type = (ITypeSymbol)context.Symbol;

            // only classes can have overridable members
            if (type.TypeKind == TypeKind.Class)
            {
                // look for implementations of interfaces members declared on this type
                foreach (var iface in type.Interfaces)
                {
                    // only matters if the interface is defined to be internal
                    if (iface.DeclaredAccessibility == Accessibility.Internal)
                    {
                        // look for implementation of interface members
                        foreach (var imember in iface.GetMembers())
                        {
                            var member = type.FindImplementationForInterfaceMember(imember);

                            // only matters if member can be overridden
                            if (member != null && CanBeOverridden(member))
                            {
                                if (member.ContainingType != null && member.ContainingType.Equals(type))
                                {
                                    context.ReportDiagnostic(Diagnostic.Create(Rule, member.Locations[0]));
                                }
                                else 
                                {
                                    // we have a member and its not declared on this type?  
                                    // must be implicit implementation of base member
                                    context.ReportDiagnostic(Diagnostic.Create(Rule, type.Locations[0]));
                                }
                            }
                        }
                    }
                }
            }
        }

        private static bool CanBeOverridden(ISymbol member)
        {
            return (member.IsAbstract || member.IsVirtual || member.IsOverride)
                            && !(member.IsSealed || member.IsStatic || member.DeclaredAccessibility == Accessibility.Private)
                            && member.ContainingType != null
                            && member.ContainingType.TypeKind == TypeKind.Class;
=======
>>>>>>> c8e6a788
        }
    }
}<|MERGE_RESOLUTION|>--- conflicted
+++ resolved
@@ -1,11 +1,8 @@
 // Copyright (c) Microsoft.  All Rights Reserved.  Licensed under the Apache License, Version 2.0.  See License.txt in the project root for license information.
 
 using System.Collections.Immutable;
-<<<<<<< HEAD
 using System.Linq;
-=======
 using Analyzer.Utilities;
->>>>>>> c8e6a788
 using Microsoft.CodeAnalysis;
 using Microsoft.CodeAnalysis.Diagnostics;
 
@@ -38,7 +35,6 @@
 
         public override void Initialize(AnalysisContext analysisContext)
         {
-<<<<<<< HEAD
             analysisContext.RegisterSymbolAction(CheckTypes, SymbolKind.NamedType);
         }
 
@@ -86,8 +82,6 @@
                             && !(member.IsSealed || member.IsStatic || member.DeclaredAccessibility == Accessibility.Private)
                             && member.ContainingType != null
                             && member.ContainingType.TypeKind == TypeKind.Class;
-=======
->>>>>>> c8e6a788
         }
     }
 }