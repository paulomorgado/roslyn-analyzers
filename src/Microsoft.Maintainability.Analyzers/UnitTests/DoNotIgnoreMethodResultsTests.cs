--- conflicted
+++ resolved
@@ -206,11 +206,7 @@
     GetBasicHResultOrErrorCodeResultAt(6, 9, "M", "NativeMethod"));
         }
 
-<<<<<<< HEAD
-        [Fact (Skip = "746")]
-=======
         [Fact(Skip = "746")]
->>>>>>> c51c1ec0
         [WorkItem(746, "https://github.com/dotnet/roslyn-analyzers/issues/746")]
         public void UnusedComImportPreserveSig()
         {
@@ -271,81 +267,49 @@
 
         private static DiagnosticResult GetCSharpStringCreationResultAt(int line, int column, string containingMethodName, string invokedMethodName)
         {
-<<<<<<< HEAD
-            var message = string.Format(MicrosoftMaintainabilityAnalyzersResources.DoNotIgnoreMethodResultsMessageStringCreation, containingMethodName, invokedMethodName);
-=======
             string message = string.Format(MicrosoftMaintainabilityAnalyzersResources.DoNotIgnoreMethodResultsMessageStringCreation, containingMethodName, invokedMethodName);
->>>>>>> c51c1ec0
             return GetCSharpResultAt(line, column, DoNotIgnoreMethodResultsAnalyzer.RuleId, message);
         }
 
         private static DiagnosticResult GetBasicStringCreationResultAt(int line, int column, string containingMethodName, string invokedMethodName)
         {
-<<<<<<< HEAD
-            var message = string.Format(MicrosoftMaintainabilityAnalyzersResources.DoNotIgnoreMethodResultsMessageStringCreation, containingMethodName, invokedMethodName);
-=======
             string message = string.Format(MicrosoftMaintainabilityAnalyzersResources.DoNotIgnoreMethodResultsMessageStringCreation, containingMethodName, invokedMethodName);
->>>>>>> c51c1ec0
             return GetBasicResultAt(line, column, DoNotIgnoreMethodResultsAnalyzer.RuleId, message);
         }
 
         private static DiagnosticResult GetCSharpObjectCreationResultAt(int line, int column, string containingMethodName, string invokedMethodName)
         {
-<<<<<<< HEAD
-            var message = string.Format(MicrosoftMaintainabilityAnalyzersResources.DoNotIgnoreMethodResultsMessageObjectCreation, containingMethodName, invokedMethodName);
-=======
             string message = string.Format(MicrosoftMaintainabilityAnalyzersResources.DoNotIgnoreMethodResultsMessageObjectCreation, containingMethodName, invokedMethodName);
->>>>>>> c51c1ec0
             return GetCSharpResultAt(line, column, DoNotIgnoreMethodResultsAnalyzer.RuleId, message);
         }
 
         private static DiagnosticResult GetBasicObjectCreationResultAt(int line, int column, string containingMethodName, string invokedMethodName)
         {
-<<<<<<< HEAD
-            var message = string.Format(MicrosoftMaintainabilityAnalyzersResources.DoNotIgnoreMethodResultsMessageObjectCreation, containingMethodName, invokedMethodName);
-=======
             string message = string.Format(MicrosoftMaintainabilityAnalyzersResources.DoNotIgnoreMethodResultsMessageObjectCreation, containingMethodName, invokedMethodName);
->>>>>>> c51c1ec0
             return GetBasicResultAt(line, column, DoNotIgnoreMethodResultsAnalyzer.RuleId, message);
         }
 
         private static DiagnosticResult GetCSharpTryParseResultAt(int line, int column, string containingMethodName, string invokedMethodName)
         {
-<<<<<<< HEAD
-            var message = string.Format(MicrosoftMaintainabilityAnalyzersResources.DoNotIgnoreMethodResultsMessageTryParse, containingMethodName, invokedMethodName);
-=======
             string message = string.Format(MicrosoftMaintainabilityAnalyzersResources.DoNotIgnoreMethodResultsMessageTryParse, containingMethodName, invokedMethodName);
->>>>>>> c51c1ec0
             return GetCSharpResultAt(line, column, DoNotIgnoreMethodResultsAnalyzer.RuleId, message);
         }
 
         private static DiagnosticResult GetBasicTryParseResultAt(int line, int column, string containingMethodName, string invokedMethodName)
         {
-<<<<<<< HEAD
-            var message = string.Format(MicrosoftMaintainabilityAnalyzersResources.DoNotIgnoreMethodResultsMessageTryParse, containingMethodName, invokedMethodName);
-=======
             string message = string.Format(MicrosoftMaintainabilityAnalyzersResources.DoNotIgnoreMethodResultsMessageTryParse, containingMethodName, invokedMethodName);
->>>>>>> c51c1ec0
             return GetBasicResultAt(line, column, DoNotIgnoreMethodResultsAnalyzer.RuleId, message);
         }
 
         private static DiagnosticResult GetCSharpHResultOrErrorCodeResultAt(int line, int column, string containingMethodName, string invokedMethodName)
         {
-<<<<<<< HEAD
-            var message = string.Format(MicrosoftMaintainabilityAnalyzersResources.DoNotIgnoreMethodResultsMessageHResultOrErrorCode, containingMethodName, invokedMethodName);
-=======
             string message = string.Format(MicrosoftMaintainabilityAnalyzersResources.DoNotIgnoreMethodResultsMessageHResultOrErrorCode, containingMethodName, invokedMethodName);
->>>>>>> c51c1ec0
             return GetCSharpResultAt(line, column, DoNotIgnoreMethodResultsAnalyzer.RuleId, message);
         }
 
         private static DiagnosticResult GetBasicHResultOrErrorCodeResultAt(int line, int column, string containingMethodName, string invokedMethodName)
         {
-<<<<<<< HEAD
-            var message = string.Format(MicrosoftMaintainabilityAnalyzersResources.DoNotIgnoreMethodResultsMessageHResultOrErrorCode, containingMethodName, invokedMethodName);
-=======
             string message = string.Format(MicrosoftMaintainabilityAnalyzersResources.DoNotIgnoreMethodResultsMessageHResultOrErrorCode, containingMethodName, invokedMethodName);
->>>>>>> c51c1ec0
             return GetBasicResultAt(line, column, DoNotIgnoreMethodResultsAnalyzer.RuleId, message);
         }
 
