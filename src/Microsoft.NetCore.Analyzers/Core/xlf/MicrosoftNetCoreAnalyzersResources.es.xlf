--- conflicted
+++ resolved
@@ -77,7 +77,6 @@
         <target state="translated">{0} es un generador de números aleatorios no seguro. Use generadores de números aleatorios que sean criptográficamente seguros cuando se requiera aleatoriedad por seguridad.</target>
         <note />
       </trans-unit>
-<<<<<<< HEAD
       <trans-unit id="DefinitelyUseCreateEncryptorWithNonDefaultIV">
         <source>Do not use CreateEncryptor with non-default IV</source>
         <target state="new">Do not use CreateEncryptor with non-default IV</target>
@@ -91,11 +90,10 @@
       <trans-unit id="DoNotUseCreateEncryptorWithNonDefaultIVDescription">
         <source>Symmetric encryption should always use a non-repeatable initialization vector, to prevent dictionary attacks.</source>
         <target state="new">Symmetric encryption should always use a non-repeatable initialization vector, to prevent dictionary attacks.</target>
-=======
+      </trans-unit>
       <trans-unit id="DoNotUseInsecureRandomnessMessage">
         <source>Using a cryptographically weak pseudo-random number generator may allow an attacker to predict what security sensitive value will be generated. Use a cryptographically strong random number generator if an unpredictable value is required, or ensure that weak pseudo-random numbers aren't used in a security sensitive manner.</source>
         <target state="translated">El uso de un generador de números seudoaleatorios no seguro criptográficamente puede permitir a un atacante predecir el valor sensible a la seguridad que se va a generar. Use un generador de números aleatorios fuertemente cifrado si se requiere un valor impredecible, o bien asegúrese de que no se usan números seudoaleatorios poco seguros en una situación sensible a la seguridad.</target>
->>>>>>> 7d37a2b7
         <note />
       </trans-unit>
       <trans-unit id="DoNotUseUnsafeDllImportSearchPath">
