--- conflicted
+++ resolved
@@ -77,7 +77,6 @@
         <target state="translated">{0} 是不安全的随机数生成器。当需要随机性以确保安全性时，请使用加密的安全随机数生成器</target>
         <note />
       </trans-unit>
-<<<<<<< HEAD
       <trans-unit id="DefinitelyUseCreateEncryptorWithNonDefaultIV">
         <source>Do not use CreateEncryptor with non-default IV</source>
         <target state="new">Do not use CreateEncryptor with non-default IV</target>
@@ -91,11 +90,10 @@
       <trans-unit id="DoNotUseCreateEncryptorWithNonDefaultIVDescription">
         <source>Symmetric encryption should always use a non-repeatable initialization vector, to prevent dictionary attacks.</source>
         <target state="new">Symmetric encryption should always use a non-repeatable initialization vector, to prevent dictionary attacks.</target>
-=======
+      </trans-unit>
       <trans-unit id="DoNotUseInsecureRandomnessMessage">
         <source>Using a cryptographically weak pseudo-random number generator may allow an attacker to predict what security sensitive value will be generated. Use a cryptographically strong random number generator if an unpredictable value is required, or ensure that weak pseudo-random numbers aren't used in a security sensitive manner.</source>
         <target state="translated">使用加密的弱伪随机数生成器，攻击者可以预测将生成何种安全敏感值。如果需要不可预测的值，请使用加密的强随机数生成器，或确保不以安全敏感的方式使用弱伪随机数。</target>
->>>>>>> 7d37a2b7
         <note />
       </trans-unit>
       <trans-unit id="DoNotUseUnsafeDllImportSearchPath">
