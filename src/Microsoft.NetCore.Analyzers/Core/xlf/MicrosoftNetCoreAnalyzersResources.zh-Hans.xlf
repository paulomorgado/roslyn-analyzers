﻿<?xml version="1.0" encoding="utf-8"?>
<xliff xmlns="urn:oasis:names:tc:xliff:document:1.2" xmlns:xsi="http://www.w3.org/2001/XMLSchema-instance" version="1.2" xsi:schemaLocation="urn:oasis:names:tc:xliff:document:1.2 xliff-core-1.2-transitional.xsd">
  <file datatype="xml" source-language="en" target-language="zh-Hans" original="../MicrosoftNetCoreAnalyzersResources.resx">
    <body>
      <trans-unit id="DeprecatedSslProtocolsDescription">
        <source>Older protocol versions of Transport Layer Security (TLS) are less secure than TLS 1.2 and TLS 1.3, and are more likely to have new vulnerabilities. Avoid older protocol versions to minimize risk.</source>
        <target state="translated">旧协议版本的传输层安全性(TLS)不如 TLS 1.2 和 TLS 1.3 安全，更有可能存在新的漏洞。请避免使用旧协议版本，以将风险降至最低。</target>
        <note />
      </trans-unit>
      <trans-unit id="DeprecatedSslProtocolsMessage">
        <source>Transport Layer Security protocol version '{0}' is deprecated.  Use 'None' to let the Operating System choose a version.</source>
        <target state="translated">传输层安全协议版本“{0}”已被弃用。请使用“无”，让操作系统选择一个版本。</target>
        <note />
      </trans-unit>
      <trans-unit id="DeprecatedSslProtocolsTitle">
        <source>Do not use deprecated SslProtocols values</source>
        <target state="translated">请勿使用已弃用的 SslProtocols 值</target>
        <note />
      </trans-unit>
      <trans-unit id="DefinitelyDisableHttpClientCRLCheck">
        <source>Definitely disable HttpClient certificate revocation list check</source>
        <target state="new">Definitely disable HttpClient certificate revocation list check</target>
        <note />
      </trans-unit>
      <trans-unit id="DefinitelyDisableHttpClientCRLCheckMessage">
        <source>HttpClient is created without enabling CheckCertificateRevocationList</source>
        <target state="new">HttpClient is created without enabling CheckCertificateRevocationList</target>
        <note />
      </trans-unit>
      <trans-unit id="DoNotDisableHttpClientCRLCheckDescription">
        <source>Using HttpClient without providing a platform specific handler (WinHttpHandler or CurlHandler or HttpClientHandler) where the CheckCertificateRevocationList property is set to true, will allow revoked certificates to be accepted by the HttpClient as valid.</source>
        <target state="new">Using HttpClient without providing a platform specific handler (WinHttpHandler or CurlHandler or HttpClientHandler) where the CheckCertificateRevocationList property is set to true, will allow revoked certificates to be accepted by the HttpClient as valid.</target>
        <note />
      </trans-unit>
      <trans-unit id="DoNotUseCountAsyncWhenAnyAsyncCanBeUsedDescription">
        <source>For non-empty collections, CountAsync() and LongCountAsync() enumerate the entire sequence, while AnyAsync() stops at the first item or the first item that satisfies a condition.</source>
        <target state="new">For non-empty collections, CountAsync() and LongCountAsync() enumerate the entire sequence, while AnyAsync() stops at the first item or the first item that satisfies a condition.</target>
        <note />
      </trans-unit>
      <trans-unit id="DoNotUseCountAsyncWhenAnyAsyncCanBeUsedMessage">
        <source>{0}() is used where AnyAsync() could be used instead to improve performance.</source>
        <target state="new">{0}() is used where AnyAsync() could be used instead to improve performance.</target>
        <note />
      </trans-unit>
      <trans-unit id="DoNotUseCountAsyncWhenAnyAsyncCanBeUsedTitle">
        <source>Do not use CountAsync() or LongCountAsync() when AnyAsync() can be used</source>
        <target state="new">Do not use CountAsync() or LongCountAsync() when AnyAsync() can be used</target>
        <note />
      </trans-unit>
      <trans-unit id="DoNotUseCountWhenAnyCanBeUsedDescription">
        <source>For non-empty collections, Count() and LongCount() enumerate the entire sequence, while Any() stops at the first item or the first item that satisfies a condition.</source>
        <target state="new">For non-empty collections, Count() and LongCount() enumerate the entire sequence, while Any() stops at the first item or the first item that satisfies a condition.</target>
        <note />
      </trans-unit>
      <trans-unit id="DoNotUseCountWhenAnyCanBeUsedMessage">
        <source>{0}() is used where Any() could be used instead to improve performance.</source>
        <target state="new">{0}() is used where Any() could be used instead to improve performance.</target>
        <note />
      </trans-unit>
      <trans-unit id="DoNotUseCountWhenAnyCanBeUsedTitle">
        <source>Do not use Count() or LongCount() when Any() can be used</source>
        <target state="new">Do not use Count() or LongCount() when Any() can be used</target>
        <note />
      </trans-unit>
      <trans-unit id="DoNotUseInsecureRandomness">
        <source>Do not use insecure randomness</source>
        <target state="translated">请勿使用不安全的随机性</target>
        <note />
      </trans-unit>
      <trans-unit id="DoNotUseInsecureRandomnessDescription">
        <source>{0} is an insecure random number generator. Use cryptographically secure random number generators when randomness is required for security</source>
        <target state="translated">{0} 是不安全的随机数生成器。当需要随机性以确保安全性时，请使用加密的安全随机数生成器</target>
        <note />
      </trans-unit>
      <trans-unit id="DoNotUseInsecureRandomnessMessage">
        <source>Using a cryptographically weak pseudo-random number generator may allow an attacker to predict what security sensitive value will be generated. Use a cryptographically strong random number generator if an unpredictable value is required, or ensure that weak pseudo-random numbers aren't used in a security sensitive manner.</source>
        <target state="translated">使用加密的弱伪随机数生成器，攻击者可以预测将生成何种安全敏感值。如果需要不可预测的值，请使用加密的强随机数生成器，或确保不以安全敏感的方式使用弱伪随机数。</target>
        <note />
      </trans-unit>
      <trans-unit id="DoNotUseUnsafeDllImportSearchPath">
        <source>Do not use unsafe DllImportSearchPath value</source>
        <target state="translated">请勿使用不安全的 DllImportSearchPath 值</target>
        <note />
      </trans-unit>
      <trans-unit id="DoNotUseUnsafeDllImportSearchPathDescription">
        <source>There could be a malicious DLL in the default DLL search directories. Or, depending on where your application is run from, there could be a malicious DLL in the application's directory. Use a DllImportSearchPath value that specifies an explicit search path instead. The DllImportSearchPath flags that this rule looks for can be configured in .editorconfig.</source>
        <target state="translated">默认 DLL 搜索目录中可能有恶意 DLL。或者，根据应用程序的运行位置，应用程序的目录中可能有恶意 DLL。请改为使用指定显式搜索路径的 DllImportSearchPath 值。可在 .editorconfig 中配置此规则查找的 DllImportSearchPath 标志。</target>
        <note />
      </trans-unit>
      <trans-unit id="DoNotUseUnsafeDllImportSearchPathMessage">
        <source>Use of unsafe DllImportSearchPath value {0}</source>
        <target state="translated">使用了不安全的 DllImportSearchPath 值 {0}</target>
        <note />
      </trans-unit>
      <trans-unit id="HardcodedSslProtocolsDescription">
        <source>Current Transport Layer Security protocol versions may become deprecated if vulnerabilities are found. Avoid hardcoding SslProtocols values to keep your application secure. Use 'None' to let the Operating System choose a version.</source>
        <target state="translated">如果发现漏洞，则当前传输层安全协议版本可能会被弃用。请避免硬编码 SslProtocols 值，以确保应用程序安全。请使用“无”，让操作系统选择一个版本。</target>
        <note />
      </trans-unit>
      <trans-unit id="HardcodedSslProtocolsMessage">
        <source>Avoid hardcoding SslProtocols '{0}' to ensure your application remains secure in the future. Use 'None' to let the Operating System choose a version.</source>
        <target state="translated">请避免硬编码 SslProtocols“{0}”，以确保应用程序在将来保持安全。请使用“无”，让操作系统选择一个版本。</target>
        <note />
      </trans-unit>
      <trans-unit id="HardcodedSslProtocolsTitle">
        <source>Avoid hardcoded SslProtocols values</source>
        <target state="translated">避免硬编码的 SslProtocols 值</target>
        <note />
      </trans-unit>
      <trans-unit id="JsonNetInsecureSerializerMessage">
        <source>When deserializing untrusted input, allowing arbitrary types to be deserialized is insecure. When using deserializing JsonSerializer, use TypeNameHandling.None, or for values other than None, restrict deserialized types with a SerializationBinder.</source>
        <target state="translated">对不信任的输入进行反序列化时，允许反序列化任意类型这一行为是不安全的。使用反序列化 JsonSerializer 时，请使用 TypeNameHandling.None；对于“无”以外的值，请使用 SerializationBinder 限制反序列化的类型。</target>
        <note />
      </trans-unit>
      <trans-unit id="JsonNetInsecureSerializerTitle">
        <source>Do not deserialize with JsonSerializer using an insecure configuration</source>
        <target state="translated">请勿使用不安全的配置对 JsonSerializer 进行反序列化</target>
        <note />
      </trans-unit>
      <trans-unit id="JsonNetMaybeInsecureSerializerMessage">
        <source>When deserializing untrusted input, allowing arbitrary types to be deserialized is insecure. When using deserializing JsonSerializer, use TypeNameHandling.None, or for values other than None, restrict deserialized types with a SerializationBinder.</source>
        <target state="translated">对不信任的输入进行反序列化时，允许反序列化任意类型这一行为是不安全的。使用反序列化 JsonSerializer 时，请使用 TypeNameHandling.None；对于“无”以外的值，请使用 SerializationBinder 限制反序列化的类型。</target>
        <note />
      </trans-unit>
      <trans-unit id="JsonNetMaybeInsecureSerializerTitle">
        <source>Ensure that JsonSerializer has a secure configuration when deserializing</source>
        <target state="translated">请确保在反序列化时 JsonSerializer 具有安全配置</target>
<<<<<<< HEAD
=======
        <note />
      </trans-unit>
      <trans-unit id="MaybeDisableHttpClientCRLCheck">
        <source>Ensure HttpClient certificate revocation list check is not disabled</source>
        <target state="new">Ensure HttpClient certificate revocation list check is not disabled</target>
        <note />
      </trans-unit>
      <trans-unit id="MaybeDisableHttpClientCRLCheckMessage">
        <source>HttpClient may be created without enabling CheckCertificateRevocationList</source>
        <target state="new">HttpClient may be created without enabling CheckCertificateRevocationList</target>
>>>>>>> 9f12ebfd
        <note />
      </trans-unit>
      <trans-unit id="MissHttpVerbAttribute">
        <source>Miss HttpVerb attribute for action methods</source>
        <target state="translated">缺少操作方法的 HttpVerb 属性</target>
        <note />
      </trans-unit>
      <trans-unit id="MissHttpVerbAttributeDescription">
        <source>All the methods that create, edit, delete, or otherwise modify data do so in the [HttpPost] overload of the method, which needs to be protected with the anti forgery attribute from request forgery. Performing a GET operation should be a safe operation that has no side effects and doesn't modify your persisted data.</source>
        <target state="translated">创建、编辑、删除或以其他方式修改数据的所有方法都在方法的 [HttpPost] 重载中执行，这需要使用来自请求伪造的防伪造属性来保护。执行 GET 操作应是不具有任何副作用且不会修改永久性数据的安全操作。</target>
        <note />
      </trans-unit>
      <trans-unit id="MissHttpVerbAttributeMessage">
        <source>Action method {0} needs to specify the Http request kind explictly</source>
        <target state="translated">操作方法 {0} 需要显式指定 Http 请求类型</target>
<<<<<<< HEAD
        <note />
      </trans-unit>
      <trans-unit id="MaybeDisableHttpClientCRLCheck">
        <source>Ensure HttpClient certificate revocation list check is not disabled</source>
        <target state="new">Ensure HttpClient certificate revocation list check is not disabled</target>
        <note />
      </trans-unit>
      <trans-unit id="MaybeDisableHttpClientCRLCheckMessage">
        <source>HttpClient may be created without enabling CheckCertificateRevocationList</source>
        <target state="new">HttpClient may be created without enabling CheckCertificateRevocationList</target>
=======
>>>>>>> 9f12ebfd
        <note />
      </trans-unit>
      <trans-unit id="ReviewSQLQueriesForSecurityVulnerabilitiesDescription">
        <source>SQL queries that directly use user input can be vulnerable to SQL injection attacks. Review this SQL query for potential vulnerabilities, and consider using a parameterized SQL query.</source>
        <target state="translated">直接使用用户输入的 SQL 查询可能容易受到 SQL 注入攻击。查看此 SQL 查询以查找潜在漏洞，请考虑使用参数化 SQL 查询。</target>
        <note />
      </trans-unit>
      <trans-unit id="ReviewSQLQueriesForSecurityVulnerabilitiesMessageNoNonLiterals">
        <source>Review if the query string passed to '{0}' in '{1}', accepts any user input.</source>
        <target state="translated">查看传递给“{1}”中的“{0}”的查询字符串是否接受任何用户输入。</target>
        <note />
      </trans-unit>
      <trans-unit id="ReviewSQLQueriesForSecurityVulnerabilitiesTitle">
        <source>Review SQL queries for security vulnerabilities</source>
        <target state="translated">检查 SQL 查询是否存在安全漏洞</target>
        <note />
      </trans-unit>
      <trans-unit id="CategoryReliability">
        <source>Reliability</source>
        <target state="translated">可靠性</target>
        <note />
      </trans-unit>
      <trans-unit id="DoNotCallToImmutableCollectionOnAnImmutableCollectionValueTitle">
        <source>Do not call ToImmutableCollection on an ImmutableCollection value</source>
        <target state="translated">请勿对 ImmutableCollection 值调用 ToImmutableCollection</target>
        <note />
      </trans-unit>
      <trans-unit id="DoNotCallToImmutableCollectionOnAnImmutableCollectionValueMessage">
        <source>Do not call {0} on an {1} value</source>
        <target state="translated">请勿对 {1} 值调用 {0}</target>
        <note />
      </trans-unit>
      <trans-unit id="RemoveRedundantCall">
        <source>Remove redundant call</source>
        <target state="translated">删除冗余的调用</target>
        <note />
      </trans-unit>
      <trans-unit id="PInvokesShouldNotBeVisibleTitle">
        <source>P/Invokes should not be visible</source>
        <target state="translated">P/Invokes 应该是不可见的</target>
        <note />
      </trans-unit>
      <trans-unit id="PInvokesShouldNotBeVisibleDescription">
        <source>A public or protected method in a public type has the System.Runtime.InteropServices.DllImportAttribute attribute (also implemented by the Declare keyword in Visual Basic). Such methods should not be exposed.</source>
        <target state="translated">公共类型中的公共方法或受保护的方法具有 System.Runtime.InteropServices.DllImportAttribute 属性(在 Visual Basic 中也由 Declare 关键字实现)。不应公开此类方法。</target>
        <note />
      </trans-unit>
      <trans-unit id="PInvokesShouldNotBeVisibleMessage">
        <source>P/Invoke method '{0}' should not be visible</source>
        <target state="translated">P/Invoke 方法“{0}”应该是不可见的</target>
        <note />
      </trans-unit>
      <trans-unit id="PInvokeDeclarationsShouldBePortableTitle">
        <source>PInvoke declarations should be portable</source>
        <target state="translated">PInvoke 声明应为可移植声明</target>
        <note />
      </trans-unit>
      <trans-unit id="PInvokeDeclarationsShouldBePortableDescription">
        <source>This rule evaluates the size of each parameter and the return value of a P/Invoke, and verifies that the size of the parameter is correct when marshaled to unmanaged code on 32-bit and 64-bit operating systems.</source>
        <target state="translated">此规则计算每个参数的大小和 P/Invoke 的返回值，并在封送处理为 32 位和 64 位操作系统上的非托管代码时验证参数大小是否正确。</target>
        <note />
      </trans-unit>
      <trans-unit id="PInvokeDeclarationsShouldBePortableMessageParameter">
        <source>As it is declared in your code, parameter {0} of P/Invoke {1} will be {2} bytes wide on {3} platforms. This is not correct, as the actual native declaration of this API indicates it should be {4} bytes wide on {3} platforms. Consult the MSDN Platform SDK documentation for help determining what data type should be used instead of {5}.</source>
        <target state="translated">如代码中所声明的，P/Invoke {1} 的参数 {0} 在 {3} 平台上的字节宽度将为 {2}。这是不正确的，因为此 API 的实际本机声明表明该参数在 {3} 平台上的字节宽度应为 {4}。请参考 MSDN Platform SDK 文档来获取帮助，确定应使用哪种数据类型来代替 {5}。</target>
        <note />
      </trans-unit>
      <trans-unit id="PInvokeDeclarationsShouldBePortableMessageReturn">
        <source>As it is declared in your code, the return type of P/Invoke {0} will be {1} bytes wide on {2} platforms. This is not correct, as the actual native declaration of this API indicates it should be {3} bytes wide on {2} platforms. Consult the MSDN Platform SDK documentation for help determining what data type should be used instead of {4}.</source>
        <target state="translated">如代码中所声明的，P/Invoke {0} 的返回类型在 {2} 平台上的字节宽度将为 {1}。这是不正确的，因为此 API 的实际本机声明表明该返回类型在 {2} 平台上的字节宽度应为 {3}。请参考 MSDN Platform SDK 文档来获取帮助，确定应使用哪种数据类型来代替 {4}。</target>
        <note />
      </trans-unit>
      <trans-unit id="SetHttpOnlyForHttpCookie">
        <source>Set HttpOnly to true for HttpCookie</source>
        <target state="translated">将 HttpCookie 的 HttpOnly 设置为 true</target>
        <note />
      </trans-unit>
      <trans-unit id="SetHttpOnlyForHttpCookieDescription">
        <source>As a defense in depth measure, ensure security sensitive HTTP cookies are marked as HttpOnly. This indicates web browsers should disallow scripts from accessing the cookies. Injected malicious scripts are a common way of stealing cookies.</source>
        <target state="translated">作为深度防御措施，请确保将安全敏感的 HTTP cookie 标记为 HttpOnly。这表示 Web 浏览器应禁止脚本访问 cookie。注入的恶意脚本是窃取 cookie 的常用方法。</target>
        <note />
      </trans-unit>
      <trans-unit id="SetHttpOnlyForHttpCookieMessage">
        <source>HttpCookie.HttpOnly is set to false or not set at all when using an HttpCookie. Ensure security sensitive cookies are marked as HttpOnly to prevent malicious scripts from stealing the cookies</source>
        <target state="translated">使用 HttpCookie 时，HttpCookie.HttpOnly 被设置为 false 或根本不设置。请确保安全敏感的 cookie 标记为 HttpOnly，以防止恶意脚本窃取 cookie</target>
        <note />
      </trans-unit>
      <trans-unit id="SpecifyMarshalingForPInvokeStringArgumentsTitle">
        <source>Specify marshaling for P/Invoke string arguments</source>
        <target state="translated">指定对 P/Invoke 字符串参数进行封送处理</target>
        <note />
      </trans-unit>
      <trans-unit id="SpecifyMarshalingForPInvokeStringArgumentsDescription">
        <source>A platform invoke member allows partially trusted callers, has a string parameter, and does not explicitly marshal the string. This can cause a potential security vulnerability.</source>
        <target state="translated">平台调用成员允许部分受信任的调用方，具有字符串参数，且不显式封送字符串。这可能导致潜在的安全漏洞。</target>
        <note />
      </trans-unit>
      <trans-unit id="SpecifyMarshalingForPInvokeStringArgumentsMessageParameter">
        <source>To reduce security risk, marshal parameter {0} as Unicode, by setting DllImport.CharSet to CharSet.Unicode, or by explicitly marshaling the parameter as UnmanagedType.LPWStr. If you need to marshal this string as ANSI or system-dependent, set BestFitMapping=false; for added security, also set ThrowOnUnmappableChar=true.</source>
        <target state="translated">为了降低安全风险，请将参数 {0} 封送为 Unicode，方法是将 DllImport.CharSet 设置为 CharSet.Unicode 或者将该参数显式封送为 UnmanagedType.LPWStr。如果你需要将该字符串封送为 ANSI 或与系统相关的编码，请设置 BestFitMapping=false；为了提高安全性，还可以设置 ThrowOnUnmappableChar=true。</target>
        <note />
      </trans-unit>
      <trans-unit id="SpecifyMarshalingForPInvokeStringArgumentsMessageField">
        <source>To reduce security risk, marshal field {0} as Unicode, by setting StructLayout.CharSet on {1} to CharSet.Unicode, or by explicitly marshaling the field as UnmanagedType.LPWStr. If you need to marshal this string as ANSI or system-dependent, use the BestFitMapping attribute to turn best-fit mapping off, and for added security, ensure ThrowOnUnmappableChar is on.</source>
        <target state="translated">为了降低安全风险，请将字段 {0} 封送为 Unicode，方法是将 {1} 上的 StructLayout.CharSet 设置为 CharSet.Unicode，或者将该字段显式封送为 UnmanagedType.LPWStr。如果需要将该字符串封送为 ANSI 或者与系统相关的编码，请使用 BestFitMapping 属性来禁用最佳匹配映射。另外，为了提高安全性，请确保启用 ThrowOnUnmappableChar。</target>
        <note />
      </trans-unit>
      <trans-unit id="SpecifyMarshalingForPInvokeStringArgumentsMessageParameterImplicitAnsi">
        <source>To reduce security risk, marshal parameter {0} as Unicode, by setting DllImport.CharSet to CharSet.Unicode, or by explicitly marshaling the parameter as UnmanagedType.LPWStr. If you need to marshal this string as ANSI or system-dependent, specify MarshalAs explicitly, and set BestFitMapping=false; for added security, also set ThrowOnUnmappableChar=true.</source>
        <target state="translated">为了降低安全风险，请将参数 {0} 封送为 Unicode，方法是将 DllImport.CharSet 设置为 CharSet.Unicode 或者将该参数显式封送为 UnmanagedType.LPWStr。如果需要将该字符串封送为 ANSI 或者与系统相关的编码，请显式指定 MarshalAs，并设置 BestFitMapping=false；为了提高安全性，还应设置 ThrowOnUnmappableChar=true。</target>
        <note />
      </trans-unit>
      <trans-unit id="SpecifyMarshalingForPInvokeStringArgumentsMessageFieldImplicitAnsi">
        <source>To reduce security risk, marshal field {0} as Unicode, by setting StructLayout.CharSet on {1} to CharSet.Unicode, or by explicitly marshaling the field as UnmanagedType.LPWStr. If you need to marshal this string as ANSI or system-dependent, specify MarshalAs explicitly, use the BestFitMapping attribute to turn best-fit mapping off, and for added security, to turn ThrowOnUnmappableChar on.</source>
        <target state="translated">为了降低安全风险，请将字段 {0} 封送为 Unicode，方法是将 {1} 上的 StructLayout.CharSet 设置为 CharSet.Unicode，或者将该字段显式封送为 UnmanagedType.LPWStr。如果需要将该字符串封送为 ANSI 或者与系统相关的编码，请显式指定 MarshalAs，并使用 BestFitMapping 属性来禁用最佳匹配映射；为了提高安全性，启用 ThrowOnUnmappableChar。</target>
        <note />
      </trans-unit>
      <trans-unit id="UseAutoValidateAntiforgeryToken">
        <source>Use antiforgery tokens in ASP.NET Core MVC controllers</source>
        <target state="translated">在 ASP.NET Core MVC 控制器中使用防伪造令牌</target>
        <note />
      </trans-unit>
      <trans-unit id="UseAutoValidateAntiforgeryTokenDescription">
        <source>Handling a POST, PUT, PATCH, or DELETE request without validating an antiforgery token may be vulnerable to cross-site request forgery attacks. A cross-site request forgery attack can send malicious requests from an authenticated user to your ASP.NET Core MVC controller.</source>
        <target state="translated">在未验证防伪造令牌的情况下处理 POST、PUT、PATCH 或 DELETE 请求可能易受跨站点请求伪造攻击。跨站点请求伪造攻击可将来自已通过身份验证的用户的恶意请求发送到 ASP.NET Core MVC 控制器。</target>
        <note />
      </trans-unit>
      <trans-unit id="UseAutoValidateAntiforgeryTokenMessage">
        <source>Method {0} handles a {1} request without performing antiforgery token validation. You also need to ensure that your HTML form sends an antiforgery token.</source>
        <target state="translated">方法 {0} 在不执行防伪造令牌验证的情况下处理 {1} 请求。你还需要确保 HTML 窗体发送防伪造令牌。</target>
        <note />
      </trans-unit>
      <trans-unit id="UseDefaultDllImportSearchPathsAttribute">
        <source>Use DefaultDllImportSearchPaths attribute for P/Invokes</source>
        <target state="translated">对 P/Invoke 使用 DefaultDllImportSearchPaths 属性</target>
        <note />
      </trans-unit>
      <trans-unit id="UseDefaultDllImportSearchPathsAttributeDescription">
        <source>By default, P/Invokes using DllImportAttribute probe a number of directories, including the current working directory for the library to load. This can be a security issue for certain applications, leading to DLL hijacking.</source>
        <target state="translated">默认情况下，使用 DllImportAttribute 探测的 P/Invoke 包含许多目录，包括要加载的库的当前工作目录。对于某些应用程序，这可能是一个安全问题，它会导致 DLL 劫持。</target>
        <note />
      </trans-unit>
      <trans-unit id="UseDefaultDllImportSearchPathsAttributeMessage">
        <source>The method {0} didn't use DefaultDllImportSearchPaths attribute for P/Invokes.</source>
        <target state="translated">方法 {0} 未对 P/Invoke 使用 DefaultDllImportSearchPaths 属性。</target>
        <note />
      </trans-unit>
      <trans-unit id="UseManagedEquivalentsOfWin32ApiTitle">
        <source>Use managed equivalents of win32 api</source>
        <target state="translated">使用 Win32 API 的托管等效项</target>
        <note />
      </trans-unit>
      <trans-unit id="UseManagedEquivalentsOfWin32ApiDescription">
        <source>An operating system invoke method is defined and a method that has the equivalent functionality is located in the .NET Framework class library.</source>
        <target state="translated">已定义操作系统调用方法，且具有等效功能的方法位于 .NET Framework 类库中。</target>
        <note />
      </trans-unit>
      <trans-unit id="UseManagedEquivalentsOfWin32ApiMessage">
        <source>Use managed equivalents of win32 api</source>
        <target state="translated">使用 Win32 API 的托管等效项</target>
        <note />
      </trans-unit>
      <trans-unit id="AlwaysConsumeTheValueReturnedByMethodsMarkedWithPreserveSigAttributeTitle">
        <source>Always consume the value returned by methods marked with PreserveSigAttribute</source>
        <target state="translated">始终使用带有 PreserveSigAttribute 标记的方法返回的值</target>
        <note />
      </trans-unit>
      <trans-unit id="AlwaysConsumeTheValueReturnedByMethodsMarkedWithPreserveSigAttributeDescription">
        <source>PreserveSigAttribute indicates that a method will return an HRESULT, rather than throwing an exception. Therefore, it is important to consume the HRESULT returned by the method, so that errors can be detected. Generally, this is done by calling Marshal.ThrowExceptionForHR.</source>
        <target state="translated">PreserveSigAttribute 表示方法将返回一个 HRESULT，而不是引发异常。因此，请务必使用方法返回的 HRESULT，以便可以检测到错误。通常，通过调用 Marshal.ThrowExceptionForHR 来执行此操作。</target>
        <note />
      </trans-unit>
      <trans-unit id="AlwaysConsumeTheValueReturnedByMethodsMarkedWithPreserveSigAttributeMessage">
        <source>Consume the hresult returned by method '{0}' and call Marshal.ThrowExceptionForHR.</source>
        <target state="translated">使用方法“{0}”返回的 HRESULT，并调用 Marshal.ThrowExceptionForHR。</target>
        <note />
      </trans-unit>
      <trans-unit id="MarkBooleanPInvokeArgumentsWithMarshalAsTitle">
        <source>Mark boolean PInvoke arguments with MarshalAs</source>
        <target state="translated">用 MarshalAs 标记布尔型 PInvoke 参数</target>
        <note />
      </trans-unit>
      <trans-unit id="MarkBooleanPInvokeArgumentsWithMarshalAsDescription">
        <source>The Boolean data type has multiple representations in unmanaged code.</source>
        <target state="translated">布尔数据类型在非托管代码中有多个表示形式。</target>
        <note />
      </trans-unit>
      <trans-unit id="MarkBooleanPInvokeArgumentsWithMarshalAsMessageDefault">
        <source>Add the MarshalAsAttribute to parameter {0} of P/Invoke {1}. If the corresponding unmanaged parameter is a 4-byte Win32 'BOOL', use [MarshalAs(UnmanagedType.Bool)]. For a 1-byte C++ 'bool', use MarshalAs(UnmanagedType.U1).</source>
        <target state="translated">向 P/Invoke {1} 的参数 {0} 添加 MarshalAsAttribute。如果对应的非托管参数为 4 字节的 Win32 "BOOL"，则使用 [MarshalAs(UnmanagedType.Bool)]。对于 1 字节的 C++ "bool"，请使用 MarshalAs(UnmanagedType.U1)。</target>
        <note />
      </trans-unit>
      <trans-unit id="MarkBooleanPInvokeArgumentsWithMarshalAsMessageReturn">
        <source>Add the MarshalAsAttribute to the return type of P/Invoke {0}. If the corresponding unmanaged return type is a 4-byte Win32 'BOOL', use MarshalAs(UnmanagedType.Bool). For a 1-byte C++ 'bool', use MarshalAs(UnmanagedType.U1).</source>
        <target state="translated">向 P/Invoke {0} 的返回类型添加 MarshalAsAttribute。如果对应的非托管返回类型为 4 字节的 Win32 "BOOL"，则使用 MarshalAs(UnmanagedType.Bool)。对于 1 字节的 C++ "bool"，请使用 MarshalAs(UnmanagedType.U1)。</target>
        <note />
      </trans-unit>
      <trans-unit id="MarkAssembliesWithNeutralResourcesLanguageTitle">
        <source>Mark assemblies with NeutralResourcesLanguageAttribute</source>
        <target state="translated">用 NeutralResourcesLanguageAttribute 标记程序集</target>
        <note />
      </trans-unit>
      <trans-unit id="MarkAssembliesWithNeutralResourcesLanguageDescription">
        <source>The NeutralResourcesLanguage attribute informs the ResourceManager of the language that was used to display the resources of a neutral culture for an assembly. This improves lookup performance for the first resource that you load and can reduce your working set.</source>
        <target state="translated">NeutralResourcesLanguage 特性将通知资源管理器用于显示程序集非特定区域性的资源的语言。这样可提高所加载的第一个资源的查找性能，并可减少工作集。</target>
        <note />
      </trans-unit>
      <trans-unit id="MarkAssembliesWithNeutralResourcesLanguageMessage">
        <source>Mark assemblies with NeutralResourcesLanguageAttribute</source>
        <target state="translated">用 NeutralResourcesLanguageAttribute 标记程序集</target>
        <note />
      </trans-unit>
      <trans-unit id="AddNonSerializedAttributeCodeActionTitle">
        <source>Add the 'NonSerialized' attribute to this field.</source>
        <target state="translated">将 "NonSerialized" 特性添加到此字段。</target>
        <note />
      </trans-unit>
      <trans-unit id="AddSerializableAttributeCodeActionTitle">
        <source>Add Serializable attribute</source>
        <target state="translated">添加 Serializable 特性</target>
        <note />
      </trans-unit>
      <trans-unit id="DisposeObjectsBeforeLosingScopeDescription">
        <source>If a disposable object is not explicitly disposed before all references to it are out of scope, the object will be disposed at some indeterminate time when the garbage collector runs the finalizer of the object. Because an exceptional event might occur that will prevent the finalizer of the object from running, the object should be explicitly disposed instead.</source>
        <target state="translated">如果在对某个可释放对象的所有引用超出范围之前未显式释放该对象，则当垃圾回收器运行该对象的终结器时，会在某个不确定时间释放该对象。由于可能会发生阻止该对象的终结器运行的意外事件，因此应改为显式释放该对象。</target>
        <note />
      </trans-unit>
      <trans-unit id="DisposeObjectsBeforeLosingScopeMayBeDisposedMessage">
        <source>Use recommended dispose pattern to ensure that object created by '{0}' is disposed on all paths. If possible, wrap the creation within a 'using' statement or a 'using' declaration. Otherwise, use a try-finally pattern, with a dedicated local variable declared before the try region and an unconditional Dispose invocation on non-null value in the 'finally' region, say 'x?.Dispose()'. If the object is explicitly disposed within the try region or the dispose ownership is transfered to another object or method, assign 'null' to the local variable just after such an operation to prevent double dispose in 'finally'.</source>
        <target state="translated">使用推荐的 Dispose 模式以确保“{0}”创建的对象释放于所有路径上。如果可能，将创建包装在 "using" 语句或 "using" 声明中。否则，使用 try-finally 模式，在 try 区域之前声明一个专用的本地变量，在 "finally" 区域中对非 null 值进行无条件 Dispose 调用，比如，"x?.Dispose()"。如果对象显式释放在 try 区域内或释放所有权转让给另一个对象或方法，则在这样的操作之后立即将 "null" 分配给本地变量，以防止在 "finally" 中进行双重释放。</target>
        <note />
      </trans-unit>
      <trans-unit id="DisposeObjectsBeforeLosingScopeMayBeDisposedOnExceptionPathsMessage">
        <source>Use recommended dispose pattern to ensure that object created by '{0}' is disposed on all exception paths. If possible, wrap the creation within a 'using' statement or a 'using' declaration. Otherwise, use a try-finally pattern, with a dedicated local variable declared before the try region and an unconditional Dispose invocation on non-null value in the 'finally' region, say 'x?.Dispose()'. If the object is explicitly disposed within the try region or the dispose ownership is transfered to another object or method, assign 'null' to the local variable just after such an operation to prevent double dispose in 'finally'.</source>
        <target state="translated">使用推荐的 Dispose 模式以确保“{0}”创建的对象在所有异常路径上释放。如果可能，将创建包装在 "using" 语句或 "using" 声明中。否则，使用 try-finally 模式，在 try 区域之前声明一个专用的本地变量，在 "finally" 区域中对非 null 值进行无条件 Dispose 调用，比如，"x?.Dispose()"。如果对象显式释放在 try 区域内或释放所有权已转让给另一个对象或方法，则在这样的操作之后立即将 "null" 分配给本地变量，以防止在 "finally" 中进行双重释放。</target>
        <note />
      </trans-unit>
      <trans-unit id="DisposeObjectsBeforeLosingScopeNotDisposedMessage">
        <source>Call System.IDisposable.Dispose on object created by '{0}' before all references to it are out of scope.</source>
        <target state="translated">在对 System.IDisposable.Dispose 的所有引用超出范围之前，在“{0}”创建的对象上对其进行调用。</target>
        <note />
      </trans-unit>
      <trans-unit id="DisposeObjectsBeforeLosingScopeNotDisposedOnExceptionPathsMessage">
        <source>Object created by '{0}' is not disposed along all exception paths. Call System.IDisposable.Dispose on the object before all references to it are out of scope.</source>
        <target state="translated">“{0}”创建的对象未按所有异常路径释放。请在对 System.IDisposable.Dispose 的所有引用超出范围之前，在该对象上对其进行调用。</target>
        <note />
      </trans-unit>
      <trans-unit id="DisposeObjectsBeforeLosingScopeTitle">
        <source>Dispose objects before losing scope</source>
        <target state="translated">丢失范围之前释放对象</target>
        <note />
      </trans-unit>
      <trans-unit id="DoNotPassLiteralsAsLocalizedParametersDescription">
        <source>A method passes a string literal as a parameter to a constructor or method in the .NET Framework class library and that string should be localizable. To fix a violation of this rule, replace the string literal with a string retrieved through an instance of the ResourceManager class.</source>
        <target state="translated">方法将文本字符串作为参数传递到构造函数或 .NET Framework 类库中的方法，该字符串应该是可本地化字符串。若要修复此规则的违规行为，将文本字符串替换为通过 ResourceManager 类的实例检索到的字符串。</target>
        <note />
      </trans-unit>
      <trans-unit id="DoNotPassLiteralsAsLocalizedParametersMessage">
        <source>Method '{0}' passes a literal string as parameter '{1}' of a call to '{2}'. Retrieve the following string(s) from a resource table instead: "{3}".</source>
        <target state="translated">方法“{0}”将文本字符串作为“{2}”的调用的参数“{1}”进行传递。改为从资源表检索以下字符串:“{3}”。</target>
        <note />
      </trans-unit>
      <trans-unit id="DoNotPassLiteralsAsLocalizedParametersTitle">
        <source>Do not pass literals as localized parameters</source>
        <target state="translated">请不要将文本作为本地化参数传递</target>
        <note />
      </trans-unit>
      <trans-unit id="ImplementISerializableCorrectlyDescription">
        <source>To fix a violation of this rule, make the GetObjectData method visible and overridable, and make sure that all instance fields are included in the serialization process or explicitly marked by using the NonSerializedAttribute attribute.</source>
        <target state="translated">若要修复此规则的违规行为，将 GetObjectData 方法设置为可见并可重写，并确保所有实例字段都包含在序列化进程中或使用 NonSerializedAttribute 特性显式标记所有实例字段。</target>
        <note />
      </trans-unit>
      <trans-unit id="ImplementISerializableCorrectlyMessageDefault">
        <source>Add an implementation of GetObjectData to type {0}.</source>
        <target state="translated">向类型 {0} 中添加对 GetObjectData 的实现。</target>
        <note />
      </trans-unit>
      <trans-unit id="ImplementISerializableCorrectlyMessageMakeOverridable">
        <source>Make {0}.GetObjectData virtual and overridable.</source>
        <target state="translated">将 {0}.GetObjectData 设置为虚拟的和可重写的。</target>
        <note />
      </trans-unit>
      <trans-unit id="ImplementISerializableCorrectlyMessageMakeVisible">
        <source>Increase the accessibility of {0}.GetObjectData so that it is visible to derived types.</source>
        <target state="translated">提高 {0}.GetObjectData 的可访问性以便它对于派生类型可见。</target>
        <note />
      </trans-unit>
      <trans-unit id="ImplementISerializableCorrectlyTitle">
        <source>Implement ISerializable correctly</source>
        <target state="translated">正确实现 ISerializable</target>
        <note />
      </trans-unit>
      <trans-unit id="ImplementSerializationConstructorsCodeActionTitle">
        <source>Implement Serialization constructor</source>
        <target state="translated">实现序列化构造函数</target>
        <note />
      </trans-unit>
      <trans-unit id="ImplementSerializationConstructorsDescription">
        <source>To fix a violation of this rule, implement the serialization constructor. For a sealed class, make the constructor private; otherwise, make it protected.</source>
        <target state="translated">若要修复此规则的违规行为，请实现序列化构造函数。对于密封类，请将构造函数设为专用；否则，使它处于受保护状态。</target>
        <note />
      </trans-unit>
      <trans-unit id="ImplementSerializationConstructorsMessageCreateMagicConstructor">
        <source>Add a constructor to {0} with the following signature: 'protected {0}(SerializationInfo info, StreamingContext context)'.</source>
        <target state="translated">使用以下签名向 {0} 添加构造函数: “protected {0} (SerializationInfo info, StreamingContext context)”。</target>
        <note />
      </trans-unit>
      <trans-unit id="ImplementSerializationConstructorsMessageMakeSealedMagicConstructorPrivate">
        <source>Declare the serialization constructor of {0}, a sealed type, as private.</source>
        <target state="translated">将密封类型 {0} 的序列化构造函数声明为 private。</target>
        <note />
      </trans-unit>
      <trans-unit id="ImplementSerializationConstructorsMessageMakeUnsealedMagicConstructorFamily">
        <source>Declare the serialization constructor of {0}, an unsealed type, as protected.</source>
        <target state="translated">将非密封类型 {0} 的序列化构造函数声明为 protected。</target>
        <note />
      </trans-unit>
      <trans-unit id="ImplementSerializationConstructorsTitle">
        <source>Implement serialization constructors</source>
        <target state="translated">实现序列化构造函数</target>
        <note />
      </trans-unit>
      <trans-unit id="ImplementSerializationMethodsCorrectlyDescription">
        <source>A method that handles a serialization event does not have the correct signature, return type, or visibility.</source>
        <target state="translated">处理序列化事件的方法没有正确的签名、返回类型或可见性。</target>
        <note />
      </trans-unit>
      <trans-unit id="ImplementSerializationMethodsCorrectlyMessageGeneric">
        <source>Because {0} is marked with OnSerializing, OnSerialized, OnDeserializing, or OnDeserialized, change its signature so that it is no longer generic.</source>
        <target state="translated">由于 {0} 标记有 OnSerializing、OnSerialized、OnDeserializing 或 OnDeserialized，因此请更改它的签名，使它不再是泛型的。</target>
        <note />
      </trans-unit>
      <trans-unit id="ImplementSerializationMethodsCorrectlyMessageParameters">
        <source>Because {0} is marked with OnSerializing, OnSerialized, OnDeserializing, or OnDeserialized, change its signature so that it takes a single parameter of type 'System.Runtime.Serialization.StreamingContext'.</source>
        <target state="translated">由于 {0} 标记有 OnSerializing、OnSerialized、OnDeserializing 或 OnDeserialized，因此请更改它的签名，使它采用类型为“System.Runtime.Serialization.StreamingContext”的单个参数。</target>
        <note />
      </trans-unit>
      <trans-unit id="ImplementSerializationMethodsCorrectlyMessageReturnType">
        <source>Because {0} is marked with OnSerializing, OnSerialized, OnDeserializing, or OnDeserialized, change its return type from {1} to void (Sub in Visual Basic).</source>
        <target state="translated">由于 {0} 标记有 OnSerializing、OnSerialized、OnDeserializing 或 OnDeserialized，因此请将它的返回类型从 {1} 改为 void (Visual Basic 中为 Sub)。</target>
        <note />
      </trans-unit>
      <trans-unit id="ImplementSerializationMethodsCorrectlyMessageStatic">
        <source>Because {0} is marked with OnSerializing, OnSerialized, OnDeserializing, or OnDeserialized, change it from static (Shared in Visual Basic) to an instance method.</source>
        <target state="translated">由于 {0} 标记有 OnSerializing、OnSerialized、OnDeserializing 或 OnDeserialized，因此请将它从 static (Visual Basic 中为 Shared)改为实例方法。</target>
        <note />
      </trans-unit>
      <trans-unit id="ImplementSerializationMethodsCorrectlyMessageVisibility">
        <source>Because {0} is marked with OnSerializing, OnSerialized, OnDeserializing, or OnDeserialized, change its accessibility to private.</source>
        <target state="translated">由于 {0} 标记有 OnSerializing、OnSerialized、OnDeserializing 或 OnDeserialized，因此请将它的可访问性改为 private。</target>
        <note />
      </trans-unit>
      <trans-unit id="ImplementSerializationMethodsCorrectlyTitle">
        <source>Implement serialization methods correctly</source>
        <target state="translated">正确实现序列化方法</target>
        <note />
      </trans-unit>
      <trans-unit id="MarkAllNonSerializableFieldsDescription">
        <source>An instance field of a type that is not serializable is declared in a type that is serializable.</source>
        <target state="translated">不可序列化类型的实例字段在可序列化类型中声明。</target>
        <note />
      </trans-unit>
      <trans-unit id="MarkAllNonSerializableFieldsMessage">
        <source>Field {0} is a member of type {1} which is serializable but is of type {2} which is not serializable</source>
        <target state="translated">字段 {0} 是可序列化类型 {1} 的成员，但该字段是不可序列化的类型 {2}。</target>
        <note />
      </trans-unit>
      <trans-unit id="MarkAllNonSerializableFieldsTitle">
        <source>Mark all non-serializable fields</source>
        <target state="translated">标记所有不可序列化的字段</target>
        <note />
      </trans-unit>
      <trans-unit id="MarkISerializableTypesWithSerializableDescription">
        <source>To be recognized by the common language runtime as serializable, types must be marked by using the SerializableAttribute attribute even when the type uses a custom serialization routine through implementation of the ISerializable interface.</source>
        <target state="translated">要被公共语言运行时识别为可序列化，必须使用 SerializableAttribute 特性标记类型，即使类型通过 ISerializable 接口的实现使用自定义序列化例程时也不例外。</target>
        <note />
      </trans-unit>
      <trans-unit id="MarkISerializableTypesWithSerializableMessage">
        <source>Add [Serializable] to {0} as this type implements ISerializable</source>
        <target state="translated">将 [Serializable] 添加到 {0}，因为此类型实现 ISerializable</target>
        <note />
      </trans-unit>
      <trans-unit id="MarkISerializableTypesWithSerializableTitle">
        <source>Mark ISerializable types with serializable</source>
        <target state="translated">将 ISerializable 类型标记为“可序列化”</target>
        <note />
      </trans-unit>
      <trans-unit id="ProvideDeserializationMethodsForOptionalFieldsDescription">
        <source>A type has a field that is marked by using the System.Runtime.Serialization.OptionalFieldAttribute attribute, and the type does not provide deserialization event handling methods.</source>
        <target state="translated">类型具有使用 System.Runtime.Serialization.OptionalFieldAttribute 特性标记的字段，并且该类型不提供反序列化事件处理方法。</target>
        <note />
      </trans-unit>
      <trans-unit id="ProvideDeserializationMethodsForOptionalFieldsMessageOnDeserialized">
        <source>Add a 'private void OnDeserialized(StreamingContext)' method to type {0} and attribute it with the System.Runtime.Serialization.OnDeserializedAttribute.</source>
        <target state="translated">向类型 {0} 中添加“private void OnDeserialized(StreamingContext)”方法并使其具有 System.Runtime.Serialization.OnDeserializedAttribute 特性。</target>
        <note />
      </trans-unit>
      <trans-unit id="ProvideDeserializationMethodsForOptionalFieldsMessageOnDeserializing">
        <source>Add a 'private void OnDeserializing(StreamingContext)' method to type {0} and attribute it with the System.Runtime.Serialization.OnDeserializingAttribute.</source>
        <target state="translated">向类型 {0} 中添加“private void OnDeserializing(StreamingContext)”方法并使其具有 System.Runtime.Serialization.OnDeserializingAttribute 特性。</target>
        <note />
      </trans-unit>
      <trans-unit id="ProvideDeserializationMethodsForOptionalFieldsTitle">
        <source>Provide deserialization methods for optional fields</source>
        <target state="translated">为可选字段提供反序列化方法</target>
        <note />
      </trans-unit>
      <trans-unit id="UseIndexer">
        <source>Use indexer</source>
        <target state="translated">使用索引器</target>
        <note />
      </trans-unit>
      <trans-unit id="UseOrdinalStringComparisonTitle">
        <source>Use ordinal stringcomparison</source>
        <target state="translated">使用按顺序的 StringComparison</target>
        <note />
      </trans-unit>
      <trans-unit id="UseOrdinalStringComparisonDescription">
        <source>A string comparison operation that is nonlinguistic does not set the StringComparison parameter to either Ordinal or OrdinalIgnoreCase. By explicitly setting the parameter to either StringComparison.Ordinal or StringComparison.OrdinalIgnoreCase, your code often gains speed, becomes more correct, and becomes more reliable.</source>
        <target state="translated">非语义的字符串比较运算没有将 StringComparison 参数设置为 Ordinal 或 OrdinalIgnoreCase。通过将参数显式设置为 StringComparison.Ordinal 或 StringComparison.OrdinalIgnoreCase，通常可提高代码的速度、准确率和可靠性。</target>
        <note />
      </trans-unit>
      <trans-unit id="UseOrdinalStringComparisonMessageStringComparison">
        <source>{0} passes '{1}' as the 'StringComparison' parameter to {2}. To perform a non-linguistic comparison, specify 'StringComparison.Ordinal' or 'StringComparison.OrdinalIgnoreCase' instead.</source>
        <target state="translated">{0} 将“{1}”作为 "StringComparison" 参数传递给 {2}。若要执行非语义比较，请改为指定 "StringComparison.Ordinal" 或 "StringComparison.OrdinalIgnoreCase"。</target>
        <note />
      </trans-unit>
      <trans-unit id="UseOrdinalStringComparisonMessageStringComparer">
        <source>{0} passes '{1}' as the 'StringComparer' parameter to {2}. To perform a non-linguistic comparison, specify 'StringComparer.Ordinal' or 'StringComparer.OrdinalIgnoreCase' instead.</source>
        <target state="translated">{0} 将“{1}”作为 "StringComparer" 参数传递给 {2}。若要执行非语义比较，请改为指定 "StringComparer.Ordinal" 或 "StringComparer.OrdinalIgnoreCase"。</target>
        <note />
      </trans-unit>
      <trans-unit id="DoNotUseTimersThatPreventPowerStateChangesTitle">
        <source>Do not use timers that prevent power state changes</source>
        <target state="translated">不要使用阻止电源状态更改的计时器</target>
        <note />
      </trans-unit>
      <trans-unit id="DoNotUseTimersThatPreventPowerStateChangesDescription">
        <source>Higher-frequency periodic activity will keep the CPU busy and interfere with power-saving idle timers that turn off the display and hard disks.</source>
        <target state="translated">频率较高的定期活动会使 CPU 处于忙状态并且干扰具有节能功能(关闭显示器和硬盘)的空闲计时器。</target>
        <note />
      </trans-unit>
      <trans-unit id="DoNotUseTimersThatPreventPowerStateChangesMessage">
        <source>Do not use timers that prevent power state changes</source>
        <target state="translated">不要使用阻止电源状态更改的计时器</target>
        <note />
      </trans-unit>
      <trans-unit id="AvoidUnsealedAttributesTitle">
        <source>Avoid unsealed attributes</source>
        <target state="translated">避免使用非密封特性</target>
        <note />
      </trans-unit>
      <trans-unit id="AvoidUnsealedAttributesDescription">
        <source>The .NET Framework class library provides methods for retrieving custom attributes. By default, these methods search the attribute inheritance hierarchy. Sealing the attribute eliminates the search through the inheritance hierarchy and can improve performance.</source>
        <target state="translated">.NET Framework 类库提供用于检索自定义特性的方法。默认情况下，这些方法搜索特性继承层次结构。通过密封特性，将无需搜索继承层次结构并可提高性能。</target>
        <note />
      </trans-unit>
      <trans-unit id="AvoidUnsealedAttributesMessage">
        <source>Avoid unsealed attributes</source>
        <target state="translated">避免使用非密封特性</target>
        <note />
      </trans-unit>
      <trans-unit id="TestForEmptyStringsUsingStringLengthTitle">
        <source>Test for empty strings using string length</source>
        <target state="translated">使用字符串长度测试是否有空字符串</target>
        <note />
      </trans-unit>
      <trans-unit id="TestForEmptyStringsUsingStringLengthDescription">
        <source>Comparing strings by using the String.Length property or the String.IsNullOrEmpty method is significantly faster than using Equals.</source>
        <target state="translated">相比于使用 Equals，使用 String.Length 属性或 String.IsNullOrEmpty 方法比较字符串的速度要快得多。</target>
        <note />
      </trans-unit>
      <trans-unit id="TestForEmptyStringsUsingStringLengthMessage">
        <source>Test for empty strings using 'string.Length' property or 'string.IsNullOrEmpty' method instead of an Equality check.</source>
        <target state="translated">使用 "string.Length" 属性或 "string.IsNullOrEmpty" 方法而不是 Equality 检查来测试是否有空字符串。</target>
        <note />
      </trans-unit>
      <trans-unit id="DoNotLockOnObjectsWithWeakIdentityTitle">
        <source>Do not lock on objects with weak identity</source>
        <target state="translated">不要锁定具有弱标识的对象</target>
        <note />
      </trans-unit>
      <trans-unit id="DoNotLockOnObjectsWithWeakIdentityDescription">
        <source>An object is said to have a weak identity when it can be directly accessed across application domain boundaries. A thread that tries to acquire a lock on an object that has a weak identity can be blocked by a second thread in a different application domain that has a lock on the same object.</source>
        <target state="translated">当可以跨应用程序域边界直接访问对象时，则认为该对象具有弱标识。如果某线程尝试获取具有弱标识的对象上的锁，则该线程可能会被其他应用程序域中持有同一对象的锁的另一线程阻止。</target>
        <note />
      </trans-unit>
      <trans-unit id="DoNotLockOnObjectsWithWeakIdentityMessage">
        <source>Do not lock on objects with weak identity</source>
        <target state="translated">不要锁定具有弱标识的对象</target>
        <note />
      </trans-unit>
      <trans-unit id="DoNotCatchCorruptedStateExceptionsInGeneralHandlersTitle">
        <source>Do not catch corrupted state exceptions in general handlers.</source>
        <target state="translated">不要在常规处理程序中捕获损坏状态异常。</target>
        <note />
      </trans-unit>
      <trans-unit id="DoNotCatchCorruptedStateExceptionsInGeneralHandlersDescription">
        <source>Do not author general catch handlers in code that receives corrupted state exceptions.</source>
        <target state="translated">不要在接收到损坏状态异常的代码中编写常规捕获处理程序。</target>
        <note />
      </trans-unit>
      <trans-unit id="DoNotCatchCorruptedStateExceptionsInGeneralHandlersMessage">
        <source>Do not catch corrupted state exceptions in general handlers.</source>
        <target state="translated">不要在常规处理程序中捕获损坏状态异常。</target>
        <note />
      </trans-unit>
      <trans-unit id="RethrowToPreserveStackDetailsTitle">
        <source>Rethrow to preserve stack details</source>
        <target state="translated">再次引发以保留堆栈详细信息</target>
        <note />
      </trans-unit>
      <trans-unit id="RethrowToPreserveStackDetailsDescription">
        <source>An exception is rethrown and the exception is explicitly specified in the throw statement. If an exception is rethrown by specifying the exception in the throw statement, the list of method calls between the original method that threw the exception and the current method is lost.</source>
        <target state="translated">异常被再次引发并在 throw 语句中显式指定。如果通过在 throw 语句中指定异常来重新引发异常，则引发该异常的原始方法与当前方法之间的方法调用列表将丢失。</target>
        <note />
      </trans-unit>
      <trans-unit id="RethrowToPreserveStackDetailsMessage">
        <source>Rethrow to preserve stack details</source>
        <target state="translated">再次引发以保留堆栈详细信息</target>
        <note />
      </trans-unit>
      <trans-unit id="DoNotRaiseReservedExceptionTypesTitle">
        <source>Do not raise reserved exception types</source>
        <target state="translated">不要引发保留的异常类型</target>
        <note />
      </trans-unit>
      <trans-unit id="DoNotRaiseReservedExceptionTypesDescription">
        <source>An exception of type that is not sufficiently specific or reserved by the runtime should never be raised by user code. This makes the original error difficult to detect and debug. If this exception instance might be thrown, use a different exception type.</source>
        <target state="translated">用户代码永不会引发不够具体或运行时保留的异常类型。这样会使原来的错误难以检测和调试。如有可能引发此异常实例，请使用其他异常类型。</target>
        <note />
      </trans-unit>
      <trans-unit id="DoNotRaiseReservedExceptionTypesMessageTooGeneric">
        <source>Exception type {0} is not sufficiently specific.</source>
        <target state="translated">异常类型 {0} 不够具体。</target>
        <note />
      </trans-unit>
      <trans-unit id="DoNotRaiseReservedExceptionTypesMessageReserved">
        <source>Exception type {0} is reserved by the runtime.</source>
        <target state="translated">异常类型 {0} 是运行时保留的。</target>
        <note />
      </trans-unit>
      <trans-unit id="InitializeValueTypeStaticFieldsInlineTitle">
        <source>Initialize value type static fields inline</source>
        <target state="translated">以内联方式初始化值类型的静态字段</target>
        <note />
      </trans-unit>
      <trans-unit id="InitializeReferenceTypeStaticFieldsInlineTitle">
        <source>Initialize reference type static fields inline</source>
        <target state="translated">以内联方式初始化引用类型的静态字段</target>
        <note />
      </trans-unit>
      <trans-unit id="InitializeValueTypeStaticFieldsInlineDescription">
        <source>A value type declares an explicit static constructor. To fix a violation of this rule, initialize all static data when it is declared and remove the static constructor.</source>
        <target state="translated">某值类型声明了显式静态构造函数。要修复与该规则的冲突，请在声明它时初始化所有静态数据，并删除静态构造函数。</target>
        <note />
      </trans-unit>
      <trans-unit id="InitializeReferenceTypeStaticFieldsInlineDescription">
        <source>A reference type declares an explicit static constructor. To fix a violation of this rule, initialize all static data when it is declared and remove the static constructor.</source>
        <target state="translated">某引用类型声明了显式静态构造函数。要修复与该规则的冲突，请在声明它时初始化所有静态数据，并删除静态构造函数。</target>
        <note />
      </trans-unit>
      <trans-unit id="InitializeStaticFieldsInlineMessage">
        <source>Initialize all static fields in '{0}' when those fields are declared and remove the explicit static constructor</source>
        <target state="translated">在声明这些字段时初始化“{0}”中的所有静态字段，并删除静态构造函数</target>
        <note />
      </trans-unit>
      <trans-unit id="DisposableFieldsShouldBeDisposedTitle">
        <source>Disposable fields should be disposed</source>
        <target state="translated">应释放可释放的字段</target>
        <note />
      </trans-unit>
      <trans-unit id="DisposableFieldsShouldBeDisposedDescription">
        <source>A type that implements System.IDisposable declares fields that are of types that also implement IDisposable. The Dispose method of the field is not called by the Dispose method of the declaring type. To fix a violation of this rule, call Dispose on fields that are of types that implement IDisposable if you are responsible for allocating and releasing the unmanaged resources held by the field.</source>
        <target state="translated">实现 System.IDisposable 的类型将声明一些字段，这些字段所属的类型还实现 IDisposable。字段的 Dispose 方法不由声明类型的 Dispose 方法调用。若要修复此规则的违规行为，如果你负责分配和释放该字段持有的非托管资源，请在其所属类型实现 IDisposable 的字段上调用 Dispose。</target>
        <note />
      </trans-unit>
      <trans-unit id="DisposableFieldsShouldBeDisposedMessage">
        <source>'{0}' contains field '{1}' that is of IDisposable type '{2}', but it is never disposed. Change the Dispose method on '{0}' to call Close or Dispose on this field.</source>
        <target state="translated">“{0}”包含 IDisposable 类型“{2}”的字段“{1}”，但从未进行释放。请更改“{0}”上的 Dispose 方法以对此字段调用 Close 或 Dispose。</target>
        <note />
      </trans-unit>
      <trans-unit id="DoNotCallOverridableMethodsInConstructorsTitle">
        <source>Do not call overridable methods in constructors</source>
        <target state="translated">不要在构造函数中调用可重写的方法</target>
        <note />
      </trans-unit>
      <trans-unit id="DoNotCallOverridableMethodsInConstructorsDescription">
        <source>When a constructor calls a virtual method, the constructor for the instance that invokes the method may not have executed.</source>
        <target state="translated">构造函数调用虚方法时，可能尚未执行调用该方法的实例的构造函数。</target>
        <note />
      </trans-unit>
      <trans-unit id="DoNotCallOverridableMethodsInConstructorsMessage">
        <source>Do not call overridable methods in constructors</source>
        <target state="translated">不要在构造函数中调用可重写的方法</target>
        <note />
      </trans-unit>
      <trans-unit id="DisposeMethodsShouldCallBaseClassDisposeTitle">
        <source>Dispose methods should call base class dispose</source>
        <target state="translated">Dispose 方法应调用基类释放</target>
        <note />
      </trans-unit>
      <trans-unit id="DisposeMethodsShouldCallBaseClassDisposeDescription">
        <source>A type that implements System.IDisposable inherits from a type that also implements IDisposable. The Dispose method of the inheriting type does not call the Dispose method of the parent type. To fix a violation of this rule, call base.Dispose in your Dispose method.</source>
        <target state="translated">实现 System.IDisposable 的类型继承自实现 IDisposable 的类型。继承类型的 Dispose 方法不调用父类型的 Dispose 方法。若要修复此规则的违规行为，请在 Dispose 方法中调用 base.Dispose。</target>
        <note />
      </trans-unit>
      <trans-unit id="DisposeMethodsShouldCallBaseClassDisposeMessage">
        <source>Ensure that method '{0}' calls '{1}' in all possible control flow paths.</source>
        <target state="translated">请确保方法“{0}”在所有可能的控制流路径中都调用“{1}”。</target>
        <note />
      </trans-unit>
      <trans-unit id="DisposableTypesShouldDeclareFinalizerTitle">
        <source>Disposable types should declare finalizer</source>
        <target state="translated">可释放类型应声明终结器</target>
        <note />
      </trans-unit>
      <trans-unit id="DisposableTypesShouldDeclareFinalizerDescription">
        <source>A type that implements System.IDisposable and has fields that suggest the use of unmanaged resources does not implement a finalizer, as described by Object.Finalize.</source>
        <target state="translated">如果某类型实现了 System.IDisposable 且包含建议使用非托管资源的字段，则该类型不会实现 Object.Finalize 所述的终结器。</target>
        <note />
      </trans-unit>
      <trans-unit id="DisposableTypesShouldDeclareFinalizerMessage">
        <source>Disposable types should declare finalizer</source>
        <target state="translated">可释放类型应声明终结器</target>
        <note />
      </trans-unit>
      <trans-unit id="FinalizersShouldCallBaseClassFinalizerTitle">
        <source>Finalizers should call base class finalizer</source>
        <target state="translated">终结器应调用基类的终结器</target>
        <note />
      </trans-unit>
      <trans-unit id="FinalizersShouldCallBaseClassFinalizerDescription">
        <source>Finalization must be propagated through the inheritance hierarchy. To guarantee this, types must call their base class Finalize method in their own Finalize method.</source>
        <target state="translated">终止必须通过继承层次结构传播。要确保这一点，类型必须从其自身的 Finalize 方法调用它们的基类 Finalize 方法。</target>
        <note />
      </trans-unit>
      <trans-unit id="FinalizersShouldCallBaseClassFinalizerMessage">
        <source>Finalizers should call base class finalizer</source>
        <target state="translated">终结器应调用基类的终结器</target>
        <note />
      </trans-unit>
      <trans-unit id="ProvideCorrectArgumentsToFormattingMethodsTitle">
        <source>Provide correct arguments to formatting methods</source>
        <target state="translated">为格式化方法提供正确的参数</target>
        <note />
      </trans-unit>
      <trans-unit id="ProvideCorrectArgumentsToFormattingMethodsDescription">
        <source>The format argument that is passed to System.String.Format does not contain a format item that corresponds to each object argument, or vice versa.</source>
        <target state="translated">传递到 System.String.Format 的 format 参数不包含与各对象参数相对应的格式项，反之亦然。</target>
        <note />
      </trans-unit>
      <trans-unit id="ProvideCorrectArgumentsToFormattingMethodsMessage">
        <source>Provide correct arguments to formatting methods</source>
        <target state="translated">为格式化方法提供正确的参数</target>
        <note />
      </trans-unit>
      <trans-unit id="TestForNaNCorrectlyTitle">
        <source>Test for NaN correctly</source>
        <target state="translated">正确测试 NaN</target>
        <note />
      </trans-unit>
      <trans-unit id="TestForNaNCorrectlyDescription">
        <source>This expression tests a value against Single.Nan or Double.Nan. Use Single.IsNan(Single) or Double.IsNan(Double) to test the value.</source>
        <target state="translated">此表达式针对 Single.Nan 或 Double.Nan 测试某个值。使用 Single.IsNan(Single) 或 Double.IsNan(Double) 来测试值。</target>
        <note />
      </trans-unit>
      <trans-unit id="TestForNaNCorrectlyMessage">
        <source>Test for NaN correctly</source>
        <target state="translated">正确测试 NaN</target>
        <note />
      </trans-unit>
      <trans-unit id="AttributeStringLiteralsShouldParseCorrectlyTitle">
        <source>Attribute string literals should parse correctly</source>
        <target state="translated">特性字符串文本应正确分析</target>
        <note />
      </trans-unit>
      <trans-unit id="AttributeStringLiteralsShouldParseCorrectlyDescription">
        <source>The string literal parameter of an attribute does not parse correctly for a URL, a GUID, or a version.</source>
        <target state="translated">特性的字符串文本参数未正确解析 URL、GUID 或版本。</target>
        <note />
      </trans-unit>
      <trans-unit id="AttributeStringLiteralsShouldParseCorrectlyMessageDefault">
        <source>In the constructor of '{0}', change the value of argument '{1}', which is currently "{2}", to something that can be correctly parsed as '{3}'.</source>
        <target state="translated">在“{0}”的构造函数中，将参数“{1}”的当前值“{2}”更改为可正确解析为“{3}”的某个值。</target>
        <note />
      </trans-unit>
      <trans-unit id="AttributeStringLiteralsShouldParseCorrectlyMessageEmpty">
        <source>In the constructor of '{0}', change the value of argument '{1}', which is currently an empty string (""), to something that can be correctly parsed as '{2}'.</source>
        <target state="translated">在“{0}”的构造函数中，将参数“{1}”的值(此值当前为空字符串(""))更改为可正确解析为“{2}”的某个值。</target>
        <note />
      </trans-unit>
      <trans-unit id="AvoidZeroLengthArrayAllocationsTitle">
        <source>Avoid zero-length array allocations.</source>
        <target state="translated">避免长度为零的数组分配。</target>
        <note />
      </trans-unit>
      <trans-unit id="AvoidZeroLengthArrayAllocationsMessage">
        <source>Avoid unnecessary zero-length array allocations.  Use {0} instead.</source>
        <target state="translated">避免不必要的长度为零的数组分配。改用 {0}。</target>
        <note />
      </trans-unit>
      <trans-unit id="DoNotUseEnumerableMethodsOnIndexableCollectionsInsteadUseTheCollectionDirectlyTitle">
        <source>Do not use Enumerable methods on indexable collections. Instead use the collection directly</source>
        <target state="translated">不要在可索引的集合上使用 Enumerable 方法。而是直接使用集合</target>
        <note />
      </trans-unit>
      <trans-unit id="DoNotUseEnumerableMethodsOnIndexableCollectionsInsteadUseTheCollectionDirectlyDescription">
        <source>This collection is directly indexable. Going through LINQ here causes unnecessary allocations and CPU work.</source>
        <target state="translated">该集合是可直接索引的。在此处查看 LINQ 会导致不必要的分配和 CPU 工作。</target>
        <note />
      </trans-unit>
      <trans-unit id="DoNotUseEnumerableMethodsOnIndexableCollectionsInsteadUseTheCollectionDirectlyMessage">
        <source>Do not use Enumerable methods on indexable collections. Instead use the collection directly</source>
        <target state="translated">不要在可索引的集合上使用 Enumerable 方法。而是直接使用集合</target>
        <note />
      </trans-unit>
      <trans-unit id="SpecifyCultureInfoTitle">
        <source>Specify CultureInfo</source>
        <target state="translated">指定 CultureInfo</target>
        <note />
      </trans-unit>
      <trans-unit id="SpecifyCultureInfoDescription">
        <source>A method or constructor calls a member that has an overload that accepts a System.Globalization.CultureInfo parameter, and the method or constructor does not call the overload that takes the CultureInfo parameter. When a CultureInfo or System.IFormatProvider object is not supplied, the default value that is supplied by the overloaded member might not have the effect that you want in all locales. If the result will be displayed to the user, specify 'CultureInfo.CurrentCulture' as the 'CultureInfo' parameter. Otherwise, if the result will be stored and accessed by software, such as when it is persisted to disk or to a database, specify 'CultureInfo.InvariantCulture'.</source>
        <target state="translated">某方法或构造函数调用的成员有一个接受 System.Globalization.CultureInfo 参数的重载，但该方法或构造函数没有调用接受 CultureInfo 参数的重载。如果未提供 CultureInfo 或 System.IFormatProvider 对象，则重载成员提供的默认值可能不会在所有区域设置中产生想要的效果。如果要向用户显示结果，请指定 "CultureInfo.CurrentCulture" 作为 "CultureInfo" 参数。或者，如果软件将存储和访问此结果(例如，当将此结果保留到磁盘或数据库中时)，则指定 "CultureInfo.InvariantCulture"。</target>
        <note />
      </trans-unit>
      <trans-unit id="SpecifyCultureInfoMessage">
        <source>The behavior of '{0}' could vary based on the current user's locale settings. Replace this call in '{1}' with a call to '{2}'.</source>
        <target state="translated">“{0}”的行为可能因当前用户的区域设置而异。请将“{1}”中的此调用替换为对“{2}”的调用。</target>
        <note />
      </trans-unit>
      <trans-unit id="SpecifyIFormatProviderTitle">
        <source>Specify IFormatProvider</source>
        <target state="translated">指定 IFormatProvider</target>
        <note />
      </trans-unit>
      <trans-unit id="SpecifyIFormatProviderDescription">
        <source>A method or constructor calls one or more members that have overloads that accept a System.IFormatProvider parameter, and the method or constructor does not call the overload that takes the IFormatProvider parameter. When a System.Globalization.CultureInfo or IFormatProvider object is not supplied, the default value that is supplied by the overloaded member might not have the effect that you want in all locales. If the result will be based on the input from/output displayed to the user, specify 'CultureInfo.CurrentCulture' as the 'IFormatProvider'. Otherwise, if the result will be stored and accessed by software, such as when it is loaded from disk/database and when it is persisted to disk/database, specify 'CultureInfo.InvariantCulture'</source>
        <target state="translated">某方法或构造函数调用的一个或多个成员具有接受 System.IFormatProvider 参数的重载，但该方法或构造函数没有调用接受 IFormatProvider 参数的重载。如果未提供 System.Globalization.CultureInfo 或 System.IFormatProvider 对象，则重载成员提供的默认值可能不会在所有区域设置中产生想要的效果。如果要基于输入/输出向用户显示结果，请指定 "CultureInfo.CurrentCulture" 作为 "IFormatProvider" 参数。或者，如果软件将存储和访问此结果(例如，从磁盘/数据库加载此结果以及将它保留到磁盘/数据库中时)，则指定 "CultureInfo.InvariantCulture"</target>
        <note />
      </trans-unit>
      <trans-unit id="SpecifyIFormatProviderMessageIFormatProviderAlternateString">
        <source>The behavior of '{0}' could vary based on the current user's locale settings. Replace this call in '{1}' with a call to '{2}'.</source>
        <target state="translated">“{0}”的行为可能因当前用户的区域设置而异。请将“{1}”中的此调用替换为对“{2}”的调用。</target>
        <note />
      </trans-unit>
      <trans-unit id="SpecifyIFormatProviderMessageIFormatProviderAlternate">
        <source>The behavior of '{0}' could vary based on the current user's locale settings. Replace this call in '{1}' with a call to '{2}'.</source>
        <target state="translated">“{0}”的行为可能因当前用户的区域设置而异。请将“{1}”中的此调用替换为对“{2}”的调用。</target>
        <note />
      </trans-unit>
      <trans-unit id="SpecifyIFormatProviderMessageUICultureString">
        <source>'{0}' passes '{1}' as the 'IFormatProvider' parameter to '{2}'. This property returns a culture that is inappropriate for formatting methods.</source>
        <target state="translated">“{0}”将“{1}”作为 "IFormatProvider" 参数传递给“{2}”。此属性返回一个区域性，但它不适合格式化方法。</target>
        <note />
      </trans-unit>
      <trans-unit id="SpecifyIFormatProviderMessageUICulture">
        <source>'{0}' passes '{1}' as the 'IFormatProvider' parameter to '{2}'. This property returns a culture that is inappropriate for formatting methods.</source>
        <target state="translated">“{0}”将“{1}”作为 "IFormatProvider" 参数传递给“{2}”。此属性返回一个区域性，但它不适合格式化方法。</target>
        <note />
      </trans-unit>
      <trans-unit id="SpecifyStringComparisonTitle">
        <source>Specify StringComparison</source>
        <target state="translated">指定 StringComparison</target>
        <note />
      </trans-unit>
      <trans-unit id="SpecifyStringComparisonDescription">
        <source>A string comparison operation uses a method overload that does not set a StringComparison parameter. If the result will be displayed to the user, such as when sorting a list of items for display in a list box, specify 'StringComparison.CurrentCulture' or 'StringComparison.CurrentCultureIgnoreCase' as the 'StringComparison' parameter. If comparing case-insensitive identifiers, such as file paths, environment variables, or registry keys and values, specify 'StringComparison.OrdinalIgnoreCase'. Otherwise, if comparing case-sensitive identifiers, specify 'StringComparison.Ordinal'.</source>
        <target state="translated">字符串比较运算使用不设置 StringComparison 参数的方法重载。如果要向用户显示结果(例如，在对某个项列表进行排序以便在列表框中显示时)，请指定 "StringComparison.CurrentCulture" 或 "StringComparison.CurrentCultureIgnoreCase" 作为 "StringComparison" 参数。如果比较不区分大小写的标识符(例如，文件路径、环境变量或注册表项和值)，则指定 "StringComparison.OrdinalIgnoreCase"。或者，如果比较区分大小写的标识符，则指定 "StringComparison.Ordinal"。</target>
        <note />
      </trans-unit>
      <trans-unit id="SpecifyStringComparisonMessage">
        <source>The behavior of '{0}' could vary based on the current user's locale settings. Replace this call in '{1}' with a call to '{2}'.</source>
        <target state="translated">“{0}”的行为可能因当前用户的区域设置而异。请将“{1}”中的此调用替换为对“{2}”的调用。</target>
        <note />
      </trans-unit>
      <trans-unit id="NormalizeStringsToUppercaseTitle">
        <source>Normalize strings to uppercase</source>
        <target state="translated">将字符串规范化为大写</target>
        <note />
      </trans-unit>
      <trans-unit id="NormalizeStringsToUppercaseDescription">
        <source>Strings should be normalized to uppercase. A small group of characters cannot make a round trip when they are converted to lowercase. To make a round trip means to convert the characters from one locale to another locale that represents character data differently, and then to accurately retrieve the original characters from the converted characters.</source>
        <target state="translated">字符串应规范化为大写。有少量字符在转换为小写后不能转换回来。往返转换是指将字符从一个区域设置转换为按其他方式表示字符数据的另一区域设置，然后准确地从转换后的字符中检索到原始字符。</target>
        <note />
      </trans-unit>
      <trans-unit id="NormalizeStringsToUppercaseMessageToUpper">
        <source>In method '{0}', replace the call to '{1}' with '{2}'.</source>
        <target state="translated">在方法“{0}”中，将对“{1}”的调用替换为“{2}”。</target>
        <note />
      </trans-unit>
      <trans-unit id="CallGCSuppressFinalizeCorrectlyTitle">
        <source>Dispose methods should call SuppressFinalize</source>
        <target state="translated">Dispose 方法应调用 SuppressFinalize</target>
        <note />
      </trans-unit>
      <trans-unit id="CallGCSuppressFinalizeCorrectlyDescription">
        <source>A method that is an implementation of Dispose does not call GC.SuppressFinalize; or a method that is not an implementation of Dispose calls GC.SuppressFinalize; or a method calls GC.SuppressFinalize and passes something other than this (Me in Visual?Basic).</source>
        <target state="translated">表示 Dispose 实现的方法没有调用 GC.SuppressFinalize；或不表示 Dispose 实现的方法调用了 GC.SuppressFinalize；或方法调用了 GC.SuppressFinalize 并传递 this (在 Visual Basic 中是 Me)以外的某个值。</target>
        <note />
      </trans-unit>
      <trans-unit id="CallGCSuppressFinalizeCorrectlyMessageNotCalledWithFinalizer">
        <source>Change {0} to call {1}. This will prevent unnecessary finalization of the object once it has been disposed and it has fallen out of scope.</source>
        <target state="translated">将 {0} 更改为调用 {1}。这样可以防止当对象已释放并超出范围时，对该对象进行不必要的终止。</target>
        <note />
      </trans-unit>
      <trans-unit id="CallGCSuppressFinalizeCorrectlyMessageNotCalled">
        <source>Change {0} to call {1}. This will prevent derived types that introduce a finalizer from needing to re-implement 'IDisposable' to call it.</source>
        <target state="translated">将 {0} 更改为调用 {1}。这将使引入终结器的派生类型无需重新实现 "IDisposable" 即可调用它。</target>
        <note />
      </trans-unit>
      <trans-unit id="CallGCSuppressFinalizeCorrectlyMessageNotPassedThis">
        <source>{0} calls {1} on something other than itself. Change the call site to pass 'this' ('Me' in Visual Basic) instead.</source>
        <target state="translated">{0} 对除自身以外的其他对象调用 {1}。请更改调用站点，改而传递 "this" (在 Visual Basic 中为 "Me")。</target>
        <note />
      </trans-unit>
      <trans-unit id="CallGCSuppressFinalizeCorrectlyMessageOutsideDispose">
        <source>{0} calls {1}, a method that is typically only called within an implementation of 'IDisposable.Dispose'. Refer to the IDisposable pattern for more information.</source>
        <target state="translated">{0} 调用 {1}，该方法通常只在 "IDisposable.Dispose" 实现内部调用。有关详细信息，请参见 IDisposable 模式。</target>
        <note />
      </trans-unit>
      <trans-unit id="InstantiateArgumentExceptionsCorrectlyTitle">
        <source>Instantiate argument exceptions correctly</source>
        <target state="translated">正确实例化参数异常</target>
        <note />
      </trans-unit>
      <trans-unit id="InstantiateArgumentExceptionsCorrectlyDescription">
        <source>A call is made to the default (parameterless) constructor of an exception type that is or derives from ArgumentException, or an incorrect string argument is passed to a parameterized constructor of an exception type that is or derives from ArgumentException.</source>
        <target state="translated">调用了 ArgumentException 异常类型或其派生异常类型的默认(无参数)构造函数，或将不正确的字符串参数传递给 ArgumentException. 异常类型或其派生异常类型的参数化构造函数。</target>
        <note />
      </trans-unit>
      <trans-unit id="InstantiateArgumentExceptionsCorrectlyMessageNoArguments">
        <source>Call the {0} constructor that contains a message and/or paramName parameter.</source>
        <target state="translated">调用 {0} 构造函数，该函数包含 message 和/或 paramName 参数。</target>
        <note />
      </trans-unit>
      <trans-unit id="InstantiateArgumentExceptionsCorrectlyMessageIncorrectMessage">
        <source>Method {0} passes parameter name '{1}' as the {2} argument to a {3} constructor. Replace this argument with a descriptive message and pass the parameter name in the correct position.</source>
        <target state="translated">方法 {0} 将参数名“{1}”作为变量 {2} 传递给构造函数 {3}。请将此参数替换为一则说明性消息并在正确的位置传递参数名。</target>
        <note />
      </trans-unit>
      <trans-unit id="InstantiateArgumentExceptionsCorrectlyMessageIncorrectParameterName">
        <source>Method {0} passes '{1}' as the {2} argument to a {3} constructor. Replace this argument with one of the method's parameter names. Note that the provided parameter name should have the exact casing as declared on the method.</source>
        <target state="translated">方法 {0} 将“{1}”作为变量 {2} 传递给构造函数 {3}。请将此参数替换为该方法的某个参数名。请注意，所提供的参数名的大小写应与方法中声明的大小写完全一致。</target>
        <note />
      </trans-unit>
      <trans-unit id="UseArrayEmpty">
        <source>Use Array.Empty</source>
        <target state="translated">使用 Array.Empty</target>
        <note />
      </trans-unit>
      <trans-unit id="BinaryFormatterMethodUsedDescription">
        <source>The method '{0}' is insecure when deserializing untrusted data.  If you need to instead detect BinaryFormatter deserialization without a SerializationBinder set, then disable rule CA2300, and enable rules CA2301 and CA2302.</source>
        <target state="translated">反序列化不受信任的数据时，方法“{0}”不安全。如果需要在未设置 SerializationBinder 的情况下改为检测 BinaryFormatter 反序列化，则请禁用 CA2300 规则，并启用 CA2301 和 CA2302 规则。</target>
        <note />
      </trans-unit>
      <trans-unit id="BinaryFormatterMethodUsedMessage">
        <source>The method '{0}' is insecure when deserializing untrusted data.</source>
        <target state="translated">对不受信任的数据进行反序列化时，方法“{0}”不安全。</target>
        <note />
      </trans-unit>
      <trans-unit id="BinaryFormatterMethodUsedTitle">
        <source>Do not use insecure deserializer BinaryFormatter</source>
        <target state="translated">请勿使用不安全的反序列化程序 BinaryFormatter</target>
        <note />
      </trans-unit>
      <trans-unit id="DoNotDisableUsingServicePointManagerSecurityProtocolsMessage">
        <source>Do not set Switch.System.ServiceModel.DisableUsingServicePointManagerSecurityProtocols to true.  Setting this switch limits Windows Communication Framework (WCF) to using Transport Layer Security (TLS) 1.0, which is insecure and obsolete.</source>
        <target state="translated">不要将 Switch.System.ServiceModel.DisableUsingServicePointManagerSecurityProtocols 设置为 true。设置此开关会将 Windows Communication Framework (WCF)限制为使用传输层安全性(TLS) 1.0，而该层不安全且已过时。</target>
        <note />
      </trans-unit>
      <trans-unit id="DoNotDisableUsingServicePointManagerSecurityProtocolsTitle">
        <source>Do not disable ServicePointManagerSecurityProtocols</source>
        <target state="translated">不禁用 ServicePointManagerSecurityProtocols</target>
        <note />
      </trans-unit>
      <trans-unit id="JavaScriptSerializerMaybeWithSimpleTypeResolverMessage">
        <source>The method '{0}' is insecure when deserializing untrusted data with a JavaScriptSerializer initialized with a SimpleTypeResolver. Ensure that the JavaScriptSerializer is initialized without a JavaScriptTypeResolver specified, or initialized with a JavaScriptTypeResolver that limits the types of objects in the deserialized object graph.</source>
        <target state="translated">使用通过 SimpleTypeResolver 初始化的 JavaScriptSerializer 反序列化不可信数据时，{0} 方法不安全。请确保初始化 JavaScriptSerializer 但不指定 JavaScriptTypeResolver，或使用限制为反序列化对象图形中的对象类型的 JavaScriptTypeResolver 初始化该对象。</target>
        <note />
      </trans-unit>
      <trans-unit id="JavaScriptSerializerMaybeWithSimpleTypeResolverTitle">
        <source>Ensure JavaScriptSerializer is not initialized with SimpleTypeResolver before deserializing</source>
        <target state="translated">请确保 JavaScriptSerializer 在反序列化之前未使用 SimpleTypeResolver 初始化</target>
        <note />
      </trans-unit>
      <trans-unit id="JavaScriptSerializerWithSimpleTypeResolverMessage">
        <source>The method '{0}' is insecure when deserializing untrusted data with a JavaScriptSerializer initialized with a SimpleTypeResolver. Initialize JavaScriptSerializer without a JavaScriptTypeResolver specified, or initialize with a JavaScriptTypeResolver that limits the types of objects in the deserialized object graph.</source>
        <target state="translated">使用通过 SimpleTypeResolver 初始化的 JavaScriptSerializer 反序列化不可信数据时，{0} 方法不安全。请初始化 JavaScriptSerializer 但不指定 JavaScriptTypeResolver，或使用限制为反序列化对象图形中的对象类型的 JavaScriptTypeResolver 初始化该对象。</target>
        <note />
      </trans-unit>
      <trans-unit id="JavaScriptSerializerWithSimpleTypeResolverTitle">
        <source>Do not deserialize with JavaScriptSerializer using a SimpleTypeResolver</source>
        <target state="translated">请勿通过使用 SimpleTypeResolver 的 JavaScriptSerializer 进行反序列化</target>
        <note />
      </trans-unit>
      <trans-unit id="JsonNetInsecureSettingsMessage">
        <source>When deserializing untrusted input, allowing arbitrary types to be deserialized is insecure.  When using JsonSerializerSettings, use TypeNameHandling.None, or for values other than None, restrict deserialized types with a SerializationBinder.</source>
        <target state="translated">对不信任的输入进行反序列化时，允许反序列化任意类型这一行为是不安全的。使用 JsonSerializerSettings 时，请使用 TypeNameHandling.None；对于不是“无”的值，请使用 SerializationBinder 限制反序列化的类型。</target>
        <note />
      </trans-unit>
      <trans-unit id="JsonNetInsecureSettingsTitle">
        <source>Do not use insecure JsonSerializerSettings</source>
        <target state="translated">请勿使用不安全的 JsonSerializerSettings</target>
        <note />
      </trans-unit>
      <trans-unit id="JsonNetMaybeInsecureSettingsMessage">
        <source>When deserializing untrusted input, allowing arbitrary types to be deserialized is insecure.  When using JsonSerializerSettings, ensure TypeNameHandling.None is specified, or for values other than None, ensure a SerializationBinder is specified to restrict deserialized types.</source>
        <target state="translated">对不信任的输入进行反序列化时，允许反序列化任意类型这一行为是不安全的。使用 JsonSerializerSettings 时，请确保已指定 TypeNameHandling.None；对于不是“无”的值，请确保指定了 SerializationBinder 来限制反序列化的类型。</target>
        <note />
      </trans-unit>
      <trans-unit id="JsonNetMaybeInsecureSettingsTitle">
        <source>Ensure that JsonSerializerSettings are secure</source>
        <target state="translated">请确保 JsonSerializerSetting 是安全的</target>
        <note />
      </trans-unit>
      <trans-unit id="JsonNetTypeNameHandlingDescription">
        <source>Deserializing JSON when using a TypeNameHandling value other than None can be insecure.  If you need to instead detect Json.NET deserialization when a SerializationBinder isn't specified, then disable rule CA2326, and enable rules CA2327, CA2328, CA2329, and CA2330.</source>
        <target state="translated">使用“无”以外的 TypeNameHandling 值时，进行 JSON 反序列化可能不安全。如需在未指定 SerializationBinder 时检测 Json.NET 反序列化，请禁用规则 CA2326 并启用规则 CA2327、CA2328、CA2329 和 CA2330。</target>
        <note />
      </trans-unit>
      <trans-unit id="JsonNetTypeNameHandlingMessage">
        <source>Deserializing JSON when using a TypeNameHandling value other than None can be insecure.</source>
        <target state="translated">使用“无”以外的 TypeNameHandling 值时，进行 JSON 反序列化可能不安全。</target>
        <note />
      </trans-unit>
      <trans-unit id="JsonNetTypeNameHandlingTitle">
        <source>Do not use TypeNameHandling values other than None</source>
        <target state="translated">请勿使用“无”以外的 TypeNameHandling 值</target>
        <note />
      </trans-unit>
      <trans-unit id="LosFormatterMethodUsedMessage">
        <source>The method '{0}' is insecure when deserializing untrusted data.</source>
        <target state="translated">对不受信任的数据进行反序列化时，方法“{0}”不安全。</target>
        <note />
      </trans-unit>
      <trans-unit id="LosFormatterMethodUsedTitle">
        <source>Do not use insecure deserializer LosFormatter</source>
        <target state="translated">请勿使用不安全的反序列化程序 LosFormatter</target>
        <note />
      </trans-unit>
      <trans-unit id="NetDataContractSerializerDeserializeMaybeWithoutBinderSetMessage">
        <source>The method '{0}' is insecure when deserializing untrusted data without a SerializationBinder to restrict the type of objects in the deserialized object graph.</source>
        <target state="translated">在不使用 SerializationBinder 对不受信任的数据进行反序列化，以限制反序列化对象图中的对象类型时，方法“{0}”不安全。</target>
        <note />
      </trans-unit>
      <trans-unit id="NetDataContractSerializerDeserializeMaybeWithoutBinderSetTitle">
        <source>Ensure NetDataContractSerializer.Binder is set before deserializing</source>
        <target state="translated">请确保在反序列化之前设置 NetDataContractSerializer.Binder</target>
        <note />
      </trans-unit>
      <trans-unit id="NetDataContractSerializerDeserializeWithoutBinderSetMessage">
        <source>The method '{0}' is insecure when deserializing untrusted data without a SerializationBinder to restrict the type of objects in the deserialized object graph.</source>
        <target state="translated">在不使用 SerializationBinder 对不受信任的数据进行反序列化，以限制反序列化对象图中的对象类型时，方法“{0}”不安全。</target>
        <note />
      </trans-unit>
      <trans-unit id="NetDataContractSerializerDeserializeWithoutBinderSetTitle">
        <source>Do not deserialize without first setting NetDataContractSerializer.Binder</source>
        <target state="translated">在未设置 NetDataContractSerializer.Binder 的情况下，请不要反序列化</target>
        <note />
      </trans-unit>
      <trans-unit id="NetDataContractSerializerMethodUsedDescription">
        <source>The method '{0}' is insecure when deserializing untrusted data.  If you need to instead detect NetDataContractSerializer deserialization without a SerializationBinder set, then disable rule CA2310, and enable rules CA2311 and CA2312.</source>
        <target state="translated">反序列化不受信任的数据时，方法“{0}”不安全。如果需要在未设置 SerializationBinder 的情况下改为检测 NetDataContractSerializer 反序列化，则请禁用 CA2310 规则，并启用 CA2311 和 CA2312 规则。</target>
        <note />
      </trans-unit>
      <trans-unit id="NetDataContractSerializerMethodUsedMessage">
        <source>The method '{0}' is insecure when deserializing untrusted data.</source>
        <target state="translated">对不受信任的数据进行反序列化时，方法“{0}”不安全。</target>
        <note />
      </trans-unit>
      <trans-unit id="NetDataContractSerializerMethodUsedTitle">
        <source>Do not use insecure deserializer NetDataContractSerializer</source>
        <target state="translated">请勿使用不安全的反序列化程序 NetDataContractSerializer</target>
        <note />
      </trans-unit>
      <trans-unit id="ObjectStateFormatterMethodUsedMessage">
        <source>The method '{0}' is insecure when deserializing untrusted data.</source>
        <target state="translated">对不受信任的数据进行反序列化时，方法“{0}”不安全。</target>
        <note />
      </trans-unit>
      <trans-unit id="ObjectStateFormatterMethodUsedTitle">
        <source>Do not use insecure deserializer ObjectStateFormatter</source>
        <target state="translated">请勿使用不安全的反序列化程序 ObjectStateFormatter</target>
        <note />
      </trans-unit>
      <trans-unit id="ReviewCodeForDllInjectionVulnerabilitiesMessage">
        <source>Potential DLL injection vulnerability was found where '{0}' in method '{1}' may be tainted by user-controlled data from '{2}' in method '{3}'.</source>
        <target state="translated">找到了潜在的 DLL 注入漏洞，其中方法“{1}”中的“{0}”可能会受到方法“{3}”中“{2}”的用户控制数据的污染。</target>
        <note />
      </trans-unit>
      <trans-unit id="ReviewCodeForDllInjectionVulnerabilitiesTitle">
        <source>Review code for DLL injection vulnerabilities</source>
        <target state="translated">查看 DLL 注入漏洞的代码</target>
        <note />
      </trans-unit>
      <trans-unit id="ReviewCodeForFilePathInjectionVulnerabilitiesMessage">
        <source>Potential file path injection vulnerability was found where '{0}' in method '{1}' may be tainted by user-controlled data from '{2}' in method '{3}'.</source>
        <target state="translated">找到了潜在的文件路径注入漏洞，其中方法“{1}”中的“{0}”可能会受到方法“{3}”中“{2}”的用户控制数据的污染。</target>
        <note />
      </trans-unit>
      <trans-unit id="ReviewCodeForFilePathInjectionVulnerabilitiesTitle">
        <source>Review code for file path injection vulnerabilities</source>
        <target state="translated">查看文件路径注入漏洞的代码</target>
        <note />
      </trans-unit>
      <trans-unit id="ReviewCodeForInformationDisclosureVulnerabilitiesMessage">
        <source>Potential information disclosure vulnerability was found where '{0}' in method '{1}' may contain unintended information from '{2}' in method '{3}'.</source>
        <target state="translated">找到了潜在信息泄露漏洞，其中方法“{1}”中的“{0}”可能包含方法“{3}”中“{2}”的意外信息。</target>
        <note />
      </trans-unit>
      <trans-unit id="ReviewCodeForInformationDisclosureVulnerabilitiesTitle">
        <source>Review code for information disclosure vulnerabilities</source>
        <target state="translated">查看信息泄露漏洞的代码</target>
        <note />
      </trans-unit>
      <trans-unit id="ReviewCodeForLdapInjectionVulnerabilitiesMessage">
        <source>Potential LDAP injection vulnerability was found where '{0}' in method '{1}' may be tainted by user-controlled data from '{2}' in method '{3}'.</source>
        <target state="translated">找到了潜在 LDAP 注入漏洞，其中方法“{1}”中的“{0}”可能会受到方法“{3}”中“{2}”的用户控制数据的污染。</target>
        <note />
      </trans-unit>
      <trans-unit id="ReviewCodeForLdapInjectionVulnerabilitiesTitle">
        <source>Review code for LDAP injection vulnerabilities</source>
        <target state="translated">查看 LDAP 注入漏洞的代码</target>
        <note />
      </trans-unit>
      <trans-unit id="ReviewCodeForOpenRedirectVulnerabilitiesMessage">
        <source>Potential open redirect vulnerability was found where '{0}' in method '{1}' may be tainted by user-controlled data from '{2}' in method '{3}'.</source>
        <target state="translated">找到了潜在开放重定向漏洞，其中方法“{1}”中的“{0}”可能会受到方法“{3}”中“{2}”的用户控制数据的污染。</target>
        <note />
      </trans-unit>
      <trans-unit id="ReviewCodeForOpenRedirectVulnerabilitiesTitle">
        <source>Review code for open redirect vulnerabilities</source>
        <target state="translated">查看开放重定向漏洞的代码</target>
        <note />
      </trans-unit>
      <trans-unit id="ReviewCodeForProcessCommandInjectionVulnerabilitiesMessage">
        <source>Potential process command injection vulnerability was found where '{0}' in method '{1}' may be tainted by user-controlled data from '{2}' in method '{3}'.</source>
        <target state="translated">找到了潜在进程命令注入漏洞，其中方法“{1}”中的“{0}”可能会受到方法“{3}”中“{2}”的用户控制数据的污染。</target>
        <note />
      </trans-unit>
      <trans-unit id="ReviewCodeForProcessCommandInjectionVulnerabilitiesTitle">
        <source>Review code for process command injection vulnerabilities</source>
        <target state="translated">查看进程命令注入漏洞的代码</target>
        <note />
      </trans-unit>
      <trans-unit id="ReviewCodeForRegexInjectionVulnerabilitiesMessage">
        <source>Potential regex injection vulnerability was found where '{0}' in method '{1}' may be tainted by user-controlled data from '{2}' in method '{3}'.</source>
        <target state="translated">找到了潜在正则表达式注入漏洞，其中方法“{1}”中的“{0}”可能会受到方法“{3}”中“{2}”的用户控制数据的污染。</target>
        <note />
      </trans-unit>
      <trans-unit id="ReviewCodeForRegexInjectionVulnerabilitiesTitle">
        <source>Review code for regex injection vulnerabilities</source>
        <target state="translated">查看正则表达式注入漏洞的代码</target>
        <note />
      </trans-unit>
      <trans-unit id="ReviewCodeForSqlInjectionVulnerabilitiesMessage">
        <source>Potential SQL injection vulnerability was found where '{0}' in method '{1}' may be tainted by user-controlled data from '{2}' in method '{3}'.</source>
        <target state="translated">找到了潜在 SQL 注入漏洞，其中方法“{1}”中的“{0}”可能会受到方法“{3}”中“{2}”的用户控制数据的污染。</target>
        <note />
      </trans-unit>
      <trans-unit id="ReviewCodeForSqlInjectionVulnerabilitiesTitle">
        <source>Review code for SQL injection vulnerabilities</source>
        <target state="translated">检查 SQL 注入漏洞的代码</target>
        <note />
      </trans-unit>
      <trans-unit id="BinaryFormatterDeserializeMaybeWithoutBinderSetMessage">
        <source>The method '{0}' is insecure when deserializing untrusted data without a SerializationBinder to restrict the type of objects in the deserialized object graph.</source>
        <target state="translated">在不使用 SerializationBinder 对不受信任的数据进行反序列化，以限制反序列化对象图中的对象类型时，方法“{0}”不安全。</target>
        <note />
      </trans-unit>
      <trans-unit id="BinaryFormatterDeserializeMaybeWithoutBinderSetTitle">
        <source>Ensure BinaryFormatter.Binder is set before calling BinaryFormatter.Deserialize</source>
        <target state="translated">请确保在调用 BinaryFormatter.Deserialize 之前设置 BinaryFormatter.Binder</target>
        <note />
      </trans-unit>
      <trans-unit id="BinaryFormatterDeserializeWithoutBinderSetMessage">
        <source>The method '{0}' is insecure when deserializing untrusted data without a SerializationBinder to restrict the type of objects in the deserialized object graph.</source>
        <target state="translated">在不使用 SerializationBinder 对不受信任的数据进行反序列化，以限制反序列化对象图中的对象类型时，方法“{0}”不安全。</target>
        <note />
      </trans-unit>
      <trans-unit id="BinaryFormatterDeserializeWithoutBinderSetTitle">
        <source>Do not call BinaryFormatter.Deserialize without first setting BinaryFormatter.Binder</source>
        <target state="translated">在未设置 BinaryFormatter.Binder 的情况下，请不要调用 BinaryFormatter.Deserialize</target>
        <note />
      </trans-unit>
      <trans-unit id="ReviewCodeForXPathInjectionVulnerabilitiesMessage">
        <source>Potential XPath injection vulnerability was found where '{0}' in method '{1}' may be tainted by user-controlled data from '{2}' in method '{3}'.</source>
        <target state="translated">找到了潜在 XPath 注入漏洞，其中方法“{1}”中的“{0}”可能会受到方法“{3}”中“{2}”的用户控制数据的污染。</target>
        <note />
      </trans-unit>
      <trans-unit id="ReviewCodeForXPathInjectionVulnerabilitiesTitle">
        <source>Review code for XPath injection vulnerabilities</source>
        <target state="translated">查看 XPath 注入漏洞的代码</target>
        <note />
      </trans-unit>
      <trans-unit id="ReviewCodeForXamlInjectionVulnerabilitiesMessage">
        <source>Potential XAML injection vulnerability was found where '{0}' in method '{1}' may be tainted by user-controlled data from '{2}' in method '{3}'.</source>
        <target state="translated">找到了潜在 XAML 注入漏洞，其中方法“{1}”中的“{0}”可能会受到方法“{3}”中“{2}”的用户控制数据的污染。</target>
        <note />
      </trans-unit>
      <trans-unit id="ReviewCodeForXamlInjectionVulnerabilitiesTitle">
        <source>Review code for XAML injection vulnerabilities</source>
        <target state="translated">查看 XAML 注入漏洞的代码</target>
        <note />
      </trans-unit>
      <trans-unit id="ReviewCodeForXmlInjectionVulnerabilitiesMessage">
        <source>Potential XML injection vulnerability was found where '{0}' in method '{1}' may be tainted by user-controlled data from '{2}' in method '{3}'.</source>
        <target state="translated">找到了潜在 XML 注入漏洞，其中方法“{1}”中的“{0}”可能会受到方法“{3}”中“{2}”的用户控制数据的污染。</target>
        <note />
      </trans-unit>
      <trans-unit id="ReviewCodeForXmlInjectionVulnerabilitiesTitle">
        <source>Review code for XML injection vulnerabilities</source>
        <target state="translated">查看 XML 注入漏洞的代码</target>
        <note />
      </trans-unit>
      <trans-unit id="ReviewCodeForXssVulnerabilitiesMessage">
        <source>Potential cross-site scripting (XSS) vulnerability was found where '{0}' in method '{1}' may be tainted by user-controlled data from '{2}' in method '{3}'.</source>
        <target state="translated">找到了潜在跨站点脚本(XSS)漏洞，其中方法“{1}”中的“{0}”可能会受到方法“{3}”中“{2}”的用户控制数据的污染。</target>
        <note />
      </trans-unit>
      <trans-unit id="ReviewCodeForXssVulnerabilitiesTitle">
        <source>Review code for XSS vulnerabilities</source>
        <target state="translated">检查 XSS 漏洞的代码</target>
        <note />
      </trans-unit>
      <trans-unit id="ApprovedCipherMode">
        <source>Do Not Use Unsafe Cipher Modes</source>
        <target state="translated">请勿使用不安全的密码模式</target>
        <note />
      </trans-unit>
      <trans-unit id="ApprovedCipherModeDescription">
        <source>These modes are vulnerable to attacks. Use only approved modes (CBC, CTS).</source>
        <target state="translated">这些模式容易受到攻击。请只使用批准的模式（CBC，CTS）。</target>
        <note />
      </trans-unit>
      <trans-unit id="ApprovedCipherModeMessage">
        <source>It uses an unsafe Cipher Mode {0}</source>
        <target state="translated">它使用不安全的密码模式 {0} .</target>
        <note />
      </trans-unit>
      <trans-unit id="DefinitelyInstallRootCert">
        <source>Do Not Add Certificates To Root Store</source>
        <target state="translated">不将证书添加到根存储</target>
        <note />
      </trans-unit>
      <trans-unit id="DefinitelyInstallRootCertMessage">
        <source>Adding certificates to the operating system's trusted root certificates increases the risk of incorrectly authenticating an illegitimate certificate</source>
        <target state="translated">如果将证书添加到操作系统受信任的根证书中，则会增加非法证书验证不当的风险</target>
        <note />
      </trans-unit>
      <trans-unit id="DefinitelyUseSecureCookiesASPNetCore">
        <source>Use Secure Cookies In ASP.Net Core</source>
        <target state="translated">在 ASP.Net Core 中使用安全 Cookie</target>
        <note />
      </trans-unit>
      <trans-unit id="DefinitelyUseSecureCookiesASPNetCoreMessage">
        <source>Set CookieOptions.Secure = true when setting a cookie</source>
        <target state="translated">设置 Cookie 时设置 CookieOptions.Secure = true</target>
        <note />
      </trans-unit>
      <trans-unit id="DoNotAddArchiveItemPathToTheTargetFileSystemPath">
        <source>Do Not Add Archive Item's Path To The Target File System Path</source>
        <target state="translated">请勿将存档项的路径添加到目标文件系统路径</target>
        <note />
      </trans-unit>
      <trans-unit id="DoNotAddArchiveItemPathToTheTargetFileSystemPathDescription">
        <source>When extracting files from an archive and using the archive item's path, check if the path is safe. Archive path can be relative and can lead to file system access outside of the expected file system target path, leading to malicious config changes and remote code execution via lay-and-wait technique.</source>
        <target state="translated">从存档中提取文件并使用该存档项的路径时，请检查该路径是否安全。存档路径可以是相对路径，并可能导致文件系统在预期的文件系统目标路径之外进行访问，从而导致恶意配置更改并通过 "lay-and-wait" 方法执行远程代码。</target>
        <note />
      </trans-unit>
      <trans-unit id="DoNotAddArchiveItemPathToTheTargetFileSystemPathMessage">
        <source>When creating path for '{0} in method {1}' from relative archive item path to extract file and the source is an untrusted zip archive, make sure to sanitize relative archive item path '{2} in method {3}'</source>
        <target state="translated">从提取文件的相对存档项路径为“方法 {1} 中的 {0}”创建路径时，如果源为不受信任的 ZIP 存档文件，请确保净化相对存档项路径“方法 {3} 中的 {2}”</target>
        <note />
      </trans-unit>
      <trans-unit id="DefinitelyUseWeakKDFInsufficientIterationCount">
        <source>Do Not Use Weak Key Derivation Function With Insufficient Iteration Count</source>
        <target state="translated">请勿使用迭代计数不足的弱密钥派生功能</target>
        <note />
      </trans-unit>
      <trans-unit id="DefinitelyUseWeakKDFInsufficientIterationCountMessage">
        <source>Use at least {0} iterations when deriving a cryptographic key from a password. By default, Rfc2898DeriveByte's IterationCount is only 1000</source>
        <target state="translated">基于密码派生加密密钥时，请至少进行 {0} 次迭代。默认情况下，Rfc2898DeriveByte 的 IterationCount 仅为 1000</target>
        <note />
      </trans-unit>
      <trans-unit id="DoNotAddSchemaByURL">
        <source>Do Not Add Schema By URL</source>
        <target state="translated">请勿通过 URL 添加架构</target>
        <note />
      </trans-unit>
      <trans-unit id="DoNotAddSchemaByURLDescription">
        <source>This overload of XmlSchemaCollection.Add method internally enables DTD processing on the XML reader instance used, and uses UrlResolver for resolving external XML entities. The outcome is information disclosure. Content from file system or network shares for the machine processing the XML can be exposed to attacker. In addition, an attacker can use this as a DoS vector.</source>
        <target state="translated">XmlSchemaCollection.Add 方法的此项重载在内部启用了对所使用的 XML 读取器实例的 DTD 处理，并使用 UrlResolver 解析外部 XML 实体。这会导致信息泄漏。文件系统的内容或供计算机处理 XML 的网络共享中的内容可能会暴露给攻击者。此外，攻击者可将其用作 DoS 向量。</target>
        <note />
      </trans-unit>
      <trans-unit id="DoNotAddSchemaByURLMessage">
        <source>This overload of the Add method is potentially unsafe because it may resolve dangerous external references</source>
        <target state="translated">Add 方法的此项重载可能不安全，因为它可能会解析危险的外部引用</target>
        <note />
      </trans-unit>
      <trans-unit id="DoNotCallDangerousMethodsInDeserialization">
        <source>Do Not Call Dangerous Methods In Deserialization</source>
        <target state="translated">在反序列化中不要调用危险方法</target>
        <note />
      </trans-unit>
      <trans-unit id="DoNotCallDangerousMethodsInDeserializationDescription">
        <source>Insecure Deserialization is a vulnerability which occurs when untrusted data is used to abuse the logic of an application, inflict a Denial-of-Service (DoS) attack, or even execute arbitrary code upon it being deserialized. It’s frequently possible for malicious users to abuse these deserialization features when the application is deserializing untrusted data which is under their control. Specifically, invoke dangerous methods in the process of deserialization. Successful insecure deserialization attacks could allow an attacker to carry out attacks such as DoS attacks, authentication bypasses, and remote code execution.</source>
        <target state="translated">不安全反序列化是一种漏洞，当不受信任的数据被用来滥用应用程序的逻辑、实施拒绝服务(dos)攻击，甚至在反序列化时执行任意代码时发生。当应用程序反序列化由其控制的不受信任的数据时，恶意用户通常可能会滥用这些反序列化功能。具体来说，在反序列化过程中调用危险方法。成功的不安全反序列化攻击可能允许攻击者执行攻击，例如 dos 攻击、身份验证绕过和远程代码执行。</target>
        <note />
      </trans-unit>
      <trans-unit id="DoNotCallDangerousMethodsInDeserializationMessage">
        <source>When deserializing an instance of class {0}, method {1} can call dangerous method {2}.</source>
        <target state="translated">反序列化类 {0} 的实例时, 方法 {1} 可以调用危险方法 {2}。</target>
        <note />
      </trans-unit>
      <trans-unit id="DoNotDisableCertificateValidation">
        <source>Do Not Disable Certificate Validation</source>
        <target state="translated">请勿禁用证书验证</target>
        <note />
      </trans-unit>
      <trans-unit id="DoNotDisableCertificateValidationDescription">
        <source>A certificate can help authenticate the identity of the server. Clients should validate the server certificate to ensure requests are sent to the intended server. If the ServerCertificateValidationCallback always returns 'true', any certificate will pass validation.</source>
        <target state="translated">证书可以帮助认证服务器的身份。客户端应该验证服务器的证书，以确保将请求发送到预期的服务器。如果 ServerCertificateValidationCallback 始终返回 "true"，那么任何证书都将通过验证。</target>
        <note />
      </trans-unit>
      <trans-unit id="DoNotDisableCertificateValidationMessage">
        <source>The ServerCertificateValidationCallback is set to a function that accepts any server certificate, by always returning true. Ensure that server certificates are validated to verify the identity of the server receiving requests.</source>
        <target state="translated">已将 ServerCertificateValidationCallback 设置为通过始终返回 true 来接受任何服务器证书的一个函数。请确保服务器证书已经过验证，从而验证要接收请求的服务器的标识。</target>
        <note />
      </trans-unit>
      <trans-unit id="DoNotDisableHTTPHeaderChecking">
        <source>Do Not Disable HTTP Header Checking</source>
        <target state="translated">请勿禁用 HTTP 标头检查</target>
        <note />
      </trans-unit>
      <trans-unit id="DoNotDisableHTTPHeaderCheckingDescription">
        <source>HTTP header checking enables encoding of the carriage return and newline characters, \r and \n, that are found in response headers. This encoding can help to avoid injection attacks that exploit an application that echoes untrusted data contained by the header.</source>
        <target state="translated">HTTP 标头检查可对在响应标头中找到的回车和换行符(\r 和 \n)进行编码。这种编码有助于避免注入攻击，此类攻击会利用应答标头包含的不受信任数据的应用程序。</target>
        <note />
      </trans-unit>
      <trans-unit id="DoNotDisableHTTPHeaderCheckingMessage">
        <source>Do not disable HTTP header checking</source>
        <target state="translated">请勿禁用 HTTP 标头检查</target>
        <note />
      </trans-unit>
      <trans-unit id="DoNotDisableRequestValidation">
        <source>Do Not Disable Request Validation</source>
        <target state="translated">请勿禁用请求验证</target>
        <note />
      </trans-unit>
      <trans-unit id="DoNotDisableRequestValidationDescription">
        <source>Request validation is a feature in ASP.NET that examines HTTP requests and determines whether they contain potentially dangerous content. This check adds protection from markup or code in the URL query string, cookies, or posted form values that might have been added for malicious purposes. So, it is generally desirable and should be left enabled for defense in depth.</source>
        <target state="translated">请求验证是 ASP.NET 中的一项功能，用于检查 HTTP 请求，并确定它们是否包含潜在危险内容。此检查可针对 URL 查询字符串中的标记或代码、cookie 或可能因恶意目的而添加的已发布表单值进行防护。因此，通常需要此验证并且应该保持启用以进行深度防御。</target>
        <note />
      </trans-unit>
      <trans-unit id="DoNotDisableRequestValidationMessage">
        <source>{0} has request validation disabled</source>
        <target state="translated">{0} 已禁用请求验证</target>
        <note />
      </trans-unit>
      <trans-unit id="DoNotDisableSchUseStrongCrypto">
        <source>Do Not Disable SChannel Use of Strong Crypto</source>
        <target state="translated">请勿禁用较强加密的 SChannel 使用</target>
        <note />
      </trans-unit>
      <trans-unit id="DoNotDisableSchUseStrongCryptoDescription">
        <source>Starting with the .NET Framework 4.6, the System.Net.ServicePointManager and System.Net.Security.SslStream classes are recommeded to use new protocols. The old ones have protocol weaknesses and are not supported. Setting Switch.System.Net.DontEnableSchUseStrongCrypto with true will use the old weak crypto check and opt out of the protocol migration.</source>
        <target state="translated">建议从 .NET Framework 4.6、System.Net.ServicePointManager 和 System.Net.Security.SslStream 类开始以使用新的协议。旧的协议具有协议缺陷，不受支持。将 Switch.System.Net.DontEnableSchUseStrongCrypto 设置为 true 将使用旧的弱加密检查并选择退出协议迁移。</target>
        <note />
      </trans-unit>
      <trans-unit id="DoNotDisableSchUseStrongCryptoMessage">
        <source>{0} disables TLS 1.2 and enables SSLv3</source>
        <target state="translated">{0} 禁用 TLS 1.2 并且启用 SSLv3</target>
        <note />
      </trans-unit>
      <trans-unit id="DoNotHardCodeEncryptionKey">
        <source>Do Not Hard Code Encryption Key</source>
        <target state="translated">请勿硬编码加密密钥</target>
        <note />
      </trans-unit>
      <trans-unit id="DoNotHardCodeEncryptionKeyDescription">
        <source>SymmetricAlgorithm's .Key property, or a method's rgbKey parameter, should never be a hardcoded value.</source>
        <target state="translated">SymmetricAlgorithm 的 .Key 属性或方法的 rgbKey 参数永远都不得是硬编码值。</target>
        <note />
      </trans-unit>
      <trans-unit id="DoNotHardCodeEncryptionKeyMessage">
        <source>Potential security vulnerability was found where '{0}' in method '{1}' may be tainted by hardcoded key from '{2}' in method '{3}'</source>
        <target state="translated">找到了潜在安全漏洞，其中方法“{1}”中的“{0}”可能会受到方法“{3}”中“{2}”的硬编码密钥污染。</target>
        <note />
      </trans-unit>
      <trans-unit id="DoNotInstallRootCertDescription">
        <source>By default, the Trusted Root Certification Authorities certificate store is configured with a set of public CAs that has met the requirements of the Microsoft Root Certificate Program. Since all trusted root CAs can issue certificates for any domain, an attacker can pick a weak or coercible CA that you install by yourself to target for an attack – and a single vulnerable, malicious or coercible CA undermines the security of the entire system. To make matters worse, these attacks can go unnoticed quite easily.</source>
        <target state="translated">默认情况下，“受信任的根证书颁发机构”证书存储配置有一组符合 Microsoft 根证书程序的公共 CA。由于所有受信任的根 CA 都可为任意域颁发证书，因此攻击者可能会选择你自行安装的某个安全性较弱或可强迫的 CA 进行攻击；一个易受攻击、恶意或可强迫的 CA 就会降低整个系统的安全性。更糟糕的是，这些攻击者可能很难被察觉。</target>
        <note />
      </trans-unit>
      <trans-unit id="DoNotReferSelfInSerializableClass">
        <source>Do Not Refer Self In Serializable Class</source>
        <target state="translated">请勿在可序列化类中引用自身</target>
        <note />
      </trans-unit>
      <trans-unit id="DoNotReferSelfInSerializableClassDescription">
        <source>This can allow an attacker to DOS or exhaust the memory of the process.</source>
        <target state="translated">这可能允许攻击者进入 DOS 或耗尽进程的内存。</target>
        <note />
      </trans-unit>
      <trans-unit id="DoNotReferSelfInSerializableClassMessage">
        <source>{0} participates in a potential reference cycle</source>
        <target state="translated">{0} 参与潜在的引用周期</target>
        <note />
      </trans-unit>
      <trans-unit id="DoNotSerializeTypesWithPointerFields">
        <source>Do Not Serialize Types With Pointer Fields</source>
        <target state="translated">请勿序列化具有 Pointer 字段的类型</target>
        <note />
      </trans-unit>
      <trans-unit id="DoNotSerializeTypesWithPointerFieldsDescription">
        <source>Pointers are not "type safe" in the sense that you cannot guarantee the correctness of the memory they point at. So, serializing types with pointer fields is dangerous, as it may allow an attacker to control the pointer.</source>
        <target state="translated">Pointer 不是“类型安全”，因为无法保证它们所指向内存的正确性。因此，序列化具有 Pointer 字段的类型是危险的，它可能允许攻击者控制指针。</target>
        <note />
      </trans-unit>
      <trans-unit id="DoNotSerializeTypesWithPointerFieldsMessage">
        <source>Pointer field {0} on serializable type.</source>
        <target state="translated">可序列化类型上的 Pointer 字段 {0}。</target>
        <note />
      </trans-unit>
      <trans-unit id="DoNotUseAccountSAS">
        <source>Do Not Use Account Shared Access Signature</source>
        <target state="translated">不使用帐户共享访问签名</target>
        <note />
      </trans-unit>
      <trans-unit id="DoNotUseAccountSASDescription">
        <source>Shared Access Signatures(SAS) are a vital part of the security model for any application using Azure Storage, they should provide limited and safe permissions to your storage account to clients that don't have the account key. All of the operations available via a service SAS are also available via an account SAS, that is, account SAS is too powerful. So it is recommended to use Service SAS to delegate access more carefully.</source>
        <target state="translated">共享访问签名(SAS)是使用 Azure 存储的任何应用程序的安全模型的重要部分，它们应为没有帐户密钥的客户端提供对存储帐户的有限安全权限。通过服务 SAS可使用的所有操作也可通过帐户 SAS 实现，即帐户 SAS 的功能太过强大。因此，建议使用服务 SAS 更仔细地委派访问权限。</target>
        <note />
      </trans-unit>
      <trans-unit id="DoNotUseAccountSASMessage">
        <source>Use Service SAS instead of Account SAS for fine grained access control and container-level access policy</source>
        <target state="translated">使用服务 SAS 而不是帐户 SAS 实现精细访问控制和容器级访问策略</target>
        <note />
      </trans-unit>
      <trans-unit id="DoNotUseBrokenCryptographicAlgorithms">
        <source>Do Not Use Broken Cryptographic Algorithms</source>
        <target state="translated">不要使用损坏的加密算法</target>
        <note />
      </trans-unit>
      <trans-unit id="DoNotUseBrokenCryptographicAlgorithmsDescription">
        <source>An attack making it computationally feasible to break this algorithm exists. This allows attackers to break the cryptographic guarantees it is designed to provide. Depending on the type and application of this cryptographic algorithm, this may allow attackers to read enciphered messages, tamper with enciphered  messages, forge digital signatures, tamper with hashed content, or otherwise compromise any cryptosystem based on this algorithm. Replace encryption uses with the AES algorithm (AES-256, AES-192 and AES-128 are acceptable) with a key length greater than or equal to 128 bits. Replace hashing uses with a hashing function in the SHA-2 family, such as SHA512, SHA384, or SHA256. Replace digital signature uses with RSA with a key length greater than or equal to 2048-bits, or ECDSA with a key length greater than or equal to 256 bits.</source>
        <target state="translated">存在可能在计算方面破坏此算法的攻击。这使得攻击者可以破坏它本应提供的加密保证。根据此加密算法的类型和应用情况，可能会使攻击者读取加密消息、篡改加密消息、伪造数字签名、篡改哈希内容，或以其他方式危害任何基于该算法的加密系统。将加密用法替换为密钥长度大于或等于 128 位的 AES 算法(AES-256、AES-192 和 AES-128 均可)。将哈希用法替换为 SHA-2 系列中的哈希函数，例如 SHA512、SHA384 或 SHA256。将数字签名用法替换为密钥长度大于等于 2048 位的 RSA，或者密钥长度大于等于 256 位的 ECDSA。</target>
        <note />
      </trans-unit>
      <trans-unit id="DoNotUseBrokenCryptographicAlgorithmsMessage">
        <source>{0} uses a broken cryptographic algorithm {1}</source>
        <target state="translated">{0} 使用损坏的加密算法 {1}</target>
        <note />
      </trans-unit>
      <trans-unit id="DoNotUseDSA">
        <source>Do Not Use Digital Signature Algorithm (DSA)</source>
        <target state="translated">不使用数字签名算法(DSA)</target>
        <note />
      </trans-unit>
      <trans-unit id="DoNotUseDSADescription">
        <source>DSA is too weak to use.</source>
        <target state="translated">DSA 太弱，无法使用。</target>
        <note />
      </trans-unit>
      <trans-unit id="DoNotUseDSAMessage">
        <source>Asymmetric encryption algorithm {0} is weak. Switch to an RSA with at least 2048 key size, ECDH or ECDSA algorithm instead</source>
        <target state="translated">非对称加密算法 {0} 较弱。请转而切换到至少具有 2048 位密钥大小的 RSA、ECDH 或者 ECDSA 算法</target>
        <note />
      </trans-unit>
      <trans-unit id="DoNotUseDeprecatedSecurityProtocols">
        <source>Do Not Use Deprecated Security Protocols</source>
        <target state="translated">请勿使用弃用的安全协议</target>
        <note />
      </trans-unit>
      <trans-unit id="DoNotUseDeprecatedSecurityProtocolsDescription">
        <source>Using a deprecated security protocol rather than the system default is risky.</source>
        <target state="translated">使用弃用的安全协议而不是系统默认协议将有风险。</target>
        <note />
      </trans-unit>
      <trans-unit id="DoNotUseDeprecatedSecurityProtocolsMessage">
        <source>Hard-coded use of deprecated security protocol {0}</source>
        <target state="translated">以硬编码方式使用弃用的安全协议 {0}</target>
        <note />
      </trans-unit>
      <trans-unit id="DoNotUseMD5">
        <source>Do not use insecure cryptographic algorithm MD5.</source>
        <target state="translated">不要使用不安全的加密算法 MD5。</target>
        <note />
      </trans-unit>
      <trans-unit id="DoNotUseMD5Description">
        <source>This type implements MD5, a cryptographically insecure hashing function. Hash collisions are computationally feasible for the MD5 and HMACMD5 algorithms. Replace this usage with a SHA-2 family hash algorithm (SHA512, SHA384, SHA256).</source>
        <target state="translated">此类型实现 MD5，它是一种不安全的加密哈希函数。在计算方面，MD5 和 HMACMD5 算法可能出现哈希冲突。请将此使用项替换为 SHA-2 系列哈希算法(SHA512、SHA384、SHA256)。</target>
        <note />
      </trans-unit>
      <trans-unit id="DoNotUseObsoleteKDFAlgorithm">
        <source>Do not use obsolete key derivation function</source>
        <target state="translated">请勿使用已过时的密钥派生功能</target>
        <note />
      </trans-unit>
      <trans-unit id="DoNotUseObsoleteKDFAlgorithmDescription">
        <source>Password-based key derivation should use PBKDF2 with SHA-2. Avoid using PasswordDeriveBytes since it generates a PBKDF1 key. Avoid using Rfc2898DeriveBytes.CryptDeriveKey since it doesn't use the iteration count or salt.</source>
        <target state="translated">基于密码的密钥派生应结合使用 PBKDF2 和 SHA-2。请避免使用 PasswordDeriveBytes，因为它会生成 PBKDF1 密钥。还需避免使用 Rfc2898DeriveBytes.CryptDeriveKey，因为它不使用迭代计数或加盐。</target>
        <note />
      </trans-unit>
      <trans-unit id="DoNotUseObsoleteKDFAlgorithmMessage">
        <source>Call to obsolete key derivation function {0}.{1}</source>
        <target state="translated">调用已过时的密钥派生功能 {0}。{1}</target>
        <note />
      </trans-unit>
      <trans-unit id="DoNotUseSHA1">
        <source>Do not use insecure cryptographic algorithm SHA1.</source>
        <target state="translated">不要使用不安全的加密算法 SHA1。</target>
        <note />
      </trans-unit>
      <trans-unit id="DoNotUseSHA1Description">
        <source>This type implements SHA1, a cryptographically insecure hashing function. Hash collisions are computationally feasible for the SHA-1 and SHA-0 algorithms. Replace this usage with a SHA-2 family hash algorithm (SHA512, SHA384, SHA256).</source>
        <target state="translated">此类型实现 SHA1，它是一种不安全的加密哈希函数。在计算方面，SHA-1 和 SHA-0 算法可能出现哈希冲突。请将此使用项替换为 SHA-2 系列哈希算法(SHA512、SHA384、SHA256)。</target>
        <note />
      </trans-unit>
      <trans-unit id="DoNotUseWeakCryptographicAlgorithms">
        <source>Do Not Use Weak Cryptographic Algorithms</source>
        <target state="translated">不要使用弱加密算法</target>
        <note />
      </trans-unit>
      <trans-unit id="DoNotUseWeakCryptographicAlgorithmsDescription">
        <source>Cryptographic algorithms degrade over time as attacks become for advances to attacker get access to more computation. Depending on the type and application of this cryptographic algorithm, further degradation of the cryptographic strength of it may allow attackers to read enciphered messages, tamper with enciphered  messages, forge digital signatures, tamper with hashed content, or otherwise compromise any cryptosystem based on this algorithm. Replace encryption uses with the AES algorithm (AES-256, AES-192 and AES-128 are acceptable) with a key length greater than or equal to 128 bits. Replace hashing uses with a hashing function in the SHA-2 family, such as SHA-2 512, SHA-2 384, or SHA-2 256.</source>
        <target state="translated">加密算法随时间的推移而变弱，因为攻击成为攻击者获取更多计算的推动因素。根据此加密算法的类型和应用情况，其加密强度逐渐降低可能会使攻击者读取加密消息、篡改加密消息、伪造数字签名、篡改哈希内容，或以其他方式危害任何基于该算法的加密系统。将加密用法替换为密钥长度大于或等于 128 位的 AES 算法(AES-256、AES-192 和 AES-128 均可)。将哈希用法替换为 SHA-2 系列中的哈希函数，例如 SHA-2 512、SHA-2 384 或 SHA-2 256。</target>
        <note />
      </trans-unit>
      <trans-unit id="DoNotUseWeakCryptographicAlgorithmsMessage">
        <source>{0} uses a weak cryptographic algorithm {1}</source>
        <target state="translated">{0} 使用弱加密算法 {1}</target>
        <note />
      </trans-unit>
      <trans-unit id="DoNotUseWeakKDFAlgorithm">
        <source>Do Not Use Weak Key Derivation Function Algorithm</source>
        <target state="translated">不使用弱密钥派生功能算法</target>
        <note />
      </trans-unit>
      <trans-unit id="DoNotUseWeakKDFAlgorithmDescription">
        <source>Some implementations of the Rfc2898DeriveBytes class allow for a hash algorithm to be specified in a constructor parameter or overwritten in the HashAlgorithm property. If a hash algorithm is specified, then it should be SHA-256 or higher.</source>
        <target state="translated">Rfc2898DeriveBytes 类的某些实现允许在构造函数参数中指定哈希算法或在 HashAlgorithm 属性中覆盖它。如果指定了哈希算法，则它应为 SHA-256 或更高版本。</target>
        <note />
      </trans-unit>
      <trans-unit id="DoNotUseWeakKDFAlgorithmMessage">
        <source>{0} created with a weak hash algorithm. Use SHA256, SHA384, or SHA512 to create a strong key from a password</source>
        <target state="translated">{0} 是使用弱哈希算法创建的。请使用 SHA256、SHA384 或 SHA512 根据密码创建强密钥</target>
        <note />
      </trans-unit>
      <trans-unit id="DoNotUseWeakKDFInsufficientIterationCountDescription">
        <source>When deriving cryptographic keys from user-provided inputs such as password, use sufficient iteration count (at least 100k).</source>
        <target state="translated">基于用户提供的输入(如密码)派生加密密钥时，请使用足够大的迭代计数(至少 100,000 次)。</target>
        <note />
      </trans-unit>
      <trans-unit id="DoNotUseXslTransform">
        <source>Do Not Use XslTransform</source>
        <target state="translated">请勿使用 XslTransform</target>
        <note />
      </trans-unit>
      <trans-unit id="DoNotUseXslTransformMessage">
        <source>Do not use XslTransform. It does not restrict potentially dangerous external references.</source>
        <target state="translated">请勿使用 XslTransform。它对具有潜在危险的外部引用并没有限制。</target>
        <note />
      </trans-unit>
      <trans-unit id="HardCodedSecurityProtocolMessage">
        <source>Avoid hardcoding SecurityProtocolType {0}, and instead use SecurityProtocolType.SystemDefault to allow the operating system to choose the best Transport Layer Security protocol to use.</source>
        <target state="translated">避免 hardcoding SecurityProtocolType {0}, 转而使用 SecurityProtocolType. SystemDefault 允许操作系统选择要使用的最佳传输层安全性协议。</target>
        <note />
      </trans-unit>
      <trans-unit id="HardCodedSecurityProtocolTitle">
        <source>Avoid hardcoding SecurityProtocolType value</source>
        <target state="translated">避免 hardcoding SecurityProtocolType 值</target>
        <note />
      </trans-unit>
      <trans-unit id="MaybeInstallRootCert">
        <source>Ensure Certificates Are Not Added To Root Store</source>
        <target state="translated">确保没有将证书添加到根存储</target>
        <note />
      </trans-unit>
      <trans-unit id="MaybeInstallRootCertMessage">
        <source>Adding certificates to the operating system's trusted root certificates is insecure. Ensure that the target store is not root store.</source>
        <target state="translated">将证书添加到操作系统受信任的根证书很不安全。请确保目标存储不是根存储。</target>
        <note />
      </trans-unit>
      <trans-unit id="MaybeUseSecureCookiesASPNetCore">
        <source>Ensure Use Secure Cookies In ASP.Net Core</source>
        <target state="translated">确保在 ASP.Net Core 中使用安全 Cookie</target>
        <note />
      </trans-unit>
      <trans-unit id="MaybeUseSecureCookiesASPNetCoreMessage">
        <source>Ensure that CookieOptions.Secure = true when setting a cookie</source>
        <target state="translated">请确保设置 Cookie 时 CookieOptions.Secure = true</target>
        <note />
      </trans-unit>
      <trans-unit id="MaybeUseWeakKDFInsufficientIterationCount">
        <source>Ensure Sufficient Iteration Count When Using Weak Key Derivation Function</source>
        <target state="translated">使用弱密钥派生功能时，请确保迭代计数足够大</target>
        <note />
      </trans-unit>
      <trans-unit id="MaybeUseWeakKDFInsufficientIterationCountMessage">
        <source>Ensure that the iteration count is at least {0} when deriving a cryptographic key from a password. By default, Rfc2898DeriveByte's IterationCount is only 1000</source>
        <target state="translated">基于密码派生加密密钥时，请确保迭代计数至少为 {0}。默认情况下，Rfc2898DeriveByte 的 IterationCount 仅为 1000</target>
        <note />
      </trans-unit>
      <trans-unit id="SetViewStateUserKey">
        <source>Set ViewStateUserKey For Classes Derived From Page</source>
        <target state="translated">针对派生自 Page 的类设置 ViewStateUserKey</target>
        <note />
      </trans-unit>
      <trans-unit id="SetViewStateUserKeyDescription">
        <source>Setting the ViewStateUserKey property can help you prevent attacks on your application by allowing you to assign an identifier to the view-state variable for individual users so that they cannot use the variable to generate an attack. Otherwise, there will be cross-site request forgery vulnerabilities.</source>
        <target state="translated">设置 ViewStateUserKey 属性可帮助防止对应用程序的攻击，方法是允许为单个用户的视图状态变量分配标识符，使他们不能使用该变量来生成攻击。否则，会出现跨站点请求伪造漏洞。</target>
        <note />
      </trans-unit>
      <trans-unit id="SetViewStateUserKeyMessage">
        <source>The class {0} derived from System.Web.UI.Page does not set the ViewStateUserKey property in the OnInit method or Page_Init method</source>
        <target state="translated">从 ViewStateUserKey 派生的 {0} 类不能在 OnInit 方法或 Page_Init 方法中设置属性</target>
        <note />
      </trans-unit>
      <trans-unit id="UseContainerLevelAccessPolicy">
        <source>Use Container Level Access Policy</source>
        <target state="translated">使用容器级别访问策略</target>
        <note />
      </trans-unit>
      <trans-unit id="UseContainerLevelAccessPolicyDescription">
        <source>No access policy identifier is specified, making tokens non-revocable.</source>
        <target state="translated">未指定访问策略标识符，这使得令牌不可撤消。</target>
        <note />
      </trans-unit>
      <trans-unit id="UseContainerLevelAccessPolicyMessage">
        <source>Consider using Azure's role-based access control instead of a Shared Access Signature (SAS) if possible. If you still need to use a SAS, use a container-level access policy when creating a SAS</source>
        <target state="translated">如果可能，请考虑使用 Azure 基于角色的访问控制，而不是共享访问签名(SAS)。如果仍需使用 SAS，请在创建 SAS 时使用容器级别访问策略</target>
        <note />
      </trans-unit>
      <trans-unit id="UseRSAWithSufficientKeySize">
        <source>Use Rivest–Shamir–Adleman (RSA) Algorithm With Sufficient Key Size</source>
        <target state="translated">设置具有足够密钥大小的 Rivest–Shamir–Adleman (RSA)算法</target>
        <note />
      </trans-unit>
      <trans-unit id="UseRSAWithSufficientKeySizeDescription">
        <source>Encryption algorithms are vulnerable to brute force attacks when too small a key size is used.</source>
        <target state="translated">在使用的密钥大小太小时，加密算法容易遭到暴力破解攻击。</target>
        <note />
      </trans-unit>
      <trans-unit id="UseRSAWithSufficientKeySizeMessage">
        <source>Asymmetric encryption algorithm {0}'s key size is less than 2048. Switch to an RSA with at least 2048 key size, ECDH or ECDSA algorithm instead.</source>
        <target state="translated">非对称加密算法 {0} 的密钥大小小于 2048 位。请转而切换到至少具有 2048 位密钥大小的 RSA、ECDH 或者 ECDSA 算法。</target>
        <note />
      </trans-unit>
      <trans-unit id="UseSecureCookiesASPNetCoreDescription">
        <source>Applications available over HTTPS must use secure cookies.</source>
        <target state="translated">通过 HTTPS 提供的应用程序必须使用安全 Cookie。</target>
        <note />
      </trans-unit>
      <trans-unit id="UseSharedAccessProtocolHttpsOnly">
        <source>Use SharedAccessProtocol HttpsOnly</source>
        <target state="translated">使用 SharedAccessProtocol HttpsOnly</target>
        <note />
      </trans-unit>
      <trans-unit id="UseSharedAccessProtocolHttpsOnlyDescription">
        <source>HTTPS encrypts network traffic. Use HttpsOnly, rather than HttpOrHttps, to ensure network traffic is always encrypted to help prevent disclosure of sensitive data.</source>
        <target state="translated">HTTPS 对网络流量加密。请使用 HttpsOnly (而不是 HttpOrHttps)确保网络流量始终加密，从而帮助防止敏感数据泄露。</target>
        <note />
      </trans-unit>
      <trans-unit id="UseSharedAccessProtocolHttpsOnlyMessage">
        <source>Consider using Azure's role-based access control instead of a Shared Access Signature (SAS) if possible. If you still need to use a SAS, specify SharedAccessProtocol.HttpsOnly</source>
        <target state="translated">如果可能，请考虑使用 Azure 基于角色的访问控制，而不是共享访问签名(SAS)。如果仍需使用 SAS，请指定 SharedAccessProtocol.HttpsOnly</target>
        <note />
      </trans-unit>
      <trans-unit id="UseXmlReaderDescription">
        <source>Processing XML from untrusted data may load dangerous external references, which should be restricted by using an XmlReader with a secure resolver or with DTD processing disabled.</source>
        <target state="translated">从不受信任的数据处理 XML 可能会加载危险的外部引用，这应该通过使用带有安全解析程序的 XmlReader 或禁用 DTD 处理来限制。</target>
        <note />
      </trans-unit>
      <trans-unit id="UseXmlReaderForDataSetReadXml">
        <source>Use XmlReader For DataSet Read Xml</source>
        <target state="translated">将 XmlReader 用于数据集读取 Xml</target>
        <note />
      </trans-unit>
      <trans-unit id="UseXmlReaderForDeserialize">
        <source>Use XmlReader For Deserialize</source>
        <target state="translated">将 XmlReader 用于反序列化</target>
        <note />
      </trans-unit>
      <trans-unit id="UseXmlReaderForSchemaRead">
        <source>Use XmlReader For Schema Read</source>
        <target state="translated">将 XmlReader 用于架构读取</target>
        <note />
      </trans-unit>
      <trans-unit id="UseXmlReaderForValidatingReader">
        <source>Use XmlReader For Validating Reader</source>
        <target state="translated">将 XmlReader 用于验证读取器</target>
        <note />
      </trans-unit>
      <trans-unit id="UseXmlReaderForXPathDocument">
        <source>Use XmlReader For XPathDocument</source>
        <target state="translated">将 XmlReader 用于 XPathDocument</target>
        <note />
      </trans-unit>
      <trans-unit id="UseXmlReaderMessage">
        <source>This overload of the {0}.{1} method is potentially unsafe, use an overload that takes a XmlReader instance instead</source>
        <target state="translated">{0}.{1} 方法的此重载可能不安全，请改为使用带有 XmlReader 实例的重载</target>
        <note />
      </trans-unit>
      <trans-unit id="DoNotCreateTasksWithoutPassingATaskSchedulerTitle">
        <source>Do not create tasks without passing a TaskScheduler</source>
        <target state="translated">不要在未传递 TaskScheduler 的情况下创建任务</target>
        <note />
      </trans-unit>
      <trans-unit id="DoNotCreateTasksWithoutPassingATaskSchedulerDescription">
        <source>Do not create tasks unless you are using one of the overloads that takes a TaskScheduler. The default is to schedule on TaskScheduler.Current, which would lead to deadlocks. Either use TaskScheduler.Default to schedule on the thread pool, or explicitly pass TaskScheduler.Current to make your intentions clear.</source>
        <target state="translated">除非使用具有 TaskScheduler 的任一重载，否则不要创建任务。默认是在 TaskScheduler.Current 上进行调度，但这将导致死锁。可使用 TaskScheduler.Default 在线程池上进行调度，或显示传递 TaskScheduler.Current 以明确表达意图。</target>
        <note />
      </trans-unit>
      <trans-unit id="DoNotCreateTasksWithoutPassingATaskSchedulerMessage">
        <source>Do not create tasks without passing a TaskScheduler</source>
        <target state="translated">不要在未传递 TaskScheduler 的情况下创建任务</target>
        <note />
      </trans-unit>
    </body>
  </file>
</xliff><|MERGE_RESOLUTION|>--- conflicted
+++ resolved
@@ -2,19 +2,159 @@
 <xliff xmlns="urn:oasis:names:tc:xliff:document:1.2" xmlns:xsi="http://www.w3.org/2001/XMLSchema-instance" version="1.2" xsi:schemaLocation="urn:oasis:names:tc:xliff:document:1.2 xliff-core-1.2-transitional.xsd">
   <file datatype="xml" source-language="en" target-language="zh-Hans" original="../MicrosoftNetCoreAnalyzersResources.resx">
     <body>
-      <trans-unit id="DeprecatedSslProtocolsDescription">
-        <source>Older protocol versions of Transport Layer Security (TLS) are less secure than TLS 1.2 and TLS 1.3, and are more likely to have new vulnerabilities. Avoid older protocol versions to minimize risk.</source>
-        <target state="translated">旧协议版本的传输层安全性(TLS)不如 TLS 1.2 和 TLS 1.3 安全，更有可能存在新的漏洞。请避免使用旧协议版本，以将风险降至最低。</target>
-        <note />
-      </trans-unit>
-      <trans-unit id="DeprecatedSslProtocolsMessage">
-        <source>Transport Layer Security protocol version '{0}' is deprecated.  Use 'None' to let the Operating System choose a version.</source>
-        <target state="translated">传输层安全协议版本“{0}”已被弃用。请使用“无”，让操作系统选择一个版本。</target>
-        <note />
-      </trans-unit>
-      <trans-unit id="DeprecatedSslProtocolsTitle">
-        <source>Do not use deprecated SslProtocols values</source>
-        <target state="translated">请勿使用已弃用的 SslProtocols 值</target>
+      <trans-unit id="AddNonSerializedAttributeCodeActionTitle">
+        <source>Add the 'NonSerialized' attribute to this field.</source>
+        <target state="new">Add the 'NonSerialized' attribute to this field.</target>
+        <note />
+      </trans-unit>
+      <trans-unit id="AddSerializableAttributeCodeActionTitle">
+        <source>Add Serializable attribute</source>
+        <target state="new">Add Serializable attribute</target>
+        <note />
+      </trans-unit>
+      <trans-unit id="AlwaysConsumeTheValueReturnedByMethodsMarkedWithPreserveSigAttributeDescription">
+        <source>PreserveSigAttribute indicates that a method will return an HRESULT, rather than throwing an exception. Therefore, it is important to consume the HRESULT returned by the method, so that errors can be detected. Generally, this is done by calling Marshal.ThrowExceptionForHR.</source>
+        <target state="new">PreserveSigAttribute indicates that a method will return an HRESULT, rather than throwing an exception. Therefore, it is important to consume the HRESULT returned by the method, so that errors can be detected. Generally, this is done by calling Marshal.ThrowExceptionForHR.</target>
+        <note />
+      </trans-unit>
+      <trans-unit id="AlwaysConsumeTheValueReturnedByMethodsMarkedWithPreserveSigAttributeMessage">
+        <source>Consume the hresult returned by method '{0}' and call Marshal.ThrowExceptionForHR.</source>
+        <target state="new">Consume the hresult returned by method '{0}' and call Marshal.ThrowExceptionForHR.</target>
+        <note />
+      </trans-unit>
+      <trans-unit id="AlwaysConsumeTheValueReturnedByMethodsMarkedWithPreserveSigAttributeTitle">
+        <source>Always consume the value returned by methods marked with PreserveSigAttribute</source>
+        <target state="new">Always consume the value returned by methods marked with PreserveSigAttribute</target>
+        <note />
+      </trans-unit>
+      <trans-unit id="ApprovedCipherMode">
+        <source>Do Not Use Unsafe Cipher Modes</source>
+        <target state="new">Do Not Use Unsafe Cipher Modes</target>
+        <note />
+      </trans-unit>
+      <trans-unit id="ApprovedCipherModeDescription">
+        <source>These modes are vulnerable to attacks. Use only approved modes (CBC, CTS).</source>
+        <target state="new">These modes are vulnerable to attacks. Use only approved modes (CBC, CTS).</target>
+        <note />
+      </trans-unit>
+      <trans-unit id="ApprovedCipherModeMessage">
+        <source>It uses an unsafe Cipher Mode {0}</source>
+        <target state="new">It uses an unsafe Cipher Mode {0}</target>
+        <note />
+      </trans-unit>
+      <trans-unit id="AttributeStringLiteralsShouldParseCorrectlyDescription">
+        <source>The string literal parameter of an attribute does not parse correctly for a URL, a GUID, or a version.</source>
+        <target state="new">The string literal parameter of an attribute does not parse correctly for a URL, a GUID, or a version.</target>
+        <note />
+      </trans-unit>
+      <trans-unit id="AttributeStringLiteralsShouldParseCorrectlyMessageDefault">
+        <source>In the constructor of '{0}', change the value of argument '{1}', which is currently "{2}", to something that can be correctly parsed as '{3}'.</source>
+        <target state="new">In the constructor of '{0}', change the value of argument '{1}', which is currently "{2}", to something that can be correctly parsed as '{3}'.</target>
+        <note />
+      </trans-unit>
+      <trans-unit id="AttributeStringLiteralsShouldParseCorrectlyMessageEmpty">
+        <source>In the constructor of '{0}', change the value of argument '{1}', which is currently an empty string (""), to something that can be correctly parsed as '{2}'.</source>
+        <target state="new">In the constructor of '{0}', change the value of argument '{1}', which is currently an empty string (""), to something that can be correctly parsed as '{2}'.</target>
+        <note />
+      </trans-unit>
+      <trans-unit id="AttributeStringLiteralsShouldParseCorrectlyTitle">
+        <source>Attribute string literals should parse correctly</source>
+        <target state="new">Attribute string literals should parse correctly</target>
+        <note />
+      </trans-unit>
+      <trans-unit id="AvoidUnsealedAttributesDescription">
+        <source>The .NET Framework class library provides methods for retrieving custom attributes. By default, these methods search the attribute inheritance hierarchy. Sealing the attribute eliminates the search through the inheritance hierarchy and can improve performance.</source>
+        <target state="new">The .NET Framework class library provides methods for retrieving custom attributes. By default, these methods search the attribute inheritance hierarchy. Sealing the attribute eliminates the search through the inheritance hierarchy and can improve performance.</target>
+        <note />
+      </trans-unit>
+      <trans-unit id="AvoidUnsealedAttributesMessage">
+        <source>Avoid unsealed attributes</source>
+        <target state="new">Avoid unsealed attributes</target>
+        <note />
+      </trans-unit>
+      <trans-unit id="AvoidUnsealedAttributesTitle">
+        <source>Avoid unsealed attributes</source>
+        <target state="new">Avoid unsealed attributes</target>
+        <note />
+      </trans-unit>
+      <trans-unit id="AvoidZeroLengthArrayAllocationsMessage">
+        <source>Avoid unnecessary zero-length array allocations.  Use {0} instead.</source>
+        <target state="new">Avoid unnecessary zero-length array allocations.  Use {0} instead.</target>
+        <note />
+      </trans-unit>
+      <trans-unit id="AvoidZeroLengthArrayAllocationsTitle">
+        <source>Avoid zero-length array allocations.</source>
+        <target state="new">Avoid zero-length array allocations.</target>
+        <note />
+      </trans-unit>
+      <trans-unit id="BinaryFormatterDeserializeMaybeWithoutBinderSetMessage">
+        <source>The method '{0}' is insecure when deserializing untrusted data without a SerializationBinder to restrict the type of objects in the deserialized object graph.</source>
+        <target state="new">The method '{0}' is insecure when deserializing untrusted data without a SerializationBinder to restrict the type of objects in the deserialized object graph.</target>
+        <note />
+      </trans-unit>
+      <trans-unit id="BinaryFormatterDeserializeMaybeWithoutBinderSetTitle">
+        <source>Ensure BinaryFormatter.Binder is set before calling BinaryFormatter.Deserialize</source>
+        <target state="new">Ensure BinaryFormatter.Binder is set before calling BinaryFormatter.Deserialize</target>
+        <note />
+      </trans-unit>
+      <trans-unit id="BinaryFormatterDeserializeWithoutBinderSetMessage">
+        <source>The method '{0}' is insecure when deserializing untrusted data without a SerializationBinder to restrict the type of objects in the deserialized object graph.</source>
+        <target state="new">The method '{0}' is insecure when deserializing untrusted data without a SerializationBinder to restrict the type of objects in the deserialized object graph.</target>
+        <note />
+      </trans-unit>
+      <trans-unit id="BinaryFormatterDeserializeWithoutBinderSetTitle">
+        <source>Do not call BinaryFormatter.Deserialize without first setting BinaryFormatter.Binder</source>
+        <target state="new">Do not call BinaryFormatter.Deserialize without first setting BinaryFormatter.Binder</target>
+        <note />
+      </trans-unit>
+      <trans-unit id="BinaryFormatterMethodUsedDescription">
+        <source>The method '{0}' is insecure when deserializing untrusted data.  If you need to instead detect BinaryFormatter deserialization without a SerializationBinder set, then disable rule CA2300, and enable rules CA2301 and CA2302.</source>
+        <target state="new">The method '{0}' is insecure when deserializing untrusted data.  If you need to instead detect BinaryFormatter deserialization without a SerializationBinder set, then disable rule CA2300, and enable rules CA2301 and CA2302.</target>
+        <note />
+      </trans-unit>
+      <trans-unit id="BinaryFormatterMethodUsedMessage">
+        <source>The method '{0}' is insecure when deserializing untrusted data.</source>
+        <target state="new">The method '{0}' is insecure when deserializing untrusted data.</target>
+        <note />
+      </trans-unit>
+      <trans-unit id="BinaryFormatterMethodUsedTitle">
+        <source>Do not use insecure deserializer BinaryFormatter</source>
+        <target state="new">Do not use insecure deserializer BinaryFormatter</target>
+        <note />
+      </trans-unit>
+      <trans-unit id="CallGCSuppressFinalizeCorrectlyDescription">
+        <source>A method that is an implementation of Dispose does not call GC.SuppressFinalize; or a method that is not an implementation of Dispose calls GC.SuppressFinalize; or a method calls GC.SuppressFinalize and passes something other than this (Me in Visual?Basic).</source>
+        <target state="new">A method that is an implementation of Dispose does not call GC.SuppressFinalize; or a method that is not an implementation of Dispose calls GC.SuppressFinalize; or a method calls GC.SuppressFinalize and passes something other than this (Me in Visual?Basic).</target>
+        <note />
+      </trans-unit>
+      <trans-unit id="CallGCSuppressFinalizeCorrectlyMessageNotCalled">
+        <source>Change {0} to call {1}. This will prevent derived types that introduce a finalizer from needing to re-implement 'IDisposable' to call it.</source>
+        <target state="new">Change {0} to call {1}. This will prevent derived types that introduce a finalizer from needing to re-implement 'IDisposable' to call it.</target>
+        <note />
+      </trans-unit>
+      <trans-unit id="CallGCSuppressFinalizeCorrectlyMessageNotCalledWithFinalizer">
+        <source>Change {0} to call {1}. This will prevent unnecessary finalization of the object once it has been disposed and it has fallen out of scope.</source>
+        <target state="new">Change {0} to call {1}. This will prevent unnecessary finalization of the object once it has been disposed and it has fallen out of scope.</target>
+        <note />
+      </trans-unit>
+      <trans-unit id="CallGCSuppressFinalizeCorrectlyMessageNotPassedThis">
+        <source>{0} calls {1} on something other than itself. Change the call site to pass 'this' ('Me' in Visual Basic) instead.</source>
+        <target state="new">{0} calls {1} on something other than itself. Change the call site to pass 'this' ('Me' in Visual Basic) instead.</target>
+        <note />
+      </trans-unit>
+      <trans-unit id="CallGCSuppressFinalizeCorrectlyMessageOutsideDispose">
+        <source>{0} calls {1}, a method that is typically only called within an implementation of 'IDisposable.Dispose'. Refer to the IDisposable pattern for more information.</source>
+        <target state="new">{0} calls {1}, a method that is typically only called within an implementation of 'IDisposable.Dispose'. Refer to the IDisposable pattern for more information.</target>
+        <note />
+      </trans-unit>
+      <trans-unit id="CallGCSuppressFinalizeCorrectlyTitle">
+        <source>Dispose methods should call SuppressFinalize</source>
+        <target state="new">Dispose methods should call SuppressFinalize</target>
+        <note />
+      </trans-unit>
+      <trans-unit id="CategoryReliability">
+        <source>Reliability</source>
+        <target state="new">Reliability</target>
         <note />
       </trans-unit>
       <trans-unit id="DefinitelyDisableHttpClientCRLCheck">
@@ -27,11 +167,431 @@
         <target state="new">HttpClient is created without enabling CheckCertificateRevocationList</target>
         <note />
       </trans-unit>
+      <trans-unit id="DefinitelyInstallRootCert">
+        <source>Do Not Add Certificates To Root Store</source>
+        <target state="new">Do Not Add Certificates To Root Store</target>
+        <note />
+      </trans-unit>
+      <trans-unit id="DefinitelyInstallRootCertMessage">
+        <source>Adding certificates to the operating system's trusted root certificates increases the risk of incorrectly authenticating an illegitimate certificate</source>
+        <target state="new">Adding certificates to the operating system's trusted root certificates increases the risk of incorrectly authenticating an illegitimate certificate</target>
+        <note />
+      </trans-unit>
+      <trans-unit id="DefinitelyUseSecureCookiesASPNetCore">
+        <source>Use Secure Cookies In ASP.Net Core</source>
+        <target state="new">Use Secure Cookies In ASP.Net Core</target>
+        <note />
+      </trans-unit>
+      <trans-unit id="DefinitelyUseSecureCookiesASPNetCoreMessage">
+        <source>Set CookieOptions.Secure = true when setting a cookie</source>
+        <target state="new">Set CookieOptions.Secure = true when setting a cookie</target>
+        <note />
+      </trans-unit>
+      <trans-unit id="DefinitelyUseWeakKDFInsufficientIterationCount">
+        <source>Do Not Use Weak Key Derivation Function With Insufficient Iteration Count</source>
+        <target state="new">Do Not Use Weak Key Derivation Function With Insufficient Iteration Count</target>
+        <note />
+      </trans-unit>
+      <trans-unit id="DefinitelyUseWeakKDFInsufficientIterationCountMessage">
+        <source>Use at least {0} iterations when deriving a cryptographic key from a password. By default, Rfc2898DeriveByte's IterationCount is only 1000</source>
+        <target state="new">Use at least {0} iterations when deriving a cryptographic key from a password. By default, Rfc2898DeriveByte's IterationCount is only 1000</target>
+        <note />
+      </trans-unit>
+      <trans-unit id="DeprecatedSslProtocolsDescription">
+        <source>Older protocol versions of Transport Layer Security (TLS) are less secure than TLS 1.2 and TLS 1.3, and are more likely to have new vulnerabilities. Avoid older protocol versions to minimize risk.</source>
+        <target state="new">Older protocol versions of Transport Layer Security (TLS) are less secure than TLS 1.2 and TLS 1.3, and are more likely to have new vulnerabilities. Avoid older protocol versions to minimize risk.</target>
+        <note />
+      </trans-unit>
+      <trans-unit id="DeprecatedSslProtocolsMessage">
+        <source>Transport Layer Security protocol version '{0}' is deprecated.  Use 'None' to let the Operating System choose a version.</source>
+        <target state="new">Transport Layer Security protocol version '{0}' is deprecated.  Use 'None' to let the Operating System choose a version.</target>
+        <note />
+      </trans-unit>
+      <trans-unit id="DeprecatedSslProtocolsTitle">
+        <source>Do not use deprecated SslProtocols values</source>
+        <target state="new">Do not use deprecated SslProtocols values</target>
+        <note />
+      </trans-unit>
+      <trans-unit id="DisposableFieldsShouldBeDisposedDescription">
+        <source>A type that implements System.IDisposable declares fields that are of types that also implement IDisposable. The Dispose method of the field is not called by the Dispose method of the declaring type. To fix a violation of this rule, call Dispose on fields that are of types that implement IDisposable if you are responsible for allocating and releasing the unmanaged resources held by the field.</source>
+        <target state="new">A type that implements System.IDisposable declares fields that are of types that also implement IDisposable. The Dispose method of the field is not called by the Dispose method of the declaring type. To fix a violation of this rule, call Dispose on fields that are of types that implement IDisposable if you are responsible for allocating and releasing the unmanaged resources held by the field.</target>
+        <note />
+      </trans-unit>
+      <trans-unit id="DisposableFieldsShouldBeDisposedMessage">
+        <source>'{0}' contains field '{1}' that is of IDisposable type '{2}', but it is never disposed. Change the Dispose method on '{0}' to call Close or Dispose on this field.</source>
+        <target state="new">'{0}' contains field '{1}' that is of IDisposable type '{2}', but it is never disposed. Change the Dispose method on '{0}' to call Close or Dispose on this field.</target>
+        <note />
+      </trans-unit>
+      <trans-unit id="DisposableFieldsShouldBeDisposedTitle">
+        <source>Disposable fields should be disposed</source>
+        <target state="new">Disposable fields should be disposed</target>
+        <note />
+      </trans-unit>
+      <trans-unit id="DisposableTypesShouldDeclareFinalizerDescription">
+        <source>A type that implements System.IDisposable and has fields that suggest the use of unmanaged resources does not implement a finalizer, as described by Object.Finalize.</source>
+        <target state="new">A type that implements System.IDisposable and has fields that suggest the use of unmanaged resources does not implement a finalizer, as described by Object.Finalize.</target>
+        <note />
+      </trans-unit>
+      <trans-unit id="DisposableTypesShouldDeclareFinalizerMessage">
+        <source>Disposable types should declare finalizer</source>
+        <target state="new">Disposable types should declare finalizer</target>
+        <note />
+      </trans-unit>
+      <trans-unit id="DisposableTypesShouldDeclareFinalizerTitle">
+        <source>Disposable types should declare finalizer</source>
+        <target state="new">Disposable types should declare finalizer</target>
+        <note />
+      </trans-unit>
+      <trans-unit id="DisposeMethodsShouldCallBaseClassDisposeDescription">
+        <source>A type that implements System.IDisposable inherits from a type that also implements IDisposable. The Dispose method of the inheriting type does not call the Dispose method of the parent type. To fix a violation of this rule, call base.Dispose in your Dispose method.</source>
+        <target state="new">A type that implements System.IDisposable inherits from a type that also implements IDisposable. The Dispose method of the inheriting type does not call the Dispose method of the parent type. To fix a violation of this rule, call base.Dispose in your Dispose method.</target>
+        <note />
+      </trans-unit>
+      <trans-unit id="DisposeMethodsShouldCallBaseClassDisposeMessage">
+        <source>Ensure that method '{0}' calls '{1}' in all possible control flow paths.</source>
+        <target state="new">Ensure that method '{0}' calls '{1}' in all possible control flow paths.</target>
+        <note />
+      </trans-unit>
+      <trans-unit id="DisposeMethodsShouldCallBaseClassDisposeTitle">
+        <source>Dispose methods should call base class dispose</source>
+        <target state="new">Dispose methods should call base class dispose</target>
+        <note />
+      </trans-unit>
+      <trans-unit id="DisposeObjectsBeforeLosingScopeDescription">
+        <source>If a disposable object is not explicitly disposed before all references to it are out of scope, the object will be disposed at some indeterminate time when the garbage collector runs the finalizer of the object. Because an exceptional event might occur that will prevent the finalizer of the object from running, the object should be explicitly disposed instead.</source>
+        <target state="new">If a disposable object is not explicitly disposed before all references to it are out of scope, the object will be disposed at some indeterminate time when the garbage collector runs the finalizer of the object. Because an exceptional event might occur that will prevent the finalizer of the object from running, the object should be explicitly disposed instead.</target>
+        <note />
+      </trans-unit>
+      <trans-unit id="DisposeObjectsBeforeLosingScopeMayBeDisposedMessage">
+        <source>Use recommended dispose pattern to ensure that object created by '{0}' is disposed on all paths. If possible, wrap the creation within a 'using' statement or a 'using' declaration. Otherwise, use a try-finally pattern, with a dedicated local variable declared before the try region and an unconditional Dispose invocation on non-null value in the 'finally' region, say 'x?.Dispose()'. If the object is explicitly disposed within the try region or the dispose ownership is transfered to another object or method, assign 'null' to the local variable just after such an operation to prevent double dispose in 'finally'.</source>
+        <target state="new">Use recommended dispose pattern to ensure that object created by '{0}' is disposed on all paths. If possible, wrap the creation within a 'using' statement or a 'using' declaration. Otherwise, use a try-finally pattern, with a dedicated local variable declared before the try region and an unconditional Dispose invocation on non-null value in the 'finally' region, say 'x?.Dispose()'. If the object is explicitly disposed within the try region or the dispose ownership is transfered to another object or method, assign 'null' to the local variable just after such an operation to prevent double dispose in 'finally'.</target>
+        <note />
+      </trans-unit>
+      <trans-unit id="DisposeObjectsBeforeLosingScopeMayBeDisposedOnExceptionPathsMessage">
+        <source>Use recommended dispose pattern to ensure that object created by '{0}' is disposed on all exception paths. If possible, wrap the creation within a 'using' statement or a 'using' declaration. Otherwise, use a try-finally pattern, with a dedicated local variable declared before the try region and an unconditional Dispose invocation on non-null value in the 'finally' region, say 'x?.Dispose()'. If the object is explicitly disposed within the try region or the dispose ownership is transfered to another object or method, assign 'null' to the local variable just after such an operation to prevent double dispose in 'finally'.</source>
+        <target state="new">Use recommended dispose pattern to ensure that object created by '{0}' is disposed on all exception paths. If possible, wrap the creation within a 'using' statement or a 'using' declaration. Otherwise, use a try-finally pattern, with a dedicated local variable declared before the try region and an unconditional Dispose invocation on non-null value in the 'finally' region, say 'x?.Dispose()'. If the object is explicitly disposed within the try region or the dispose ownership is transfered to another object or method, assign 'null' to the local variable just after such an operation to prevent double dispose in 'finally'.</target>
+        <note />
+      </trans-unit>
+      <trans-unit id="DisposeObjectsBeforeLosingScopeNotDisposedMessage">
+        <source>Call System.IDisposable.Dispose on object created by '{0}' before all references to it are out of scope.</source>
+        <target state="new">Call System.IDisposable.Dispose on object created by '{0}' before all references to it are out of scope.</target>
+        <note />
+      </trans-unit>
+      <trans-unit id="DisposeObjectsBeforeLosingScopeNotDisposedOnExceptionPathsMessage">
+        <source>Object created by '{0}' is not disposed along all exception paths. Call System.IDisposable.Dispose on the object before all references to it are out of scope.</source>
+        <target state="new">Object created by '{0}' is not disposed along all exception paths. Call System.IDisposable.Dispose on the object before all references to it are out of scope.</target>
+        <note />
+      </trans-unit>
+      <trans-unit id="DisposeObjectsBeforeLosingScopeTitle">
+        <source>Dispose objects before losing scope</source>
+        <target state="new">Dispose objects before losing scope</target>
+        <note />
+      </trans-unit>
+      <trans-unit id="DoNotAddArchiveItemPathToTheTargetFileSystemPath">
+        <source>Do Not Add Archive Item's Path To The Target File System Path</source>
+        <target state="new">Do Not Add Archive Item's Path To The Target File System Path</target>
+        <note />
+      </trans-unit>
+      <trans-unit id="DoNotAddArchiveItemPathToTheTargetFileSystemPathDescription">
+        <source>When extracting files from an archive and using the archive item's path, check if the path is safe. Archive path can be relative and can lead to file system access outside of the expected file system target path, leading to malicious config changes and remote code execution via lay-and-wait technique.</source>
+        <target state="new">When extracting files from an archive and using the archive item's path, check if the path is safe. Archive path can be relative and can lead to file system access outside of the expected file system target path, leading to malicious config changes and remote code execution via lay-and-wait technique.</target>
+        <note />
+      </trans-unit>
+      <trans-unit id="DoNotAddArchiveItemPathToTheTargetFileSystemPathMessage">
+        <source>When creating path for '{0} in method {1}' from relative archive item path to extract file and the source is an untrusted zip archive, make sure to sanitize relative archive item path '{2} in method {3}'</source>
+        <target state="new">When creating path for '{0} in method {1}' from relative archive item path to extract file and the source is an untrusted zip archive, make sure to sanitize relative archive item path '{2} in method {3}'</target>
+        <note />
+      </trans-unit>
+      <trans-unit id="DoNotAddSchemaByURL">
+        <source>Do Not Add Schema By URL</source>
+        <target state="new">Do Not Add Schema By URL</target>
+        <note />
+      </trans-unit>
+      <trans-unit id="DoNotAddSchemaByURLDescription">
+        <source>This overload of XmlSchemaCollection.Add method internally enables DTD processing on the XML reader instance used, and uses UrlResolver for resolving external XML entities. The outcome is information disclosure. Content from file system or network shares for the machine processing the XML can be exposed to attacker. In addition, an attacker can use this as a DoS vector.</source>
+        <target state="new">This overload of XmlSchemaCollection.Add method internally enables DTD processing on the XML reader instance used, and uses UrlResolver for resolving external XML entities. The outcome is information disclosure. Content from file system or network shares for the machine processing the XML can be exposed to attacker. In addition, an attacker can use this as a DoS vector.</target>
+        <note />
+      </trans-unit>
+      <trans-unit id="DoNotAddSchemaByURLMessage">
+        <source>This overload of the Add method is potentially unsafe because it may resolve dangerous external references</source>
+        <target state="new">This overload of the Add method is potentially unsafe because it may resolve dangerous external references</target>
+        <note />
+      </trans-unit>
+      <trans-unit id="DoNotCallDangerousMethodsInDeserialization">
+        <source>Do Not Call Dangerous Methods In Deserialization</source>
+        <target state="new">Do Not Call Dangerous Methods In Deserialization</target>
+        <note />
+      </trans-unit>
+      <trans-unit id="DoNotCallDangerousMethodsInDeserializationDescription">
+        <source>Insecure Deserialization is a vulnerability which occurs when untrusted data is used to abuse the logic of an application, inflict a Denial-of-Service (DoS) attack, or even execute arbitrary code upon it being deserialized. It’s frequently possible for malicious users to abuse these deserialization features when the application is deserializing untrusted data which is under their control. Specifically, invoke dangerous methods in the process of deserialization. Successful insecure deserialization attacks could allow an attacker to carry out attacks such as DoS attacks, authentication bypasses, and remote code execution.</source>
+        <target state="new">Insecure Deserialization is a vulnerability which occurs when untrusted data is used to abuse the logic of an application, inflict a Denial-of-Service (DoS) attack, or even execute arbitrary code upon it being deserialized. It’s frequently possible for malicious users to abuse these deserialization features when the application is deserializing untrusted data which is under their control. Specifically, invoke dangerous methods in the process of deserialization. Successful insecure deserialization attacks could allow an attacker to carry out attacks such as DoS attacks, authentication bypasses, and remote code execution.</target>
+        <note />
+      </trans-unit>
+      <trans-unit id="DoNotCallDangerousMethodsInDeserializationMessage">
+        <source>When deserializing an instance of class {0}, method {1} can call dangerous method {2}.</source>
+        <target state="new">When deserializing an instance of class {0}, method {1} can call dangerous method {2}.</target>
+        <note />
+      </trans-unit>
+      <trans-unit id="DoNotCallOverridableMethodsInConstructorsDescription">
+        <source>When a constructor calls a virtual method, the constructor for the instance that invokes the method may not have executed.</source>
+        <target state="new">When a constructor calls a virtual method, the constructor for the instance that invokes the method may not have executed.</target>
+        <note />
+      </trans-unit>
+      <trans-unit id="DoNotCallOverridableMethodsInConstructorsMessage">
+        <source>Do not call overridable methods in constructors</source>
+        <target state="new">Do not call overridable methods in constructors</target>
+        <note />
+      </trans-unit>
+      <trans-unit id="DoNotCallOverridableMethodsInConstructorsTitle">
+        <source>Do not call overridable methods in constructors</source>
+        <target state="new">Do not call overridable methods in constructors</target>
+        <note />
+      </trans-unit>
+      <trans-unit id="DoNotCallToImmutableCollectionOnAnImmutableCollectionValueMessage">
+        <source>Do not call {0} on an {1} value</source>
+        <target state="new">Do not call {0} on an {1} value</target>
+        <note />
+      </trans-unit>
+      <trans-unit id="DoNotCallToImmutableCollectionOnAnImmutableCollectionValueTitle">
+        <source>Do not call ToImmutableCollection on an ImmutableCollection value</source>
+        <target state="new">Do not call ToImmutableCollection on an ImmutableCollection value</target>
+        <note />
+      </trans-unit>
+      <trans-unit id="DoNotCatchCorruptedStateExceptionsInGeneralHandlersDescription">
+        <source>Do not author general catch handlers in code that receives corrupted state exceptions.</source>
+        <target state="new">Do not author general catch handlers in code that receives corrupted state exceptions.</target>
+        <note />
+      </trans-unit>
+      <trans-unit id="DoNotCatchCorruptedStateExceptionsInGeneralHandlersMessage">
+        <source>Do not catch corrupted state exceptions in general handlers.</source>
+        <target state="new">Do not catch corrupted state exceptions in general handlers.</target>
+        <note />
+      </trans-unit>
+      <trans-unit id="DoNotCatchCorruptedStateExceptionsInGeneralHandlersTitle">
+        <source>Do not catch corrupted state exceptions in general handlers.</source>
+        <target state="new">Do not catch corrupted state exceptions in general handlers.</target>
+        <note />
+      </trans-unit>
+      <trans-unit id="DoNotCreateTasksWithoutPassingATaskSchedulerDescription">
+        <source>Do not create tasks unless you are using one of the overloads that takes a TaskScheduler. The default is to schedule on TaskScheduler.Current, which would lead to deadlocks. Either use TaskScheduler.Default to schedule on the thread pool, or explicitly pass TaskScheduler.Current to make your intentions clear.</source>
+        <target state="new">Do not create tasks unless you are using one of the overloads that takes a TaskScheduler. The default is to schedule on TaskScheduler.Current, which would lead to deadlocks. Either use TaskScheduler.Default to schedule on the thread pool, or explicitly pass TaskScheduler.Current to make your intentions clear.</target>
+        <note />
+      </trans-unit>
+      <trans-unit id="DoNotCreateTasksWithoutPassingATaskSchedulerMessage">
+        <source>Do not create tasks without passing a TaskScheduler</source>
+        <target state="new">Do not create tasks without passing a TaskScheduler</target>
+        <note />
+      </trans-unit>
+      <trans-unit id="DoNotCreateTasksWithoutPassingATaskSchedulerTitle">
+        <source>Do not create tasks without passing a TaskScheduler</source>
+        <target state="new">Do not create tasks without passing a TaskScheduler</target>
+        <note />
+      </trans-unit>
+      <trans-unit id="DoNotDisableCertificateValidation">
+        <source>Do Not Disable Certificate Validation</source>
+        <target state="new">Do Not Disable Certificate Validation</target>
+        <note />
+      </trans-unit>
+      <trans-unit id="DoNotDisableCertificateValidationDescription">
+        <source>A certificate can help authenticate the identity of the server. Clients should validate the server certificate to ensure requests are sent to the intended server. If the ServerCertificateValidationCallback always returns 'true', any certificate will pass validation.</source>
+        <target state="new">A certificate can help authenticate the identity of the server. Clients should validate the server certificate to ensure requests are sent to the intended server. If the ServerCertificateValidationCallback always returns 'true', any certificate will pass validation.</target>
+        <note />
+      </trans-unit>
+      <trans-unit id="DoNotDisableCertificateValidationMessage">
+        <source>The ServerCertificateValidationCallback is set to a function that accepts any server certificate, by always returning true. Ensure that server certificates are validated to verify the identity of the server receiving requests.</source>
+        <target state="new">The ServerCertificateValidationCallback is set to a function that accepts any server certificate, by always returning true. Ensure that server certificates are validated to verify the identity of the server receiving requests.</target>
+        <note />
+      </trans-unit>
+      <trans-unit id="DoNotDisableHTTPHeaderChecking">
+        <source>Do Not Disable HTTP Header Checking</source>
+        <target state="new">Do Not Disable HTTP Header Checking</target>
+        <note />
+      </trans-unit>
+      <trans-unit id="DoNotDisableHTTPHeaderCheckingDescription">
+        <source>HTTP header checking enables encoding of the carriage return and newline characters, \r and \n, that are found in response headers. This encoding can help to avoid injection attacks that exploit an application that echoes untrusted data contained by the header.</source>
+        <target state="new">HTTP header checking enables encoding of the carriage return and newline characters, \r and \n, that are found in response headers. This encoding can help to avoid injection attacks that exploit an application that echoes untrusted data contained by the header.</target>
+        <note />
+      </trans-unit>
+      <trans-unit id="DoNotDisableHTTPHeaderCheckingMessage">
+        <source>Do not disable HTTP header checking</source>
+        <target state="new">Do not disable HTTP header checking</target>
+        <note />
+      </trans-unit>
       <trans-unit id="DoNotDisableHttpClientCRLCheckDescription">
         <source>Using HttpClient without providing a platform specific handler (WinHttpHandler or CurlHandler or HttpClientHandler) where the CheckCertificateRevocationList property is set to true, will allow revoked certificates to be accepted by the HttpClient as valid.</source>
         <target state="new">Using HttpClient without providing a platform specific handler (WinHttpHandler or CurlHandler or HttpClientHandler) where the CheckCertificateRevocationList property is set to true, will allow revoked certificates to be accepted by the HttpClient as valid.</target>
         <note />
       </trans-unit>
+      <trans-unit id="DoNotDisableRequestValidation">
+        <source>Do Not Disable Request Validation</source>
+        <target state="new">Do Not Disable Request Validation</target>
+        <note />
+      </trans-unit>
+      <trans-unit id="DoNotDisableRequestValidationDescription">
+        <source>Request validation is a feature in ASP.NET that examines HTTP requests and determines whether they contain potentially dangerous content. This check adds protection from markup or code in the URL query string, cookies, or posted form values that might have been added for malicious purposes. So, it is generally desirable and should be left enabled for defense in depth.</source>
+        <target state="new">Request validation is a feature in ASP.NET that examines HTTP requests and determines whether they contain potentially dangerous content. This check adds protection from markup or code in the URL query string, cookies, or posted form values that might have been added for malicious purposes. So, it is generally desirable and should be left enabled for defense in depth.</target>
+        <note />
+      </trans-unit>
+      <trans-unit id="DoNotDisableRequestValidationMessage">
+        <source>{0} has request validation disabled</source>
+        <target state="new">{0} has request validation disabled</target>
+        <note />
+      </trans-unit>
+      <trans-unit id="DoNotDisableSchUseStrongCrypto">
+        <source>Do Not Disable SChannel Use of Strong Crypto</source>
+        <target state="new">Do Not Disable SChannel Use of Strong Crypto</target>
+        <note />
+      </trans-unit>
+      <trans-unit id="DoNotDisableSchUseStrongCryptoDescription">
+        <source>Starting with the .NET Framework 4.6, the System.Net.ServicePointManager and System.Net.Security.SslStream classes are recommeded to use new protocols. The old ones have protocol weaknesses and are not supported. Setting Switch.System.Net.DontEnableSchUseStrongCrypto with true will use the old weak crypto check and opt out of the protocol migration.</source>
+        <target state="new">Starting with the .NET Framework 4.6, the System.Net.ServicePointManager and System.Net.Security.SslStream classes are recommeded to use new protocols. The old ones have protocol weaknesses and are not supported. Setting Switch.System.Net.DontEnableSchUseStrongCrypto with true will use the old weak crypto check and opt out of the protocol migration.</target>
+        <note />
+      </trans-unit>
+      <trans-unit id="DoNotDisableSchUseStrongCryptoMessage">
+        <source>{0} disables TLS 1.2 and enables SSLv3</source>
+        <target state="new">{0} disables TLS 1.2 and enables SSLv3</target>
+        <note />
+      </trans-unit>
+      <trans-unit id="DoNotDisableUsingServicePointManagerSecurityProtocolsMessage">
+        <source>Do not set Switch.System.ServiceModel.DisableUsingServicePointManagerSecurityProtocols to true.  Setting this switch limits Windows Communication Framework (WCF) to using Transport Layer Security (TLS) 1.0, which is insecure and obsolete.</source>
+        <target state="new">Do not set Switch.System.ServiceModel.DisableUsingServicePointManagerSecurityProtocols to true.  Setting this switch limits Windows Communication Framework (WCF) to using Transport Layer Security (TLS) 1.0, which is insecure and obsolete.</target>
+        <note />
+      </trans-unit>
+      <trans-unit id="DoNotDisableUsingServicePointManagerSecurityProtocolsTitle">
+        <source>Do not disable ServicePointManagerSecurityProtocols</source>
+        <target state="new">Do not disable ServicePointManagerSecurityProtocols</target>
+        <note />
+      </trans-unit>
+      <trans-unit id="DoNotHardCodeEncryptionKey">
+        <source>Do Not Hard Code Encryption Key</source>
+        <target state="new">Do Not Hard Code Encryption Key</target>
+        <note />
+      </trans-unit>
+      <trans-unit id="DoNotHardCodeEncryptionKeyDescription">
+        <source>SymmetricAlgorithm's .Key property, or a method's rgbKey parameter, should never be a hardcoded value.</source>
+        <target state="new">SymmetricAlgorithm's .Key property, or a method's rgbKey parameter, should never be a hardcoded value.</target>
+        <note />
+      </trans-unit>
+      <trans-unit id="DoNotHardCodeEncryptionKeyMessage">
+        <source>Potential security vulnerability was found where '{0}' in method '{1}' may be tainted by hardcoded key from '{2}' in method '{3}'</source>
+        <target state="new">Potential security vulnerability was found where '{0}' in method '{1}' may be tainted by hardcoded key from '{2}' in method '{3}'</target>
+        <note />
+      </trans-unit>
+      <trans-unit id="DoNotInstallRootCertDescription">
+        <source>By default, the Trusted Root Certification Authorities certificate store is configured with a set of public CAs that has met the requirements of the Microsoft Root Certificate Program. Since all trusted root CAs can issue certificates for any domain, an attacker can pick a weak or coercible CA that you install by yourself to target for an attack – and a single vulnerable, malicious or coercible CA undermines the security of the entire system. To make matters worse, these attacks can go unnoticed quite easily.</source>
+        <target state="new">By default, the Trusted Root Certification Authorities certificate store is configured with a set of public CAs that has met the requirements of the Microsoft Root Certificate Program. Since all trusted root CAs can issue certificates for any domain, an attacker can pick a weak or coercible CA that you install by yourself to target for an attack – and a single vulnerable, malicious or coercible CA undermines the security of the entire system. To make matters worse, these attacks can go unnoticed quite easily.</target>
+        <note />
+      </trans-unit>
+      <trans-unit id="DoNotLockOnObjectsWithWeakIdentityDescription">
+        <source>An object is said to have a weak identity when it can be directly accessed across application domain boundaries. A thread that tries to acquire a lock on an object that has a weak identity can be blocked by a second thread in a different application domain that has a lock on the same object.</source>
+        <target state="new">An object is said to have a weak identity when it can be directly accessed across application domain boundaries. A thread that tries to acquire a lock on an object that has a weak identity can be blocked by a second thread in a different application domain that has a lock on the same object.</target>
+        <note />
+      </trans-unit>
+      <trans-unit id="DoNotLockOnObjectsWithWeakIdentityMessage">
+        <source>Do not lock on objects with weak identity</source>
+        <target state="new">Do not lock on objects with weak identity</target>
+        <note />
+      </trans-unit>
+      <trans-unit id="DoNotLockOnObjectsWithWeakIdentityTitle">
+        <source>Do not lock on objects with weak identity</source>
+        <target state="new">Do not lock on objects with weak identity</target>
+        <note />
+      </trans-unit>
+      <trans-unit id="DoNotPassLiteralsAsLocalizedParametersDescription">
+        <source>A method passes a string literal as a parameter to a constructor or method in the .NET Framework class library and that string should be localizable. To fix a violation of this rule, replace the string literal with a string retrieved through an instance of the ResourceManager class.</source>
+        <target state="new">A method passes a string literal as a parameter to a constructor or method in the .NET Framework class library and that string should be localizable. To fix a violation of this rule, replace the string literal with a string retrieved through an instance of the ResourceManager class.</target>
+        <note />
+      </trans-unit>
+      <trans-unit id="DoNotPassLiteralsAsLocalizedParametersMessage">
+        <source>Method '{0}' passes a literal string as parameter '{1}' of a call to '{2}'. Retrieve the following string(s) from a resource table instead: "{3}".</source>
+        <target state="new">Method '{0}' passes a literal string as parameter '{1}' of a call to '{2}'. Retrieve the following string(s) from a resource table instead: "{3}".</target>
+        <note />
+      </trans-unit>
+      <trans-unit id="DoNotPassLiteralsAsLocalizedParametersTitle">
+        <source>Do not pass literals as localized parameters</source>
+        <target state="new">Do not pass literals as localized parameters</target>
+        <note />
+      </trans-unit>
+      <trans-unit id="DoNotRaiseReservedExceptionTypesDescription">
+        <source>An exception of type that is not sufficiently specific or reserved by the runtime should never be raised by user code. This makes the original error difficult to detect and debug. If this exception instance might be thrown, use a different exception type.</source>
+        <target state="new">An exception of type that is not sufficiently specific or reserved by the runtime should never be raised by user code. This makes the original error difficult to detect and debug. If this exception instance might be thrown, use a different exception type.</target>
+        <note />
+      </trans-unit>
+      <trans-unit id="DoNotRaiseReservedExceptionTypesMessageReserved">
+        <source>Exception type {0} is reserved by the runtime.</source>
+        <target state="new">Exception type {0} is reserved by the runtime.</target>
+        <note />
+      </trans-unit>
+      <trans-unit id="DoNotRaiseReservedExceptionTypesMessageTooGeneric">
+        <source>Exception type {0} is not sufficiently specific.</source>
+        <target state="new">Exception type {0} is not sufficiently specific.</target>
+        <note />
+      </trans-unit>
+      <trans-unit id="DoNotRaiseReservedExceptionTypesTitle">
+        <source>Do not raise reserved exception types</source>
+        <target state="new">Do not raise reserved exception types</target>
+        <note />
+      </trans-unit>
+      <trans-unit id="DoNotReferSelfInSerializableClass">
+        <source>Do Not Refer Self In Serializable Class</source>
+        <target state="new">Do Not Refer Self In Serializable Class</target>
+        <note />
+      </trans-unit>
+      <trans-unit id="DoNotReferSelfInSerializableClassDescription">
+        <source>This can allow an attacker to DOS or exhaust the memory of the process.</source>
+        <target state="new">This can allow an attacker to DOS or exhaust the memory of the process.</target>
+        <note />
+      </trans-unit>
+      <trans-unit id="DoNotReferSelfInSerializableClassMessage">
+        <source>{0} participates in a potential reference cycle</source>
+        <target state="new">{0} participates in a potential reference cycle</target>
+        <note />
+      </trans-unit>
+      <trans-unit id="DoNotSerializeTypesWithPointerFields">
+        <source>Do Not Serialize Types With Pointer Fields</source>
+        <target state="new">Do Not Serialize Types With Pointer Fields</target>
+        <note />
+      </trans-unit>
+      <trans-unit id="DoNotSerializeTypesWithPointerFieldsDescription">
+        <source>Pointers are not "type safe" in the sense that you cannot guarantee the correctness of the memory they point at. So, serializing types with pointer fields is dangerous, as it may allow an attacker to control the pointer.</source>
+        <target state="new">Pointers are not "type safe" in the sense that you cannot guarantee the correctness of the memory they point at. So, serializing types with pointer fields is dangerous, as it may allow an attacker to control the pointer.</target>
+        <note />
+      </trans-unit>
+      <trans-unit id="DoNotSerializeTypesWithPointerFieldsMessage">
+        <source>Pointer field {0} on serializable type.</source>
+        <target state="new">Pointer field {0} on serializable type.</target>
+        <note />
+      </trans-unit>
+      <trans-unit id="DoNotUseAccountSAS">
+        <source>Do Not Use Account Shared Access Signature</source>
+        <target state="new">Do Not Use Account Shared Access Signature</target>
+        <note />
+      </trans-unit>
+      <trans-unit id="DoNotUseAccountSASDescription">
+        <source>Shared Access Signatures(SAS) are a vital part of the security model for any application using Azure Storage, they should provide limited and safe permissions to your storage account to clients that don't have the account key. All of the operations available via a service SAS are also available via an account SAS, that is, account SAS is too powerful. So it is recommended to use Service SAS to delegate access more carefully.</source>
+        <target state="new">Shared Access Signatures(SAS) are a vital part of the security model for any application using Azure Storage, they should provide limited and safe permissions to your storage account to clients that don't have the account key. All of the operations available via a service SAS are also available via an account SAS, that is, account SAS is too powerful. So it is recommended to use Service SAS to delegate access more carefully.</target>
+        <note />
+      </trans-unit>
+      <trans-unit id="DoNotUseAccountSASMessage">
+        <source>Use Service SAS instead of Account SAS for fine grained access control and container-level access policy</source>
+        <target state="new">Use Service SAS instead of Account SAS for fine grained access control and container-level access policy</target>
+        <note />
+      </trans-unit>
+      <trans-unit id="DoNotUseBrokenCryptographicAlgorithms">
+        <source>Do Not Use Broken Cryptographic Algorithms</source>
+        <target state="new">Do Not Use Broken Cryptographic Algorithms</target>
+        <note />
+      </trans-unit>
+      <trans-unit id="DoNotUseBrokenCryptographicAlgorithmsDescription">
+        <source>An attack making it computationally feasible to break this algorithm exists. This allows attackers to break the cryptographic guarantees it is designed to provide. Depending on the type and application of this cryptographic algorithm, this may allow attackers to read enciphered messages, tamper with enciphered  messages, forge digital signatures, tamper with hashed content, or otherwise compromise any cryptosystem based on this algorithm. Replace encryption uses with the AES algorithm (AES-256, AES-192 and AES-128 are acceptable) with a key length greater than or equal to 128 bits. Replace hashing uses with a hashing function in the SHA-2 family, such as SHA512, SHA384, or SHA256. Replace digital signature uses with RSA with a key length greater than or equal to 2048-bits, or ECDSA with a key length greater than or equal to 256 bits.</source>
+        <target state="new">An attack making it computationally feasible to break this algorithm exists. This allows attackers to break the cryptographic guarantees it is designed to provide. Depending on the type and application of this cryptographic algorithm, this may allow attackers to read enciphered messages, tamper with enciphered  messages, forge digital signatures, tamper with hashed content, or otherwise compromise any cryptosystem based on this algorithm. Replace encryption uses with the AES algorithm (AES-256, AES-192 and AES-128 are acceptable) with a key length greater than or equal to 128 bits. Replace hashing uses with a hashing function in the SHA-2 family, such as SHA512, SHA384, or SHA256. Replace digital signature uses with RSA with a key length greater than or equal to 2048-bits, or ECDSA with a key length greater than or equal to 256 bits.</target>
+        <note />
+      </trans-unit>
+      <trans-unit id="DoNotUseBrokenCryptographicAlgorithmsMessage">
+        <source>{0} uses a broken cryptographic algorithm {1}</source>
+        <target state="new">{0} uses a broken cryptographic algorithm {1}</target>
+        <note />
+      </trans-unit>
       <trans-unit id="DoNotUseCountAsyncWhenAnyAsyncCanBeUsedDescription">
         <source>For non-empty collections, CountAsync() and LongCountAsync() enumerate the entire sequence, while AnyAsync() stops at the first item or the first item that satisfies a condition.</source>
         <target state="new">For non-empty collections, CountAsync() and LongCountAsync() enumerate the entire sequence, while AnyAsync() stops at the first item or the first item that satisfies a condition.</target>
@@ -62,71 +622,504 @@
         <target state="new">Do not use Count() or LongCount() when Any() can be used</target>
         <note />
       </trans-unit>
+      <trans-unit id="DoNotUseDSA">
+        <source>Do Not Use Digital Signature Algorithm (DSA)</source>
+        <target state="new">Do Not Use Digital Signature Algorithm (DSA)</target>
+        <note />
+      </trans-unit>
+      <trans-unit id="DoNotUseDSADescription">
+        <source>DSA is too weak to use.</source>
+        <target state="new">DSA is too weak to use.</target>
+        <note />
+      </trans-unit>
+      <trans-unit id="DoNotUseDSAMessage">
+        <source>Asymmetric encryption algorithm {0} is weak. Switch to an RSA with at least 2048 key size, ECDH or ECDSA algorithm instead</source>
+        <target state="new">Asymmetric encryption algorithm {0} is weak. Switch to an RSA with at least 2048 key size, ECDH or ECDSA algorithm instead</target>
+        <note />
+      </trans-unit>
+      <trans-unit id="DoNotUseDeprecatedSecurityProtocols">
+        <source>Do Not Use Deprecated Security Protocols</source>
+        <target state="new">Do Not Use Deprecated Security Protocols</target>
+        <note />
+      </trans-unit>
+      <trans-unit id="DoNotUseDeprecatedSecurityProtocolsDescription">
+        <source>Using a deprecated security protocol rather than the system default is risky.</source>
+        <target state="new">Using a deprecated security protocol rather than the system default is risky.</target>
+        <note />
+      </trans-unit>
+      <trans-unit id="DoNotUseDeprecatedSecurityProtocolsMessage">
+        <source>Hard-coded use of deprecated security protocol {0}</source>
+        <target state="new">Hard-coded use of deprecated security protocol {0}</target>
+        <note />
+      </trans-unit>
+      <trans-unit id="DoNotUseEnumerableMethodsOnIndexableCollectionsInsteadUseTheCollectionDirectlyDescription">
+        <source>This collection is directly indexable. Going through LINQ here causes unnecessary allocations and CPU work.</source>
+        <target state="new">This collection is directly indexable. Going through LINQ here causes unnecessary allocations and CPU work.</target>
+        <note />
+      </trans-unit>
+      <trans-unit id="DoNotUseEnumerableMethodsOnIndexableCollectionsInsteadUseTheCollectionDirectlyMessage">
+        <source>Do not use Enumerable methods on indexable collections. Instead use the collection directly</source>
+        <target state="new">Do not use Enumerable methods on indexable collections. Instead use the collection directly</target>
+        <note />
+      </trans-unit>
+      <trans-unit id="DoNotUseEnumerableMethodsOnIndexableCollectionsInsteadUseTheCollectionDirectlyTitle">
+        <source>Do not use Enumerable methods on indexable collections. Instead use the collection directly</source>
+        <target state="new">Do not use Enumerable methods on indexable collections. Instead use the collection directly</target>
+        <note />
+      </trans-unit>
       <trans-unit id="DoNotUseInsecureRandomness">
         <source>Do not use insecure randomness</source>
-        <target state="translated">请勿使用不安全的随机性</target>
+        <target state="new">Do not use insecure randomness</target>
         <note />
       </trans-unit>
       <trans-unit id="DoNotUseInsecureRandomnessDescription">
         <source>{0} is an insecure random number generator. Use cryptographically secure random number generators when randomness is required for security</source>
-        <target state="translated">{0} 是不安全的随机数生成器。当需要随机性以确保安全性时，请使用加密的安全随机数生成器</target>
+        <target state="new">{0} is an insecure random number generator. Use cryptographically secure random number generators when randomness is required for security</target>
         <note />
       </trans-unit>
       <trans-unit id="DoNotUseInsecureRandomnessMessage">
         <source>Using a cryptographically weak pseudo-random number generator may allow an attacker to predict what security sensitive value will be generated. Use a cryptographically strong random number generator if an unpredictable value is required, or ensure that weak pseudo-random numbers aren't used in a security sensitive manner.</source>
-        <target state="translated">使用加密的弱伪随机数生成器，攻击者可以预测将生成何种安全敏感值。如果需要不可预测的值，请使用加密的强随机数生成器，或确保不以安全敏感的方式使用弱伪随机数。</target>
+        <target state="new">Using a cryptographically weak pseudo-random number generator may allow an attacker to predict what security sensitive value will be generated. Use a cryptographically strong random number generator if an unpredictable value is required, or ensure that weak pseudo-random numbers aren't used in a security sensitive manner.</target>
+        <note />
+      </trans-unit>
+      <trans-unit id="DoNotUseMD5">
+        <source>Do not use insecure cryptographic algorithm MD5.</source>
+        <target state="new">Do not use insecure cryptographic algorithm MD5.</target>
+        <note />
+      </trans-unit>
+      <trans-unit id="DoNotUseMD5Description">
+        <source>This type implements MD5, a cryptographically insecure hashing function. Hash collisions are computationally feasible for the MD5 and HMACMD5 algorithms. Replace this usage with a SHA-2 family hash algorithm (SHA512, SHA384, SHA256).</source>
+        <target state="new">This type implements MD5, a cryptographically insecure hashing function. Hash collisions are computationally feasible for the MD5 and HMACMD5 algorithms. Replace this usage with a SHA-2 family hash algorithm (SHA512, SHA384, SHA256).</target>
+        <note />
+      </trans-unit>
+      <trans-unit id="DoNotUseObsoleteKDFAlgorithm">
+        <source>Do not use obsolete key derivation function</source>
+        <target state="new">Do not use obsolete key derivation function</target>
+        <note />
+      </trans-unit>
+      <trans-unit id="DoNotUseObsoleteKDFAlgorithmDescription">
+        <source>Password-based key derivation should use PBKDF2 with SHA-2. Avoid using PasswordDeriveBytes since it generates a PBKDF1 key. Avoid using Rfc2898DeriveBytes.CryptDeriveKey since it doesn't use the iteration count or salt.</source>
+        <target state="new">Password-based key derivation should use PBKDF2 with SHA-2. Avoid using PasswordDeriveBytes since it generates a PBKDF1 key. Avoid using Rfc2898DeriveBytes.CryptDeriveKey since it doesn't use the iteration count or salt.</target>
+        <note />
+      </trans-unit>
+      <trans-unit id="DoNotUseObsoleteKDFAlgorithmMessage">
+        <source>Call to obsolete key derivation function {0}.{1}</source>
+        <target state="new">Call to obsolete key derivation function {0}.{1}</target>
+        <note />
+      </trans-unit>
+      <trans-unit id="DoNotUseSHA1">
+        <source>Do not use insecure cryptographic algorithm SHA1.</source>
+        <target state="new">Do not use insecure cryptographic algorithm SHA1.</target>
+        <note />
+      </trans-unit>
+      <trans-unit id="DoNotUseSHA1Description">
+        <source>This type implements SHA1, a cryptographically insecure hashing function. Hash collisions are computationally feasible for the SHA-1 and SHA-0 algorithms. Replace this usage with a SHA-2 family hash algorithm (SHA512, SHA384, SHA256).</source>
+        <target state="new">This type implements SHA1, a cryptographically insecure hashing function. Hash collisions are computationally feasible for the SHA-1 and SHA-0 algorithms. Replace this usage with a SHA-2 family hash algorithm (SHA512, SHA384, SHA256).</target>
+        <note />
+      </trans-unit>
+      <trans-unit id="DoNotUseTimersThatPreventPowerStateChangesDescription">
+        <source>Higher-frequency periodic activity will keep the CPU busy and interfere with power-saving idle timers that turn off the display and hard disks.</source>
+        <target state="new">Higher-frequency periodic activity will keep the CPU busy and interfere with power-saving idle timers that turn off the display and hard disks.</target>
+        <note />
+      </trans-unit>
+      <trans-unit id="DoNotUseTimersThatPreventPowerStateChangesMessage">
+        <source>Do not use timers that prevent power state changes</source>
+        <target state="new">Do not use timers that prevent power state changes</target>
+        <note />
+      </trans-unit>
+      <trans-unit id="DoNotUseTimersThatPreventPowerStateChangesTitle">
+        <source>Do not use timers that prevent power state changes</source>
+        <target state="new">Do not use timers that prevent power state changes</target>
         <note />
       </trans-unit>
       <trans-unit id="DoNotUseUnsafeDllImportSearchPath">
         <source>Do not use unsafe DllImportSearchPath value</source>
-        <target state="translated">请勿使用不安全的 DllImportSearchPath 值</target>
+        <target state="new">Do not use unsafe DllImportSearchPath value</target>
         <note />
       </trans-unit>
       <trans-unit id="DoNotUseUnsafeDllImportSearchPathDescription">
         <source>There could be a malicious DLL in the default DLL search directories. Or, depending on where your application is run from, there could be a malicious DLL in the application's directory. Use a DllImportSearchPath value that specifies an explicit search path instead. The DllImportSearchPath flags that this rule looks for can be configured in .editorconfig.</source>
-        <target state="translated">默认 DLL 搜索目录中可能有恶意 DLL。或者，根据应用程序的运行位置，应用程序的目录中可能有恶意 DLL。请改为使用指定显式搜索路径的 DllImportSearchPath 值。可在 .editorconfig 中配置此规则查找的 DllImportSearchPath 标志。</target>
+        <target state="new">There could be a malicious DLL in the default DLL search directories. Or, depending on where your application is run from, there could be a malicious DLL in the application's directory. Use a DllImportSearchPath value that specifies an explicit search path instead. The DllImportSearchPath flags that this rule looks for can be configured in .editorconfig.</target>
         <note />
       </trans-unit>
       <trans-unit id="DoNotUseUnsafeDllImportSearchPathMessage">
         <source>Use of unsafe DllImportSearchPath value {0}</source>
-        <target state="translated">使用了不安全的 DllImportSearchPath 值 {0}</target>
+        <target state="new">Use of unsafe DllImportSearchPath value {0}</target>
+        <note />
+      </trans-unit>
+      <trans-unit id="DoNotUseWeakCryptographicAlgorithms">
+        <source>Do Not Use Weak Cryptographic Algorithms</source>
+        <target state="new">Do Not Use Weak Cryptographic Algorithms</target>
+        <note />
+      </trans-unit>
+      <trans-unit id="DoNotUseWeakCryptographicAlgorithmsDescription">
+        <source>Cryptographic algorithms degrade over time as attacks become for advances to attacker get access to more computation. Depending on the type and application of this cryptographic algorithm, further degradation of the cryptographic strength of it may allow attackers to read enciphered messages, tamper with enciphered  messages, forge digital signatures, tamper with hashed content, or otherwise compromise any cryptosystem based on this algorithm. Replace encryption uses with the AES algorithm (AES-256, AES-192 and AES-128 are acceptable) with a key length greater than or equal to 128 bits. Replace hashing uses with a hashing function in the SHA-2 family, such as SHA-2 512, SHA-2 384, or SHA-2 256.</source>
+        <target state="new">Cryptographic algorithms degrade over time as attacks become for advances to attacker get access to more computation. Depending on the type and application of this cryptographic algorithm, further degradation of the cryptographic strength of it may allow attackers to read enciphered messages, tamper with enciphered  messages, forge digital signatures, tamper with hashed content, or otherwise compromise any cryptosystem based on this algorithm. Replace encryption uses with the AES algorithm (AES-256, AES-192 and AES-128 are acceptable) with a key length greater than or equal to 128 bits. Replace hashing uses with a hashing function in the SHA-2 family, such as SHA-2 512, SHA-2 384, or SHA-2 256.</target>
+        <note />
+      </trans-unit>
+      <trans-unit id="DoNotUseWeakCryptographicAlgorithmsMessage">
+        <source>{0} uses a weak cryptographic algorithm {1}</source>
+        <target state="new">{0} uses a weak cryptographic algorithm {1}</target>
+        <note />
+      </trans-unit>
+      <trans-unit id="DoNotUseWeakKDFAlgorithm">
+        <source>Do Not Use Weak Key Derivation Function Algorithm</source>
+        <target state="new">Do Not Use Weak Key Derivation Function Algorithm</target>
+        <note />
+      </trans-unit>
+      <trans-unit id="DoNotUseWeakKDFAlgorithmDescription">
+        <source>Some implementations of the Rfc2898DeriveBytes class allow for a hash algorithm to be specified in a constructor parameter or overwritten in the HashAlgorithm property. If a hash algorithm is specified, then it should be SHA-256 or higher.</source>
+        <target state="new">Some implementations of the Rfc2898DeriveBytes class allow for a hash algorithm to be specified in a constructor parameter or overwritten in the HashAlgorithm property. If a hash algorithm is specified, then it should be SHA-256 or higher.</target>
+        <note />
+      </trans-unit>
+      <trans-unit id="DoNotUseWeakKDFAlgorithmMessage">
+        <source>{0} created with a weak hash algorithm. Use SHA256, SHA384, or SHA512 to create a strong key from a password</source>
+        <target state="new">{0} created with a weak hash algorithm. Use SHA256, SHA384, or SHA512 to create a strong key from a password</target>
+        <note />
+      </trans-unit>
+      <trans-unit id="DoNotUseWeakKDFInsufficientIterationCountDescription">
+        <source>When deriving cryptographic keys from user-provided inputs such as password, use sufficient iteration count (at least 100k).</source>
+        <target state="new">When deriving cryptographic keys from user-provided inputs such as password, use sufficient iteration count (at least 100k).</target>
+        <note />
+      </trans-unit>
+      <trans-unit id="DoNotUseXslTransform">
+        <source>Do Not Use XslTransform</source>
+        <target state="new">Do Not Use XslTransform</target>
+        <note />
+      </trans-unit>
+      <trans-unit id="DoNotUseXslTransformMessage">
+        <source>Do not use XslTransform. It does not restrict potentially dangerous external references.</source>
+        <target state="new">Do not use XslTransform. It does not restrict potentially dangerous external references.</target>
+        <note />
+      </trans-unit>
+      <trans-unit id="FinalizersShouldCallBaseClassFinalizerDescription">
+        <source>Finalization must be propagated through the inheritance hierarchy. To guarantee this, types must call their base class Finalize method in their own Finalize method.</source>
+        <target state="new">Finalization must be propagated through the inheritance hierarchy. To guarantee this, types must call their base class Finalize method in their own Finalize method.</target>
+        <note />
+      </trans-unit>
+      <trans-unit id="FinalizersShouldCallBaseClassFinalizerMessage">
+        <source>Finalizers should call base class finalizer</source>
+        <target state="new">Finalizers should call base class finalizer</target>
+        <note />
+      </trans-unit>
+      <trans-unit id="FinalizersShouldCallBaseClassFinalizerTitle">
+        <source>Finalizers should call base class finalizer</source>
+        <target state="new">Finalizers should call base class finalizer</target>
+        <note />
+      </trans-unit>
+      <trans-unit id="HardCodedSecurityProtocolMessage">
+        <source>Avoid hardcoding SecurityProtocolType {0}, and instead use SecurityProtocolType.SystemDefault to allow the operating system to choose the best Transport Layer Security protocol to use.</source>
+        <target state="new">Avoid hardcoding SecurityProtocolType {0}, and instead use SecurityProtocolType.SystemDefault to allow the operating system to choose the best Transport Layer Security protocol to use.</target>
+        <note />
+      </trans-unit>
+      <trans-unit id="HardCodedSecurityProtocolTitle">
+        <source>Avoid hardcoding SecurityProtocolType value</source>
+        <target state="new">Avoid hardcoding SecurityProtocolType value</target>
         <note />
       </trans-unit>
       <trans-unit id="HardcodedSslProtocolsDescription">
         <source>Current Transport Layer Security protocol versions may become deprecated if vulnerabilities are found. Avoid hardcoding SslProtocols values to keep your application secure. Use 'None' to let the Operating System choose a version.</source>
-        <target state="translated">如果发现漏洞，则当前传输层安全协议版本可能会被弃用。请避免硬编码 SslProtocols 值，以确保应用程序安全。请使用“无”，让操作系统选择一个版本。</target>
+        <target state="new">Current Transport Layer Security protocol versions may become deprecated if vulnerabilities are found. Avoid hardcoding SslProtocols values to keep your application secure. Use 'None' to let the Operating System choose a version.</target>
         <note />
       </trans-unit>
       <trans-unit id="HardcodedSslProtocolsMessage">
         <source>Avoid hardcoding SslProtocols '{0}' to ensure your application remains secure in the future. Use 'None' to let the Operating System choose a version.</source>
-        <target state="translated">请避免硬编码 SslProtocols“{0}”，以确保应用程序在将来保持安全。请使用“无”，让操作系统选择一个版本。</target>
+        <target state="new">Avoid hardcoding SslProtocols '{0}' to ensure your application remains secure in the future. Use 'None' to let the Operating System choose a version.</target>
         <note />
       </trans-unit>
       <trans-unit id="HardcodedSslProtocolsTitle">
         <source>Avoid hardcoded SslProtocols values</source>
-        <target state="translated">避免硬编码的 SslProtocols 值</target>
+        <target state="new">Avoid hardcoded SslProtocols values</target>
+        <note />
+      </trans-unit>
+      <trans-unit id="ImplementISerializableCorrectlyDescription">
+        <source>To fix a violation of this rule, make the GetObjectData method visible and overridable, and make sure that all instance fields are included in the serialization process or explicitly marked by using the NonSerializedAttribute attribute.</source>
+        <target state="new">To fix a violation of this rule, make the GetObjectData method visible and overridable, and make sure that all instance fields are included in the serialization process or explicitly marked by using the NonSerializedAttribute attribute.</target>
+        <note />
+      </trans-unit>
+      <trans-unit id="ImplementISerializableCorrectlyMessageDefault">
+        <source>Add an implementation of GetObjectData to type {0}.</source>
+        <target state="new">Add an implementation of GetObjectData to type {0}.</target>
+        <note />
+      </trans-unit>
+      <trans-unit id="ImplementISerializableCorrectlyMessageMakeOverridable">
+        <source>Make {0}.GetObjectData virtual and overridable.</source>
+        <target state="new">Make {0}.GetObjectData virtual and overridable.</target>
+        <note />
+      </trans-unit>
+      <trans-unit id="ImplementISerializableCorrectlyMessageMakeVisible">
+        <source>Increase the accessibility of {0}.GetObjectData so that it is visible to derived types.</source>
+        <target state="new">Increase the accessibility of {0}.GetObjectData so that it is visible to derived types.</target>
+        <note />
+      </trans-unit>
+      <trans-unit id="ImplementISerializableCorrectlyTitle">
+        <source>Implement ISerializable correctly</source>
+        <target state="new">Implement ISerializable correctly</target>
+        <note />
+      </trans-unit>
+      <trans-unit id="ImplementSerializationConstructorsCodeActionTitle">
+        <source>Implement Serialization constructor</source>
+        <target state="new">Implement Serialization constructor</target>
+        <note />
+      </trans-unit>
+      <trans-unit id="ImplementSerializationConstructorsDescription">
+        <source>To fix a violation of this rule, implement the serialization constructor. For a sealed class, make the constructor private; otherwise, make it protected.</source>
+        <target state="new">To fix a violation of this rule, implement the serialization constructor. For a sealed class, make the constructor private; otherwise, make it protected.</target>
+        <note />
+      </trans-unit>
+      <trans-unit id="ImplementSerializationConstructorsMessageCreateMagicConstructor">
+        <source>Add a constructor to {0} with the following signature: 'protected {0}(SerializationInfo info, StreamingContext context)'.</source>
+        <target state="new">Add a constructor to {0} with the following signature: 'protected {0}(SerializationInfo info, StreamingContext context)'.</target>
+        <note />
+      </trans-unit>
+      <trans-unit id="ImplementSerializationConstructorsMessageMakeSealedMagicConstructorPrivate">
+        <source>Declare the serialization constructor of {0}, a sealed type, as private.</source>
+        <target state="new">Declare the serialization constructor of {0}, a sealed type, as private.</target>
+        <note />
+      </trans-unit>
+      <trans-unit id="ImplementSerializationConstructorsMessageMakeUnsealedMagicConstructorFamily">
+        <source>Declare the serialization constructor of {0}, an unsealed type, as protected.</source>
+        <target state="new">Declare the serialization constructor of {0}, an unsealed type, as protected.</target>
+        <note />
+      </trans-unit>
+      <trans-unit id="ImplementSerializationConstructorsTitle">
+        <source>Implement serialization constructors</source>
+        <target state="new">Implement serialization constructors</target>
+        <note />
+      </trans-unit>
+      <trans-unit id="ImplementSerializationMethodsCorrectlyDescription">
+        <source>A method that handles a serialization event does not have the correct signature, return type, or visibility.</source>
+        <target state="new">A method that handles a serialization event does not have the correct signature, return type, or visibility.</target>
+        <note />
+      </trans-unit>
+      <trans-unit id="ImplementSerializationMethodsCorrectlyMessageGeneric">
+        <source>Because {0} is marked with OnSerializing, OnSerialized, OnDeserializing, or OnDeserialized, change its signature so that it is no longer generic.</source>
+        <target state="new">Because {0} is marked with OnSerializing, OnSerialized, OnDeserializing, or OnDeserialized, change its signature so that it is no longer generic.</target>
+        <note />
+      </trans-unit>
+      <trans-unit id="ImplementSerializationMethodsCorrectlyMessageParameters">
+        <source>Because {0} is marked with OnSerializing, OnSerialized, OnDeserializing, or OnDeserialized, change its signature so that it takes a single parameter of type 'System.Runtime.Serialization.StreamingContext'.</source>
+        <target state="new">Because {0} is marked with OnSerializing, OnSerialized, OnDeserializing, or OnDeserialized, change its signature so that it takes a single parameter of type 'System.Runtime.Serialization.StreamingContext'.</target>
+        <note />
+      </trans-unit>
+      <trans-unit id="ImplementSerializationMethodsCorrectlyMessageReturnType">
+        <source>Because {0} is marked with OnSerializing, OnSerialized, OnDeserializing, or OnDeserialized, change its return type from {1} to void (Sub in Visual Basic).</source>
+        <target state="new">Because {0} is marked with OnSerializing, OnSerialized, OnDeserializing, or OnDeserialized, change its return type from {1} to void (Sub in Visual Basic).</target>
+        <note />
+      </trans-unit>
+      <trans-unit id="ImplementSerializationMethodsCorrectlyMessageStatic">
+        <source>Because {0} is marked with OnSerializing, OnSerialized, OnDeserializing, or OnDeserialized, change it from static (Shared in Visual Basic) to an instance method.</source>
+        <target state="new">Because {0} is marked with OnSerializing, OnSerialized, OnDeserializing, or OnDeserialized, change it from static (Shared in Visual Basic) to an instance method.</target>
+        <note />
+      </trans-unit>
+      <trans-unit id="ImplementSerializationMethodsCorrectlyMessageVisibility">
+        <source>Because {0} is marked with OnSerializing, OnSerialized, OnDeserializing, or OnDeserialized, change its accessibility to private.</source>
+        <target state="new">Because {0} is marked with OnSerializing, OnSerialized, OnDeserializing, or OnDeserialized, change its accessibility to private.</target>
+        <note />
+      </trans-unit>
+      <trans-unit id="ImplementSerializationMethodsCorrectlyTitle">
+        <source>Implement serialization methods correctly</source>
+        <target state="new">Implement serialization methods correctly</target>
+        <note />
+      </trans-unit>
+      <trans-unit id="InitializeReferenceTypeStaticFieldsInlineDescription">
+        <source>A reference type declares an explicit static constructor. To fix a violation of this rule, initialize all static data when it is declared and remove the static constructor.</source>
+        <target state="new">A reference type declares an explicit static constructor. To fix a violation of this rule, initialize all static data when it is declared and remove the static constructor.</target>
+        <note />
+      </trans-unit>
+      <trans-unit id="InitializeReferenceTypeStaticFieldsInlineTitle">
+        <source>Initialize reference type static fields inline</source>
+        <target state="new">Initialize reference type static fields inline</target>
+        <note />
+      </trans-unit>
+      <trans-unit id="InitializeStaticFieldsInlineMessage">
+        <source>Initialize all static fields in '{0}' when those fields are declared and remove the explicit static constructor</source>
+        <target state="new">Initialize all static fields in '{0}' when those fields are declared and remove the explicit static constructor</target>
+        <note />
+      </trans-unit>
+      <trans-unit id="InitializeValueTypeStaticFieldsInlineDescription">
+        <source>A value type declares an explicit static constructor. To fix a violation of this rule, initialize all static data when it is declared and remove the static constructor.</source>
+        <target state="new">A value type declares an explicit static constructor. To fix a violation of this rule, initialize all static data when it is declared and remove the static constructor.</target>
+        <note />
+      </trans-unit>
+      <trans-unit id="InitializeValueTypeStaticFieldsInlineTitle">
+        <source>Initialize value type static fields inline</source>
+        <target state="new">Initialize value type static fields inline</target>
+        <note />
+      </trans-unit>
+      <trans-unit id="InstantiateArgumentExceptionsCorrectlyDescription">
+        <source>A call is made to the default (parameterless) constructor of an exception type that is or derives from ArgumentException, or an incorrect string argument is passed to a parameterized constructor of an exception type that is or derives from ArgumentException.</source>
+        <target state="new">A call is made to the default (parameterless) constructor of an exception type that is or derives from ArgumentException, or an incorrect string argument is passed to a parameterized constructor of an exception type that is or derives from ArgumentException.</target>
+        <note />
+      </trans-unit>
+      <trans-unit id="InstantiateArgumentExceptionsCorrectlyMessageIncorrectMessage">
+        <source>Method {0} passes parameter name '{1}' as the {2} argument to a {3} constructor. Replace this argument with a descriptive message and pass the parameter name in the correct position.</source>
+        <target state="new">Method {0} passes parameter name '{1}' as the {2} argument to a {3} constructor. Replace this argument with a descriptive message and pass the parameter name in the correct position.</target>
+        <note />
+      </trans-unit>
+      <trans-unit id="InstantiateArgumentExceptionsCorrectlyMessageIncorrectParameterName">
+        <source>Method {0} passes '{1}' as the {2} argument to a {3} constructor. Replace this argument with one of the method's parameter names. Note that the provided parameter name should have the exact casing as declared on the method.</source>
+        <target state="new">Method {0} passes '{1}' as the {2} argument to a {3} constructor. Replace this argument with one of the method's parameter names. Note that the provided parameter name should have the exact casing as declared on the method.</target>
+        <note />
+      </trans-unit>
+      <trans-unit id="InstantiateArgumentExceptionsCorrectlyMessageNoArguments">
+        <source>Call the {0} constructor that contains a message and/or paramName parameter.</source>
+        <target state="new">Call the {0} constructor that contains a message and/or paramName parameter.</target>
+        <note />
+      </trans-unit>
+      <trans-unit id="InstantiateArgumentExceptionsCorrectlyTitle">
+        <source>Instantiate argument exceptions correctly</source>
+        <target state="new">Instantiate argument exceptions correctly</target>
+        <note />
+      </trans-unit>
+      <trans-unit id="JavaScriptSerializerMaybeWithSimpleTypeResolverMessage">
+        <source>The method '{0}' is insecure when deserializing untrusted data with a JavaScriptSerializer initialized with a SimpleTypeResolver. Ensure that the JavaScriptSerializer is initialized without a JavaScriptTypeResolver specified, or initialized with a JavaScriptTypeResolver that limits the types of objects in the deserialized object graph.</source>
+        <target state="new">The method '{0}' is insecure when deserializing untrusted data with a JavaScriptSerializer initialized with a SimpleTypeResolver. Ensure that the JavaScriptSerializer is initialized without a JavaScriptTypeResolver specified, or initialized with a JavaScriptTypeResolver that limits the types of objects in the deserialized object graph.</target>
+        <note />
+      </trans-unit>
+      <trans-unit id="JavaScriptSerializerMaybeWithSimpleTypeResolverTitle">
+        <source>Ensure JavaScriptSerializer is not initialized with SimpleTypeResolver before deserializing</source>
+        <target state="new">Ensure JavaScriptSerializer is not initialized with SimpleTypeResolver before deserializing</target>
+        <note />
+      </trans-unit>
+      <trans-unit id="JavaScriptSerializerWithSimpleTypeResolverMessage">
+        <source>The method '{0}' is insecure when deserializing untrusted data with a JavaScriptSerializer initialized with a SimpleTypeResolver. Initialize JavaScriptSerializer without a JavaScriptTypeResolver specified, or initialize with a JavaScriptTypeResolver that limits the types of objects in the deserialized object graph.</source>
+        <target state="new">The method '{0}' is insecure when deserializing untrusted data with a JavaScriptSerializer initialized with a SimpleTypeResolver. Initialize JavaScriptSerializer without a JavaScriptTypeResolver specified, or initialize with a JavaScriptTypeResolver that limits the types of objects in the deserialized object graph.</target>
+        <note />
+      </trans-unit>
+      <trans-unit id="JavaScriptSerializerWithSimpleTypeResolverTitle">
+        <source>Do not deserialize with JavaScriptSerializer using a SimpleTypeResolver</source>
+        <target state="new">Do not deserialize with JavaScriptSerializer using a SimpleTypeResolver</target>
         <note />
       </trans-unit>
       <trans-unit id="JsonNetInsecureSerializerMessage">
         <source>When deserializing untrusted input, allowing arbitrary types to be deserialized is insecure. When using deserializing JsonSerializer, use TypeNameHandling.None, or for values other than None, restrict deserialized types with a SerializationBinder.</source>
-        <target state="translated">对不信任的输入进行反序列化时，允许反序列化任意类型这一行为是不安全的。使用反序列化 JsonSerializer 时，请使用 TypeNameHandling.None；对于“无”以外的值，请使用 SerializationBinder 限制反序列化的类型。</target>
+        <target state="new">When deserializing untrusted input, allowing arbitrary types to be deserialized is insecure. When using deserializing JsonSerializer, use TypeNameHandling.None, or for values other than None, restrict deserialized types with a SerializationBinder.</target>
         <note />
       </trans-unit>
       <trans-unit id="JsonNetInsecureSerializerTitle">
         <source>Do not deserialize with JsonSerializer using an insecure configuration</source>
-        <target state="translated">请勿使用不安全的配置对 JsonSerializer 进行反序列化</target>
+        <target state="new">Do not deserialize with JsonSerializer using an insecure configuration</target>
+        <note />
+      </trans-unit>
+      <trans-unit id="JsonNetInsecureSettingsMessage">
+        <source>When deserializing untrusted input, allowing arbitrary types to be deserialized is insecure.  When using JsonSerializerSettings, use TypeNameHandling.None, or for values other than None, restrict deserialized types with a SerializationBinder.</source>
+        <target state="new">When deserializing untrusted input, allowing arbitrary types to be deserialized is insecure.  When using JsonSerializerSettings, use TypeNameHandling.None, or for values other than None, restrict deserialized types with a SerializationBinder.</target>
+        <note />
+      </trans-unit>
+      <trans-unit id="JsonNetInsecureSettingsTitle">
+        <source>Do not use insecure JsonSerializerSettings</source>
+        <target state="new">Do not use insecure JsonSerializerSettings</target>
         <note />
       </trans-unit>
       <trans-unit id="JsonNetMaybeInsecureSerializerMessage">
         <source>When deserializing untrusted input, allowing arbitrary types to be deserialized is insecure. When using deserializing JsonSerializer, use TypeNameHandling.None, or for values other than None, restrict deserialized types with a SerializationBinder.</source>
-        <target state="translated">对不信任的输入进行反序列化时，允许反序列化任意类型这一行为是不安全的。使用反序列化 JsonSerializer 时，请使用 TypeNameHandling.None；对于“无”以外的值，请使用 SerializationBinder 限制反序列化的类型。</target>
+        <target state="new">When deserializing untrusted input, allowing arbitrary types to be deserialized is insecure. When using deserializing JsonSerializer, use TypeNameHandling.None, or for values other than None, restrict deserialized types with a SerializationBinder.</target>
         <note />
       </trans-unit>
       <trans-unit id="JsonNetMaybeInsecureSerializerTitle">
         <source>Ensure that JsonSerializer has a secure configuration when deserializing</source>
-        <target state="translated">请确保在反序列化时 JsonSerializer 具有安全配置</target>
-<<<<<<< HEAD
-=======
+        <target state="new">Ensure that JsonSerializer has a secure configuration when deserializing</target>
+        <note />
+      </trans-unit>
+      <trans-unit id="JsonNetMaybeInsecureSettingsMessage">
+        <source>When deserializing untrusted input, allowing arbitrary types to be deserialized is insecure.  When using JsonSerializerSettings, ensure TypeNameHandling.None is specified, or for values other than None, ensure a SerializationBinder is specified to restrict deserialized types.</source>
+        <target state="new">When deserializing untrusted input, allowing arbitrary types to be deserialized is insecure.  When using JsonSerializerSettings, ensure TypeNameHandling.None is specified, or for values other than None, ensure a SerializationBinder is specified to restrict deserialized types.</target>
+        <note />
+      </trans-unit>
+      <trans-unit id="JsonNetMaybeInsecureSettingsTitle">
+        <source>Ensure that JsonSerializerSettings are secure</source>
+        <target state="new">Ensure that JsonSerializerSettings are secure</target>
+        <note />
+      </trans-unit>
+      <trans-unit id="JsonNetTypeNameHandlingDescription">
+        <source>Deserializing JSON when using a TypeNameHandling value other than None can be insecure.  If you need to instead detect Json.NET deserialization when a SerializationBinder isn't specified, then disable rule CA2326, and enable rules CA2327, CA2328, CA2329, and CA2330.</source>
+        <target state="new">Deserializing JSON when using a TypeNameHandling value other than None can be insecure.  If you need to instead detect Json.NET deserialization when a SerializationBinder isn't specified, then disable rule CA2326, and enable rules CA2327, CA2328, CA2329, and CA2330.</target>
+        <note />
+      </trans-unit>
+      <trans-unit id="JsonNetTypeNameHandlingMessage">
+        <source>Deserializing JSON when using a TypeNameHandling value other than None can be insecure.</source>
+        <target state="new">Deserializing JSON when using a TypeNameHandling value other than None can be insecure.</target>
+        <note />
+      </trans-unit>
+      <trans-unit id="JsonNetTypeNameHandlingTitle">
+        <source>Do not use TypeNameHandling values other than None</source>
+        <target state="new">Do not use TypeNameHandling values other than None</target>
+        <note />
+      </trans-unit>
+      <trans-unit id="LosFormatterMethodUsedMessage">
+        <source>The method '{0}' is insecure when deserializing untrusted data.</source>
+        <target state="new">The method '{0}' is insecure when deserializing untrusted data.</target>
+        <note />
+      </trans-unit>
+      <trans-unit id="LosFormatterMethodUsedTitle">
+        <source>Do not use insecure deserializer LosFormatter</source>
+        <target state="new">Do not use insecure deserializer LosFormatter</target>
+        <note />
+      </trans-unit>
+      <trans-unit id="MarkAllNonSerializableFieldsDescription">
+        <source>An instance field of a type that is not serializable is declared in a type that is serializable.</source>
+        <target state="new">An instance field of a type that is not serializable is declared in a type that is serializable.</target>
+        <note />
+      </trans-unit>
+      <trans-unit id="MarkAllNonSerializableFieldsMessage">
+        <source>Field {0} is a member of type {1} which is serializable but is of type {2} which is not serializable</source>
+        <target state="new">Field {0} is a member of type {1} which is serializable but is of type {2} which is not serializable</target>
+        <note />
+      </trans-unit>
+      <trans-unit id="MarkAllNonSerializableFieldsTitle">
+        <source>Mark all non-serializable fields</source>
+        <target state="new">Mark all non-serializable fields</target>
+        <note />
+      </trans-unit>
+      <trans-unit id="MarkAssembliesWithNeutralResourcesLanguageDescription">
+        <source>The NeutralResourcesLanguage attribute informs the ResourceManager of the language that was used to display the resources of a neutral culture for an assembly. This improves lookup performance for the first resource that you load and can reduce your working set.</source>
+        <target state="new">The NeutralResourcesLanguage attribute informs the ResourceManager of the language that was used to display the resources of a neutral culture for an assembly. This improves lookup performance for the first resource that you load and can reduce your working set.</target>
+        <note />
+      </trans-unit>
+      <trans-unit id="MarkAssembliesWithNeutralResourcesLanguageMessage">
+        <source>Mark assemblies with NeutralResourcesLanguageAttribute</source>
+        <target state="new">Mark assemblies with NeutralResourcesLanguageAttribute</target>
+        <note />
+      </trans-unit>
+      <trans-unit id="MarkAssembliesWithNeutralResourcesLanguageTitle">
+        <source>Mark assemblies with NeutralResourcesLanguageAttribute</source>
+        <target state="new">Mark assemblies with NeutralResourcesLanguageAttribute</target>
+        <note />
+      </trans-unit>
+      <trans-unit id="MarkBooleanPInvokeArgumentsWithMarshalAsDescription">
+        <source>The Boolean data type has multiple representations in unmanaged code.</source>
+        <target state="new">The Boolean data type has multiple representations in unmanaged code.</target>
+        <note />
+      </trans-unit>
+      <trans-unit id="MarkBooleanPInvokeArgumentsWithMarshalAsMessageDefault">
+        <source>Add the MarshalAsAttribute to parameter {0} of P/Invoke {1}. If the corresponding unmanaged parameter is a 4-byte Win32 'BOOL', use [MarshalAs(UnmanagedType.Bool)]. For a 1-byte C++ 'bool', use MarshalAs(UnmanagedType.U1).</source>
+        <target state="new">Add the MarshalAsAttribute to parameter {0} of P/Invoke {1}. If the corresponding unmanaged parameter is a 4-byte Win32 'BOOL', use [MarshalAs(UnmanagedType.Bool)]. For a 1-byte C++ 'bool', use MarshalAs(UnmanagedType.U1).</target>
+        <note />
+      </trans-unit>
+      <trans-unit id="MarkBooleanPInvokeArgumentsWithMarshalAsMessageReturn">
+        <source>Add the MarshalAsAttribute to the return type of P/Invoke {0}. If the corresponding unmanaged return type is a 4-byte Win32 'BOOL', use MarshalAs(UnmanagedType.Bool). For a 1-byte C++ 'bool', use MarshalAs(UnmanagedType.U1).</source>
+        <target state="new">Add the MarshalAsAttribute to the return type of P/Invoke {0}. If the corresponding unmanaged return type is a 4-byte Win32 'BOOL', use MarshalAs(UnmanagedType.Bool). For a 1-byte C++ 'bool', use MarshalAs(UnmanagedType.U1).</target>
+        <note />
+      </trans-unit>
+      <trans-unit id="MarkBooleanPInvokeArgumentsWithMarshalAsTitle">
+        <source>Mark boolean PInvoke arguments with MarshalAs</source>
+        <target state="new">Mark boolean PInvoke arguments with MarshalAs</target>
+        <note />
+      </trans-unit>
+      <trans-unit id="MarkISerializableTypesWithSerializableDescription">
+        <source>To be recognized by the common language runtime as serializable, types must be marked by using the SerializableAttribute attribute even when the type uses a custom serialization routine through implementation of the ISerializable interface.</source>
+        <target state="new">To be recognized by the common language runtime as serializable, types must be marked by using the SerializableAttribute attribute even when the type uses a custom serialization routine through implementation of the ISerializable interface.</target>
+        <note />
+      </trans-unit>
+      <trans-unit id="MarkISerializableTypesWithSerializableMessage">
+        <source>Add [Serializable] to {0} as this type implements ISerializable</source>
+        <target state="new">Add [Serializable] to {0} as this type implements ISerializable</target>
+        <note />
+      </trans-unit>
+      <trans-unit id="MarkISerializableTypesWithSerializableTitle">
+        <source>Mark ISerializable types with serializable</source>
+        <target state="new">Mark ISerializable types with serializable</target>
         <note />
       </trans-unit>
       <trans-unit id="MaybeDisableHttpClientCRLCheck">
@@ -137,1655 +1130,646 @@
       <trans-unit id="MaybeDisableHttpClientCRLCheckMessage">
         <source>HttpClient may be created without enabling CheckCertificateRevocationList</source>
         <target state="new">HttpClient may be created without enabling CheckCertificateRevocationList</target>
->>>>>>> 9f12ebfd
+        <note />
+      </trans-unit>
+      <trans-unit id="MaybeInstallRootCert">
+        <source>Ensure Certificates Are Not Added To Root Store</source>
+        <target state="new">Ensure Certificates Are Not Added To Root Store</target>
+        <note />
+      </trans-unit>
+      <trans-unit id="MaybeInstallRootCertMessage">
+        <source>Adding certificates to the operating system's trusted root certificates is insecure. Ensure that the target store is not root store.</source>
+        <target state="new">Adding certificates to the operating system's trusted root certificates is insecure. Ensure that the target store is not root store.</target>
+        <note />
+      </trans-unit>
+      <trans-unit id="MaybeUseSecureCookiesASPNetCore">
+        <source>Ensure Use Secure Cookies In ASP.Net Core</source>
+        <target state="new">Ensure Use Secure Cookies In ASP.Net Core</target>
+        <note />
+      </trans-unit>
+      <trans-unit id="MaybeUseSecureCookiesASPNetCoreMessage">
+        <source>Ensure that CookieOptions.Secure = true when setting a cookie</source>
+        <target state="new">Ensure that CookieOptions.Secure = true when setting a cookie</target>
+        <note />
+      </trans-unit>
+      <trans-unit id="MaybeUseWeakKDFInsufficientIterationCount">
+        <source>Ensure Sufficient Iteration Count When Using Weak Key Derivation Function</source>
+        <target state="new">Ensure Sufficient Iteration Count When Using Weak Key Derivation Function</target>
+        <note />
+      </trans-unit>
+      <trans-unit id="MaybeUseWeakKDFInsufficientIterationCountMessage">
+        <source>Ensure that the iteration count is at least {0} when deriving a cryptographic key from a password. By default, Rfc2898DeriveByte's IterationCount is only 1000</source>
+        <target state="new">Ensure that the iteration count is at least {0} when deriving a cryptographic key from a password. By default, Rfc2898DeriveByte's IterationCount is only 1000</target>
         <note />
       </trans-unit>
       <trans-unit id="MissHttpVerbAttribute">
         <source>Miss HttpVerb attribute for action methods</source>
-        <target state="translated">缺少操作方法的 HttpVerb 属性</target>
+        <target state="new">Miss HttpVerb attribute for action methods</target>
         <note />
       </trans-unit>
       <trans-unit id="MissHttpVerbAttributeDescription">
         <source>All the methods that create, edit, delete, or otherwise modify data do so in the [HttpPost] overload of the method, which needs to be protected with the anti forgery attribute from request forgery. Performing a GET operation should be a safe operation that has no side effects and doesn't modify your persisted data.</source>
-        <target state="translated">创建、编辑、删除或以其他方式修改数据的所有方法都在方法的 [HttpPost] 重载中执行，这需要使用来自请求伪造的防伪造属性来保护。执行 GET 操作应是不具有任何副作用且不会修改永久性数据的安全操作。</target>
+        <target state="new">All the methods that create, edit, delete, or otherwise modify data do so in the [HttpPost] overload of the method, which needs to be protected with the anti forgery attribute from request forgery. Performing a GET operation should be a safe operation that has no side effects and doesn't modify your persisted data.</target>
         <note />
       </trans-unit>
       <trans-unit id="MissHttpVerbAttributeMessage">
         <source>Action method {0} needs to specify the Http request kind explictly</source>
-        <target state="translated">操作方法 {0} 需要显式指定 Http 请求类型</target>
-<<<<<<< HEAD
-        <note />
-      </trans-unit>
-      <trans-unit id="MaybeDisableHttpClientCRLCheck">
-        <source>Ensure HttpClient certificate revocation list check is not disabled</source>
-        <target state="new">Ensure HttpClient certificate revocation list check is not disabled</target>
-        <note />
-      </trans-unit>
-      <trans-unit id="MaybeDisableHttpClientCRLCheckMessage">
-        <source>HttpClient may be created without enabling CheckCertificateRevocationList</source>
-        <target state="new">HttpClient may be created without enabling CheckCertificateRevocationList</target>
-=======
->>>>>>> 9f12ebfd
+        <target state="new">Action method {0} needs to specify the Http request kind explictly</target>
+        <note />
+      </trans-unit>
+      <trans-unit id="NetDataContractSerializerDeserializeMaybeWithoutBinderSetMessage">
+        <source>The method '{0}' is insecure when deserializing untrusted data without a SerializationBinder to restrict the type of objects in the deserialized object graph.</source>
+        <target state="new">The method '{0}' is insecure when deserializing untrusted data without a SerializationBinder to restrict the type of objects in the deserialized object graph.</target>
+        <note />
+      </trans-unit>
+      <trans-unit id="NetDataContractSerializerDeserializeMaybeWithoutBinderSetTitle">
+        <source>Ensure NetDataContractSerializer.Binder is set before deserializing</source>
+        <target state="new">Ensure NetDataContractSerializer.Binder is set before deserializing</target>
+        <note />
+      </trans-unit>
+      <trans-unit id="NetDataContractSerializerDeserializeWithoutBinderSetMessage">
+        <source>The method '{0}' is insecure when deserializing untrusted data without a SerializationBinder to restrict the type of objects in the deserialized object graph.</source>
+        <target state="new">The method '{0}' is insecure when deserializing untrusted data without a SerializationBinder to restrict the type of objects in the deserialized object graph.</target>
+        <note />
+      </trans-unit>
+      <trans-unit id="NetDataContractSerializerDeserializeWithoutBinderSetTitle">
+        <source>Do not deserialize without first setting NetDataContractSerializer.Binder</source>
+        <target state="new">Do not deserialize without first setting NetDataContractSerializer.Binder</target>
+        <note />
+      </trans-unit>
+      <trans-unit id="NetDataContractSerializerMethodUsedDescription">
+        <source>The method '{0}' is insecure when deserializing untrusted data.  If you need to instead detect NetDataContractSerializer deserialization without a SerializationBinder set, then disable rule CA2310, and enable rules CA2311 and CA2312.</source>
+        <target state="new">The method '{0}' is insecure when deserializing untrusted data.  If you need to instead detect NetDataContractSerializer deserialization without a SerializationBinder set, then disable rule CA2310, and enable rules CA2311 and CA2312.</target>
+        <note />
+      </trans-unit>
+      <trans-unit id="NetDataContractSerializerMethodUsedMessage">
+        <source>The method '{0}' is insecure when deserializing untrusted data.</source>
+        <target state="new">The method '{0}' is insecure when deserializing untrusted data.</target>
+        <note />
+      </trans-unit>
+      <trans-unit id="NetDataContractSerializerMethodUsedTitle">
+        <source>Do not use insecure deserializer NetDataContractSerializer</source>
+        <target state="new">Do not use insecure deserializer NetDataContractSerializer</target>
+        <note />
+      </trans-unit>
+      <trans-unit id="NormalizeStringsToUppercaseDescription">
+        <source>Strings should be normalized to uppercase. A small group of characters cannot make a round trip when they are converted to lowercase. To make a round trip means to convert the characters from one locale to another locale that represents character data differently, and then to accurately retrieve the original characters from the converted characters.</source>
+        <target state="new">Strings should be normalized to uppercase. A small group of characters cannot make a round trip when they are converted to lowercase. To make a round trip means to convert the characters from one locale to another locale that represents character data differently, and then to accurately retrieve the original characters from the converted characters.</target>
+        <note />
+      </trans-unit>
+      <trans-unit id="NormalizeStringsToUppercaseMessageToUpper">
+        <source>In method '{0}', replace the call to '{1}' with '{2}'.</source>
+        <target state="new">In method '{0}', replace the call to '{1}' with '{2}'.</target>
+        <note />
+      </trans-unit>
+      <trans-unit id="NormalizeStringsToUppercaseTitle">
+        <source>Normalize strings to uppercase</source>
+        <target state="new">Normalize strings to uppercase</target>
+        <note />
+      </trans-unit>
+      <trans-unit id="ObjectStateFormatterMethodUsedMessage">
+        <source>The method '{0}' is insecure when deserializing untrusted data.</source>
+        <target state="new">The method '{0}' is insecure when deserializing untrusted data.</target>
+        <note />
+      </trans-unit>
+      <trans-unit id="ObjectStateFormatterMethodUsedTitle">
+        <source>Do not use insecure deserializer ObjectStateFormatter</source>
+        <target state="new">Do not use insecure deserializer ObjectStateFormatter</target>
+        <note />
+      </trans-unit>
+      <trans-unit id="PInvokeDeclarationsShouldBePortableDescription">
+        <source>This rule evaluates the size of each parameter and the return value of a P/Invoke, and verifies that the size of the parameter is correct when marshaled to unmanaged code on 32-bit and 64-bit operating systems.</source>
+        <target state="new">This rule evaluates the size of each parameter and the return value of a P/Invoke, and verifies that the size of the parameter is correct when marshaled to unmanaged code on 32-bit and 64-bit operating systems.</target>
+        <note />
+      </trans-unit>
+      <trans-unit id="PInvokeDeclarationsShouldBePortableMessageParameter">
+        <source>As it is declared in your code, parameter {0} of P/Invoke {1} will be {2} bytes wide on {3} platforms. This is not correct, as the actual native declaration of this API indicates it should be {4} bytes wide on {3} platforms. Consult the MSDN Platform SDK documentation for help determining what data type should be used instead of {5}.</source>
+        <target state="new">As it is declared in your code, parameter {0} of P/Invoke {1} will be {2} bytes wide on {3} platforms. This is not correct, as the actual native declaration of this API indicates it should be {4} bytes wide on {3} platforms. Consult the MSDN Platform SDK documentation for help determining what data type should be used instead of {5}.</target>
+        <note />
+      </trans-unit>
+      <trans-unit id="PInvokeDeclarationsShouldBePortableMessageReturn">
+        <source>As it is declared in your code, the return type of P/Invoke {0} will be {1} bytes wide on {2} platforms. This is not correct, as the actual native declaration of this API indicates it should be {3} bytes wide on {2} platforms. Consult the MSDN Platform SDK documentation for help determining what data type should be used instead of {4}.</source>
+        <target state="new">As it is declared in your code, the return type of P/Invoke {0} will be {1} bytes wide on {2} platforms. This is not correct, as the actual native declaration of this API indicates it should be {3} bytes wide on {2} platforms. Consult the MSDN Platform SDK documentation for help determining what data type should be used instead of {4}.</target>
+        <note />
+      </trans-unit>
+      <trans-unit id="PInvokeDeclarationsShouldBePortableTitle">
+        <source>PInvoke declarations should be portable</source>
+        <target state="new">PInvoke declarations should be portable</target>
+        <note />
+      </trans-unit>
+      <trans-unit id="PInvokesShouldNotBeVisibleDescription">
+        <source>A public or protected method in a public type has the System.Runtime.InteropServices.DllImportAttribute attribute (also implemented by the Declare keyword in Visual Basic). Such methods should not be exposed.</source>
+        <target state="new">A public or protected method in a public type has the System.Runtime.InteropServices.DllImportAttribute attribute (also implemented by the Declare keyword in Visual Basic). Such methods should not be exposed.</target>
+        <note />
+      </trans-unit>
+      <trans-unit id="PInvokesShouldNotBeVisibleMessage">
+        <source>P/Invoke method '{0}' should not be visible</source>
+        <target state="new">P/Invoke method '{0}' should not be visible</target>
+        <note />
+      </trans-unit>
+      <trans-unit id="PInvokesShouldNotBeVisibleTitle">
+        <source>P/Invokes should not be visible</source>
+        <target state="new">P/Invokes should not be visible</target>
+        <note />
+      </trans-unit>
+      <trans-unit id="ProvideCorrectArgumentsToFormattingMethodsDescription">
+        <source>The format argument that is passed to System.String.Format does not contain a format item that corresponds to each object argument, or vice versa.</source>
+        <target state="new">The format argument that is passed to System.String.Format does not contain a format item that corresponds to each object argument, or vice versa.</target>
+        <note />
+      </trans-unit>
+      <trans-unit id="ProvideCorrectArgumentsToFormattingMethodsMessage">
+        <source>Provide correct arguments to formatting methods</source>
+        <target state="new">Provide correct arguments to formatting methods</target>
+        <note />
+      </trans-unit>
+      <trans-unit id="ProvideCorrectArgumentsToFormattingMethodsTitle">
+        <source>Provide correct arguments to formatting methods</source>
+        <target state="new">Provide correct arguments to formatting methods</target>
+        <note />
+      </trans-unit>
+      <trans-unit id="ProvideDeserializationMethodsForOptionalFieldsDescription">
+        <source>A type has a field that is marked by using the System.Runtime.Serialization.OptionalFieldAttribute attribute, and the type does not provide deserialization event handling methods.</source>
+        <target state="new">A type has a field that is marked by using the System.Runtime.Serialization.OptionalFieldAttribute attribute, and the type does not provide deserialization event handling methods.</target>
+        <note />
+      </trans-unit>
+      <trans-unit id="ProvideDeserializationMethodsForOptionalFieldsMessageOnDeserialized">
+        <source>Add a 'private void OnDeserialized(StreamingContext)' method to type {0} and attribute it with the System.Runtime.Serialization.OnDeserializedAttribute.</source>
+        <target state="new">Add a 'private void OnDeserialized(StreamingContext)' method to type {0} and attribute it with the System.Runtime.Serialization.OnDeserializedAttribute.</target>
+        <note />
+      </trans-unit>
+      <trans-unit id="ProvideDeserializationMethodsForOptionalFieldsMessageOnDeserializing">
+        <source>Add a 'private void OnDeserializing(StreamingContext)' method to type {0} and attribute it with the System.Runtime.Serialization.OnDeserializingAttribute.</source>
+        <target state="new">Add a 'private void OnDeserializing(StreamingContext)' method to type {0} and attribute it with the System.Runtime.Serialization.OnDeserializingAttribute.</target>
+        <note />
+      </trans-unit>
+      <trans-unit id="ProvideDeserializationMethodsForOptionalFieldsTitle">
+        <source>Provide deserialization methods for optional fields</source>
+        <target state="new">Provide deserialization methods for optional fields</target>
+        <note />
+      </trans-unit>
+      <trans-unit id="RemoveRedundantCall">
+        <source>Remove redundant call</source>
+        <target state="new">Remove redundant call</target>
+        <note />
+      </trans-unit>
+      <trans-unit id="RethrowToPreserveStackDetailsDescription">
+        <source>An exception is rethrown and the exception is explicitly specified in the throw statement. If an exception is rethrown by specifying the exception in the throw statement, the list of method calls between the original method that threw the exception and the current method is lost.</source>
+        <target state="new">An exception is rethrown and the exception is explicitly specified in the throw statement. If an exception is rethrown by specifying the exception in the throw statement, the list of method calls between the original method that threw the exception and the current method is lost.</target>
+        <note />
+      </trans-unit>
+      <trans-unit id="RethrowToPreserveStackDetailsMessage">
+        <source>Rethrow to preserve stack details</source>
+        <target state="new">Rethrow to preserve stack details</target>
+        <note />
+      </trans-unit>
+      <trans-unit id="RethrowToPreserveStackDetailsTitle">
+        <source>Rethrow to preserve stack details</source>
+        <target state="new">Rethrow to preserve stack details</target>
+        <note />
+      </trans-unit>
+      <trans-unit id="ReviewCodeForDllInjectionVulnerabilitiesMessage">
+        <source>Potential DLL injection vulnerability was found where '{0}' in method '{1}' may be tainted by user-controlled data from '{2}' in method '{3}'.</source>
+        <target state="new">Potential DLL injection vulnerability was found where '{0}' in method '{1}' may be tainted by user-controlled data from '{2}' in method '{3}'.</target>
+        <note />
+      </trans-unit>
+      <trans-unit id="ReviewCodeForDllInjectionVulnerabilitiesTitle">
+        <source>Review code for DLL injection vulnerabilities</source>
+        <target state="new">Review code for DLL injection vulnerabilities</target>
+        <note />
+      </trans-unit>
+      <trans-unit id="ReviewCodeForFilePathInjectionVulnerabilitiesMessage">
+        <source>Potential file path injection vulnerability was found where '{0}' in method '{1}' may be tainted by user-controlled data from '{2}' in method '{3}'.</source>
+        <target state="new">Potential file path injection vulnerability was found where '{0}' in method '{1}' may be tainted by user-controlled data from '{2}' in method '{3}'.</target>
+        <note />
+      </trans-unit>
+      <trans-unit id="ReviewCodeForFilePathInjectionVulnerabilitiesTitle">
+        <source>Review code for file path injection vulnerabilities</source>
+        <target state="new">Review code for file path injection vulnerabilities</target>
+        <note />
+      </trans-unit>
+      <trans-unit id="ReviewCodeForInformationDisclosureVulnerabilitiesMessage">
+        <source>Potential information disclosure vulnerability was found where '{0}' in method '{1}' may contain unintended information from '{2}' in method '{3}'.</source>
+        <target state="new">Potential information disclosure vulnerability was found where '{0}' in method '{1}' may contain unintended information from '{2}' in method '{3}'.</target>
+        <note />
+      </trans-unit>
+      <trans-unit id="ReviewCodeForInformationDisclosureVulnerabilitiesTitle">
+        <source>Review code for information disclosure vulnerabilities</source>
+        <target state="new">Review code for information disclosure vulnerabilities</target>
+        <note />
+      </trans-unit>
+      <trans-unit id="ReviewCodeForLdapInjectionVulnerabilitiesMessage">
+        <source>Potential LDAP injection vulnerability was found where '{0}' in method '{1}' may be tainted by user-controlled data from '{2}' in method '{3}'.</source>
+        <target state="new">Potential LDAP injection vulnerability was found where '{0}' in method '{1}' may be tainted by user-controlled data from '{2}' in method '{3}'.</target>
+        <note />
+      </trans-unit>
+      <trans-unit id="ReviewCodeForLdapInjectionVulnerabilitiesTitle">
+        <source>Review code for LDAP injection vulnerabilities</source>
+        <target state="new">Review code for LDAP injection vulnerabilities</target>
+        <note />
+      </trans-unit>
+      <trans-unit id="ReviewCodeForOpenRedirectVulnerabilitiesMessage">
+        <source>Potential open redirect vulnerability was found where '{0}' in method '{1}' may be tainted by user-controlled data from '{2}' in method '{3}'.</source>
+        <target state="new">Potential open redirect vulnerability was found where '{0}' in method '{1}' may be tainted by user-controlled data from '{2}' in method '{3}'.</target>
+        <note />
+      </trans-unit>
+      <trans-unit id="ReviewCodeForOpenRedirectVulnerabilitiesTitle">
+        <source>Review code for open redirect vulnerabilities</source>
+        <target state="new">Review code for open redirect vulnerabilities</target>
+        <note />
+      </trans-unit>
+      <trans-unit id="ReviewCodeForProcessCommandInjectionVulnerabilitiesMessage">
+        <source>Potential process command injection vulnerability was found where '{0}' in method '{1}' may be tainted by user-controlled data from '{2}' in method '{3}'.</source>
+        <target state="new">Potential process command injection vulnerability was found where '{0}' in method '{1}' may be tainted by user-controlled data from '{2}' in method '{3}'.</target>
+        <note />
+      </trans-unit>
+      <trans-unit id="ReviewCodeForProcessCommandInjectionVulnerabilitiesTitle">
+        <source>Review code for process command injection vulnerabilities</source>
+        <target state="new">Review code for process command injection vulnerabilities</target>
+        <note />
+      </trans-unit>
+      <trans-unit id="ReviewCodeForRegexInjectionVulnerabilitiesMessage">
+        <source>Potential regex injection vulnerability was found where '{0}' in method '{1}' may be tainted by user-controlled data from '{2}' in method '{3}'.</source>
+        <target state="new">Potential regex injection vulnerability was found where '{0}' in method '{1}' may be tainted by user-controlled data from '{2}' in method '{3}'.</target>
+        <note />
+      </trans-unit>
+      <trans-unit id="ReviewCodeForRegexInjectionVulnerabilitiesTitle">
+        <source>Review code for regex injection vulnerabilities</source>
+        <target state="new">Review code for regex injection vulnerabilities</target>
+        <note />
+      </trans-unit>
+      <trans-unit id="ReviewCodeForSqlInjectionVulnerabilitiesMessage">
+        <source>Potential SQL injection vulnerability was found where '{0}' in method '{1}' may be tainted by user-controlled data from '{2}' in method '{3}'.</source>
+        <target state="new">Potential SQL injection vulnerability was found where '{0}' in method '{1}' may be tainted by user-controlled data from '{2}' in method '{3}'.</target>
+        <note />
+      </trans-unit>
+      <trans-unit id="ReviewCodeForSqlInjectionVulnerabilitiesTitle">
+        <source>Review code for SQL injection vulnerabilities</source>
+        <target state="new">Review code for SQL injection vulnerabilities</target>
+        <note />
+      </trans-unit>
+      <trans-unit id="ReviewCodeForXPathInjectionVulnerabilitiesMessage">
+        <source>Potential XPath injection vulnerability was found where '{0}' in method '{1}' may be tainted by user-controlled data from '{2}' in method '{3}'.</source>
+        <target state="new">Potential XPath injection vulnerability was found where '{0}' in method '{1}' may be tainted by user-controlled data from '{2}' in method '{3}'.</target>
+        <note />
+      </trans-unit>
+      <trans-unit id="ReviewCodeForXPathInjectionVulnerabilitiesTitle">
+        <source>Review code for XPath injection vulnerabilities</source>
+        <target state="new">Review code for XPath injection vulnerabilities</target>
+        <note />
+      </trans-unit>
+      <trans-unit id="ReviewCodeForXamlInjectionVulnerabilitiesMessage">
+        <source>Potential XAML injection vulnerability was found where '{0}' in method '{1}' may be tainted by user-controlled data from '{2}' in method '{3}'.</source>
+        <target state="new">Potential XAML injection vulnerability was found where '{0}' in method '{1}' may be tainted by user-controlled data from '{2}' in method '{3}'.</target>
+        <note />
+      </trans-unit>
+      <trans-unit id="ReviewCodeForXamlInjectionVulnerabilitiesTitle">
+        <source>Review code for XAML injection vulnerabilities</source>
+        <target state="new">Review code for XAML injection vulnerabilities</target>
+        <note />
+      </trans-unit>
+      <trans-unit id="ReviewCodeForXmlInjectionVulnerabilitiesMessage">
+        <source>Potential XML injection vulnerability was found where '{0}' in method '{1}' may be tainted by user-controlled data from '{2}' in method '{3}'.</source>
+        <target state="new">Potential XML injection vulnerability was found where '{0}' in method '{1}' may be tainted by user-controlled data from '{2}' in method '{3}'.</target>
+        <note />
+      </trans-unit>
+      <trans-unit id="ReviewCodeForXmlInjectionVulnerabilitiesTitle">
+        <source>Review code for XML injection vulnerabilities</source>
+        <target state="new">Review code for XML injection vulnerabilities</target>
+        <note />
+      </trans-unit>
+      <trans-unit id="ReviewCodeForXssVulnerabilitiesMessage">
+        <source>Potential cross-site scripting (XSS) vulnerability was found where '{0}' in method '{1}' may be tainted by user-controlled data from '{2}' in method '{3}'.</source>
+        <target state="new">Potential cross-site scripting (XSS) vulnerability was found where '{0}' in method '{1}' may be tainted by user-controlled data from '{2}' in method '{3}'.</target>
+        <note />
+      </trans-unit>
+      <trans-unit id="ReviewCodeForXssVulnerabilitiesTitle">
+        <source>Review code for XSS vulnerabilities</source>
+        <target state="new">Review code for XSS vulnerabilities</target>
         <note />
       </trans-unit>
       <trans-unit id="ReviewSQLQueriesForSecurityVulnerabilitiesDescription">
         <source>SQL queries that directly use user input can be vulnerable to SQL injection attacks. Review this SQL query for potential vulnerabilities, and consider using a parameterized SQL query.</source>
-        <target state="translated">直接使用用户输入的 SQL 查询可能容易受到 SQL 注入攻击。查看此 SQL 查询以查找潜在漏洞，请考虑使用参数化 SQL 查询。</target>
+        <target state="new">SQL queries that directly use user input can be vulnerable to SQL injection attacks. Review this SQL query for potential vulnerabilities, and consider using a parameterized SQL query.</target>
         <note />
       </trans-unit>
       <trans-unit id="ReviewSQLQueriesForSecurityVulnerabilitiesMessageNoNonLiterals">
         <source>Review if the query string passed to '{0}' in '{1}', accepts any user input.</source>
-        <target state="translated">查看传递给“{1}”中的“{0}”的查询字符串是否接受任何用户输入。</target>
+        <target state="new">Review if the query string passed to '{0}' in '{1}', accepts any user input.</target>
         <note />
       </trans-unit>
       <trans-unit id="ReviewSQLQueriesForSecurityVulnerabilitiesTitle">
         <source>Review SQL queries for security vulnerabilities</source>
-        <target state="translated">检查 SQL 查询是否存在安全漏洞</target>
-        <note />
-      </trans-unit>
-      <trans-unit id="CategoryReliability">
-        <source>Reliability</source>
-        <target state="translated">可靠性</target>
-        <note />
-      </trans-unit>
-      <trans-unit id="DoNotCallToImmutableCollectionOnAnImmutableCollectionValueTitle">
-        <source>Do not call ToImmutableCollection on an ImmutableCollection value</source>
-        <target state="translated">请勿对 ImmutableCollection 值调用 ToImmutableCollection</target>
-        <note />
-      </trans-unit>
-      <trans-unit id="DoNotCallToImmutableCollectionOnAnImmutableCollectionValueMessage">
-        <source>Do not call {0} on an {1} value</source>
-        <target state="translated">请勿对 {1} 值调用 {0}</target>
-        <note />
-      </trans-unit>
-      <trans-unit id="RemoveRedundantCall">
-        <source>Remove redundant call</source>
-        <target state="translated">删除冗余的调用</target>
-        <note />
-      </trans-unit>
-      <trans-unit id="PInvokesShouldNotBeVisibleTitle">
-        <source>P/Invokes should not be visible</source>
-        <target state="translated">P/Invokes 应该是不可见的</target>
-        <note />
-      </trans-unit>
-      <trans-unit id="PInvokesShouldNotBeVisibleDescription">
-        <source>A public or protected method in a public type has the System.Runtime.InteropServices.DllImportAttribute attribute (also implemented by the Declare keyword in Visual Basic). Such methods should not be exposed.</source>
-        <target state="translated">公共类型中的公共方法或受保护的方法具有 System.Runtime.InteropServices.DllImportAttribute 属性(在 Visual Basic 中也由 Declare 关键字实现)。不应公开此类方法。</target>
-        <note />
-      </trans-unit>
-      <trans-unit id="PInvokesShouldNotBeVisibleMessage">
-        <source>P/Invoke method '{0}' should not be visible</source>
-        <target state="translated">P/Invoke 方法“{0}”应该是不可见的</target>
-        <note />
-      </trans-unit>
-      <trans-unit id="PInvokeDeclarationsShouldBePortableTitle">
-        <source>PInvoke declarations should be portable</source>
-        <target state="translated">PInvoke 声明应为可移植声明</target>
-        <note />
-      </trans-unit>
-      <trans-unit id="PInvokeDeclarationsShouldBePortableDescription">
-        <source>This rule evaluates the size of each parameter and the return value of a P/Invoke, and verifies that the size of the parameter is correct when marshaled to unmanaged code on 32-bit and 64-bit operating systems.</source>
-        <target state="translated">此规则计算每个参数的大小和 P/Invoke 的返回值，并在封送处理为 32 位和 64 位操作系统上的非托管代码时验证参数大小是否正确。</target>
-        <note />
-      </trans-unit>
-      <trans-unit id="PInvokeDeclarationsShouldBePortableMessageParameter">
-        <source>As it is declared in your code, parameter {0} of P/Invoke {1} will be {2} bytes wide on {3} platforms. This is not correct, as the actual native declaration of this API indicates it should be {4} bytes wide on {3} platforms. Consult the MSDN Platform SDK documentation for help determining what data type should be used instead of {5}.</source>
-        <target state="translated">如代码中所声明的，P/Invoke {1} 的参数 {0} 在 {3} 平台上的字节宽度将为 {2}。这是不正确的，因为此 API 的实际本机声明表明该参数在 {3} 平台上的字节宽度应为 {4}。请参考 MSDN Platform SDK 文档来获取帮助，确定应使用哪种数据类型来代替 {5}。</target>
-        <note />
-      </trans-unit>
-      <trans-unit id="PInvokeDeclarationsShouldBePortableMessageReturn">
-        <source>As it is declared in your code, the return type of P/Invoke {0} will be {1} bytes wide on {2} platforms. This is not correct, as the actual native declaration of this API indicates it should be {3} bytes wide on {2} platforms. Consult the MSDN Platform SDK documentation for help determining what data type should be used instead of {4}.</source>
-        <target state="translated">如代码中所声明的，P/Invoke {0} 的返回类型在 {2} 平台上的字节宽度将为 {1}。这是不正确的，因为此 API 的实际本机声明表明该返回类型在 {2} 平台上的字节宽度应为 {3}。请参考 MSDN Platform SDK 文档来获取帮助，确定应使用哪种数据类型来代替 {4}。</target>
+        <target state="new">Review SQL queries for security vulnerabilities</target>
         <note />
       </trans-unit>
       <trans-unit id="SetHttpOnlyForHttpCookie">
         <source>Set HttpOnly to true for HttpCookie</source>
-        <target state="translated">将 HttpCookie 的 HttpOnly 设置为 true</target>
+        <target state="new">Set HttpOnly to true for HttpCookie</target>
         <note />
       </trans-unit>
       <trans-unit id="SetHttpOnlyForHttpCookieDescription">
         <source>As a defense in depth measure, ensure security sensitive HTTP cookies are marked as HttpOnly. This indicates web browsers should disallow scripts from accessing the cookies. Injected malicious scripts are a common way of stealing cookies.</source>
-        <target state="translated">作为深度防御措施，请确保将安全敏感的 HTTP cookie 标记为 HttpOnly。这表示 Web 浏览器应禁止脚本访问 cookie。注入的恶意脚本是窃取 cookie 的常用方法。</target>
+        <target state="new">As a defense in depth measure, ensure security sensitive HTTP cookies are marked as HttpOnly. This indicates web browsers should disallow scripts from accessing the cookies. Injected malicious scripts are a common way of stealing cookies.</target>
         <note />
       </trans-unit>
       <trans-unit id="SetHttpOnlyForHttpCookieMessage">
         <source>HttpCookie.HttpOnly is set to false or not set at all when using an HttpCookie. Ensure security sensitive cookies are marked as HttpOnly to prevent malicious scripts from stealing the cookies</source>
-        <target state="translated">使用 HttpCookie 时，HttpCookie.HttpOnly 被设置为 false 或根本不设置。请确保安全敏感的 cookie 标记为 HttpOnly，以防止恶意脚本窃取 cookie</target>
+        <target state="new">HttpCookie.HttpOnly is set to false or not set at all when using an HttpCookie. Ensure security sensitive cookies are marked as HttpOnly to prevent malicious scripts from stealing the cookies</target>
+        <note />
+      </trans-unit>
+      <trans-unit id="SetViewStateUserKey">
+        <source>Set ViewStateUserKey For Classes Derived From Page</source>
+        <target state="new">Set ViewStateUserKey For Classes Derived From Page</target>
+        <note />
+      </trans-unit>
+      <trans-unit id="SetViewStateUserKeyDescription">
+        <source>Setting the ViewStateUserKey property can help you prevent attacks on your application by allowing you to assign an identifier to the view-state variable for individual users so that they cannot use the variable to generate an attack. Otherwise, there will be cross-site request forgery vulnerabilities.</source>
+        <target state="new">Setting the ViewStateUserKey property can help you prevent attacks on your application by allowing you to assign an identifier to the view-state variable for individual users so that they cannot use the variable to generate an attack. Otherwise, there will be cross-site request forgery vulnerabilities.</target>
+        <note />
+      </trans-unit>
+      <trans-unit id="SetViewStateUserKeyMessage">
+        <source>The class {0} derived from System.Web.UI.Page does not set the ViewStateUserKey property in the OnInit method or Page_Init method</source>
+        <target state="new">The class {0} derived from System.Web.UI.Page does not set the ViewStateUserKey property in the OnInit method or Page_Init method</target>
+        <note />
+      </trans-unit>
+      <trans-unit id="SpecifyCultureInfoDescription">
+        <source>A method or constructor calls a member that has an overload that accepts a System.Globalization.CultureInfo parameter, and the method or constructor does not call the overload that takes the CultureInfo parameter. When a CultureInfo or System.IFormatProvider object is not supplied, the default value that is supplied by the overloaded member might not have the effect that you want in all locales. If the result will be displayed to the user, specify 'CultureInfo.CurrentCulture' as the 'CultureInfo' parameter. Otherwise, if the result will be stored and accessed by software, such as when it is persisted to disk or to a database, specify 'CultureInfo.InvariantCulture'.</source>
+        <target state="new">A method or constructor calls a member that has an overload that accepts a System.Globalization.CultureInfo parameter, and the method or constructor does not call the overload that takes the CultureInfo parameter. When a CultureInfo or System.IFormatProvider object is not supplied, the default value that is supplied by the overloaded member might not have the effect that you want in all locales. If the result will be displayed to the user, specify 'CultureInfo.CurrentCulture' as the 'CultureInfo' parameter. Otherwise, if the result will be stored and accessed by software, such as when it is persisted to disk or to a database, specify 'CultureInfo.InvariantCulture'.</target>
+        <note />
+      </trans-unit>
+      <trans-unit id="SpecifyCultureInfoMessage">
+        <source>The behavior of '{0}' could vary based on the current user's locale settings. Replace this call in '{1}' with a call to '{2}'.</source>
+        <target state="new">The behavior of '{0}' could vary based on the current user's locale settings. Replace this call in '{1}' with a call to '{2}'.</target>
+        <note />
+      </trans-unit>
+      <trans-unit id="SpecifyCultureInfoTitle">
+        <source>Specify CultureInfo</source>
+        <target state="new">Specify CultureInfo</target>
+        <note />
+      </trans-unit>
+      <trans-unit id="SpecifyIFormatProviderDescription">
+        <source>A method or constructor calls one or more members that have overloads that accept a System.IFormatProvider parameter, and the method or constructor does not call the overload that takes the IFormatProvider parameter. When a System.Globalization.CultureInfo or IFormatProvider object is not supplied, the default value that is supplied by the overloaded member might not have the effect that you want in all locales. If the result will be based on the input from/output displayed to the user, specify 'CultureInfo.CurrentCulture' as the 'IFormatProvider'. Otherwise, if the result will be stored and accessed by software, such as when it is loaded from disk/database and when it is persisted to disk/database, specify 'CultureInfo.InvariantCulture'</source>
+        <target state="new">A method or constructor calls one or more members that have overloads that accept a System.IFormatProvider parameter, and the method or constructor does not call the overload that takes the IFormatProvider parameter. When a System.Globalization.CultureInfo or IFormatProvider object is not supplied, the default value that is supplied by the overloaded member might not have the effect that you want in all locales. If the result will be based on the input from/output displayed to the user, specify 'CultureInfo.CurrentCulture' as the 'IFormatProvider'. Otherwise, if the result will be stored and accessed by software, such as when it is loaded from disk/database and when it is persisted to disk/database, specify 'CultureInfo.InvariantCulture'</target>
+        <note />
+      </trans-unit>
+      <trans-unit id="SpecifyIFormatProviderMessageIFormatProviderAlternate">
+        <source>The behavior of '{0}' could vary based on the current user's locale settings. Replace this call in '{1}' with a call to '{2}'.</source>
+        <target state="new">The behavior of '{0}' could vary based on the current user's locale settings. Replace this call in '{1}' with a call to '{2}'.</target>
+        <note />
+      </trans-unit>
+      <trans-unit id="SpecifyIFormatProviderMessageIFormatProviderAlternateString">
+        <source>The behavior of '{0}' could vary based on the current user's locale settings. Replace this call in '{1}' with a call to '{2}'.</source>
+        <target state="new">The behavior of '{0}' could vary based on the current user's locale settings. Replace this call in '{1}' with a call to '{2}'.</target>
+        <note />
+      </trans-unit>
+      <trans-unit id="SpecifyIFormatProviderMessageUICulture">
+        <source>'{0}' passes '{1}' as the 'IFormatProvider' parameter to '{2}'. This property returns a culture that is inappropriate for formatting methods.</source>
+        <target state="new">'{0}' passes '{1}' as the 'IFormatProvider' parameter to '{2}'. This property returns a culture that is inappropriate for formatting methods.</target>
+        <note />
+      </trans-unit>
+      <trans-unit id="SpecifyIFormatProviderMessageUICultureString">
+        <source>'{0}' passes '{1}' as the 'IFormatProvider' parameter to '{2}'. This property returns a culture that is inappropriate for formatting methods.</source>
+        <target state="new">'{0}' passes '{1}' as the 'IFormatProvider' parameter to '{2}'. This property returns a culture that is inappropriate for formatting methods.</target>
+        <note />
+      </trans-unit>
+      <trans-unit id="SpecifyIFormatProviderTitle">
+        <source>Specify IFormatProvider</source>
+        <target state="new">Specify IFormatProvider</target>
+        <note />
+      </trans-unit>
+      <trans-unit id="SpecifyMarshalingForPInvokeStringArgumentsDescription">
+        <source>A platform invoke member allows partially trusted callers, has a string parameter, and does not explicitly marshal the string. This can cause a potential security vulnerability.</source>
+        <target state="new">A platform invoke member allows partially trusted callers, has a string parameter, and does not explicitly marshal the string. This can cause a potential security vulnerability.</target>
+        <note />
+      </trans-unit>
+      <trans-unit id="SpecifyMarshalingForPInvokeStringArgumentsMessageField">
+        <source>To reduce security risk, marshal field {0} as Unicode, by setting StructLayout.CharSet on {1} to CharSet.Unicode, or by explicitly marshaling the field as UnmanagedType.LPWStr. If you need to marshal this string as ANSI or system-dependent, use the BestFitMapping attribute to turn best-fit mapping off, and for added security, ensure ThrowOnUnmappableChar is on.</source>
+        <target state="new">To reduce security risk, marshal field {0} as Unicode, by setting StructLayout.CharSet on {1} to CharSet.Unicode, or by explicitly marshaling the field as UnmanagedType.LPWStr. If you need to marshal this string as ANSI or system-dependent, use the BestFitMapping attribute to turn best-fit mapping off, and for added security, ensure ThrowOnUnmappableChar is on.</target>
+        <note />
+      </trans-unit>
+      <trans-unit id="SpecifyMarshalingForPInvokeStringArgumentsMessageFieldImplicitAnsi">
+        <source>To reduce security risk, marshal field {0} as Unicode, by setting StructLayout.CharSet on {1} to CharSet.Unicode, or by explicitly marshaling the field as UnmanagedType.LPWStr. If you need to marshal this string as ANSI or system-dependent, specify MarshalAs explicitly, use the BestFitMapping attribute to turn best-fit mapping off, and for added security, to turn ThrowOnUnmappableChar on.</source>
+        <target state="new">To reduce security risk, marshal field {0} as Unicode, by setting StructLayout.CharSet on {1} to CharSet.Unicode, or by explicitly marshaling the field as UnmanagedType.LPWStr. If you need to marshal this string as ANSI or system-dependent, specify MarshalAs explicitly, use the BestFitMapping attribute to turn best-fit mapping off, and for added security, to turn ThrowOnUnmappableChar on.</target>
+        <note />
+      </trans-unit>
+      <trans-unit id="SpecifyMarshalingForPInvokeStringArgumentsMessageParameter">
+        <source>To reduce security risk, marshal parameter {0} as Unicode, by setting DllImport.CharSet to CharSet.Unicode, or by explicitly marshaling the parameter as UnmanagedType.LPWStr. If you need to marshal this string as ANSI or system-dependent, set BestFitMapping=false; for added security, also set ThrowOnUnmappableChar=true.</source>
+        <target state="new">To reduce security risk, marshal parameter {0} as Unicode, by setting DllImport.CharSet to CharSet.Unicode, or by explicitly marshaling the parameter as UnmanagedType.LPWStr. If you need to marshal this string as ANSI or system-dependent, set BestFitMapping=false; for added security, also set ThrowOnUnmappableChar=true.</target>
+        <note />
+      </trans-unit>
+      <trans-unit id="SpecifyMarshalingForPInvokeStringArgumentsMessageParameterImplicitAnsi">
+        <source>To reduce security risk, marshal parameter {0} as Unicode, by setting DllImport.CharSet to CharSet.Unicode, or by explicitly marshaling the parameter as UnmanagedType.LPWStr. If you need to marshal this string as ANSI or system-dependent, specify MarshalAs explicitly, and set BestFitMapping=false; for added security, also set ThrowOnUnmappableChar=true.</source>
+        <target state="new">To reduce security risk, marshal parameter {0} as Unicode, by setting DllImport.CharSet to CharSet.Unicode, or by explicitly marshaling the parameter as UnmanagedType.LPWStr. If you need to marshal this string as ANSI or system-dependent, specify MarshalAs explicitly, and set BestFitMapping=false; for added security, also set ThrowOnUnmappableChar=true.</target>
         <note />
       </trans-unit>
       <trans-unit id="SpecifyMarshalingForPInvokeStringArgumentsTitle">
         <source>Specify marshaling for P/Invoke string arguments</source>
-        <target state="translated">指定对 P/Invoke 字符串参数进行封送处理</target>
-        <note />
-      </trans-unit>
-      <trans-unit id="SpecifyMarshalingForPInvokeStringArgumentsDescription">
-        <source>A platform invoke member allows partially trusted callers, has a string parameter, and does not explicitly marshal the string. This can cause a potential security vulnerability.</source>
-        <target state="translated">平台调用成员允许部分受信任的调用方，具有字符串参数，且不显式封送字符串。这可能导致潜在的安全漏洞。</target>
-        <note />
-      </trans-unit>
-      <trans-unit id="SpecifyMarshalingForPInvokeStringArgumentsMessageParameter">
-        <source>To reduce security risk, marshal parameter {0} as Unicode, by setting DllImport.CharSet to CharSet.Unicode, or by explicitly marshaling the parameter as UnmanagedType.LPWStr. If you need to marshal this string as ANSI or system-dependent, set BestFitMapping=false; for added security, also set ThrowOnUnmappableChar=true.</source>
-        <target state="translated">为了降低安全风险，请将参数 {0} 封送为 Unicode，方法是将 DllImport.CharSet 设置为 CharSet.Unicode 或者将该参数显式封送为 UnmanagedType.LPWStr。如果你需要将该字符串封送为 ANSI 或与系统相关的编码，请设置 BestFitMapping=false；为了提高安全性，还可以设置 ThrowOnUnmappableChar=true。</target>
-        <note />
-      </trans-unit>
-      <trans-unit id="SpecifyMarshalingForPInvokeStringArgumentsMessageField">
-        <source>To reduce security risk, marshal field {0} as Unicode, by setting StructLayout.CharSet on {1} to CharSet.Unicode, or by explicitly marshaling the field as UnmanagedType.LPWStr. If you need to marshal this string as ANSI or system-dependent, use the BestFitMapping attribute to turn best-fit mapping off, and for added security, ensure ThrowOnUnmappableChar is on.</source>
-        <target state="translated">为了降低安全风险，请将字段 {0} 封送为 Unicode，方法是将 {1} 上的 StructLayout.CharSet 设置为 CharSet.Unicode，或者将该字段显式封送为 UnmanagedType.LPWStr。如果需要将该字符串封送为 ANSI 或者与系统相关的编码，请使用 BestFitMapping 属性来禁用最佳匹配映射。另外，为了提高安全性，请确保启用 ThrowOnUnmappableChar。</target>
-        <note />
-      </trans-unit>
-      <trans-unit id="SpecifyMarshalingForPInvokeStringArgumentsMessageParameterImplicitAnsi">
-        <source>To reduce security risk, marshal parameter {0} as Unicode, by setting DllImport.CharSet to CharSet.Unicode, or by explicitly marshaling the parameter as UnmanagedType.LPWStr. If you need to marshal this string as ANSI or system-dependent, specify MarshalAs explicitly, and set BestFitMapping=false; for added security, also set ThrowOnUnmappableChar=true.</source>
-        <target state="translated">为了降低安全风险，请将参数 {0} 封送为 Unicode，方法是将 DllImport.CharSet 设置为 CharSet.Unicode 或者将该参数显式封送为 UnmanagedType.LPWStr。如果需要将该字符串封送为 ANSI 或者与系统相关的编码，请显式指定 MarshalAs，并设置 BestFitMapping=false；为了提高安全性，还应设置 ThrowOnUnmappableChar=true。</target>
-        <note />
-      </trans-unit>
-      <trans-unit id="SpecifyMarshalingForPInvokeStringArgumentsMessageFieldImplicitAnsi">
-        <source>To reduce security risk, marshal field {0} as Unicode, by setting StructLayout.CharSet on {1} to CharSet.Unicode, or by explicitly marshaling the field as UnmanagedType.LPWStr. If you need to marshal this string as ANSI or system-dependent, specify MarshalAs explicitly, use the BestFitMapping attribute to turn best-fit mapping off, and for added security, to turn ThrowOnUnmappableChar on.</source>
-        <target state="translated">为了降低安全风险，请将字段 {0} 封送为 Unicode，方法是将 {1} 上的 StructLayout.CharSet 设置为 CharSet.Unicode，或者将该字段显式封送为 UnmanagedType.LPWStr。如果需要将该字符串封送为 ANSI 或者与系统相关的编码，请显式指定 MarshalAs，并使用 BestFitMapping 属性来禁用最佳匹配映射；为了提高安全性，启用 ThrowOnUnmappableChar。</target>
+        <target state="new">Specify marshaling for P/Invoke string arguments</target>
+        <note />
+      </trans-unit>
+      <trans-unit id="SpecifyStringComparisonDescription">
+        <source>A string comparison operation uses a method overload that does not set a StringComparison parameter. If the result will be displayed to the user, such as when sorting a list of items for display in a list box, specify 'StringComparison.CurrentCulture' or 'StringComparison.CurrentCultureIgnoreCase' as the 'StringComparison' parameter. If comparing case-insensitive identifiers, such as file paths, environment variables, or registry keys and values, specify 'StringComparison.OrdinalIgnoreCase'. Otherwise, if comparing case-sensitive identifiers, specify 'StringComparison.Ordinal'.</source>
+        <target state="new">A string comparison operation uses a method overload that does not set a StringComparison parameter. If the result will be displayed to the user, such as when sorting a list of items for display in a list box, specify 'StringComparison.CurrentCulture' or 'StringComparison.CurrentCultureIgnoreCase' as the 'StringComparison' parameter. If comparing case-insensitive identifiers, such as file paths, environment variables, or registry keys and values, specify 'StringComparison.OrdinalIgnoreCase'. Otherwise, if comparing case-sensitive identifiers, specify 'StringComparison.Ordinal'.</target>
+        <note />
+      </trans-unit>
+      <trans-unit id="SpecifyStringComparisonMessage">
+        <source>The behavior of '{0}' could vary based on the current user's locale settings. Replace this call in '{1}' with a call to '{2}'.</source>
+        <target state="new">The behavior of '{0}' could vary based on the current user's locale settings. Replace this call in '{1}' with a call to '{2}'.</target>
+        <note />
+      </trans-unit>
+      <trans-unit id="SpecifyStringComparisonTitle">
+        <source>Specify StringComparison</source>
+        <target state="new">Specify StringComparison</target>
+        <note />
+      </trans-unit>
+      <trans-unit id="TestForEmptyStringsUsingStringLengthDescription">
+        <source>Comparing strings by using the String.Length property or the String.IsNullOrEmpty method is significantly faster than using Equals.</source>
+        <target state="new">Comparing strings by using the String.Length property or the String.IsNullOrEmpty method is significantly faster than using Equals.</target>
+        <note />
+      </trans-unit>
+      <trans-unit id="TestForEmptyStringsUsingStringLengthMessage">
+        <source>Test for empty strings using 'string.Length' property or 'string.IsNullOrEmpty' method instead of an Equality check.</source>
+        <target state="new">Test for empty strings using 'string.Length' property or 'string.IsNullOrEmpty' method instead of an Equality check.</target>
+        <note />
+      </trans-unit>
+      <trans-unit id="TestForEmptyStringsUsingStringLengthTitle">
+        <source>Test for empty strings using string length</source>
+        <target state="new">Test for empty strings using string length</target>
+        <note />
+      </trans-unit>
+      <trans-unit id="TestForNaNCorrectlyDescription">
+        <source>This expression tests a value against Single.Nan or Double.Nan. Use Single.IsNan(Single) or Double.IsNan(Double) to test the value.</source>
+        <target state="new">This expression tests a value against Single.Nan or Double.Nan. Use Single.IsNan(Single) or Double.IsNan(Double) to test the value.</target>
+        <note />
+      </trans-unit>
+      <trans-unit id="TestForNaNCorrectlyMessage">
+        <source>Test for NaN correctly</source>
+        <target state="new">Test for NaN correctly</target>
+        <note />
+      </trans-unit>
+      <trans-unit id="TestForNaNCorrectlyTitle">
+        <source>Test for NaN correctly</source>
+        <target state="new">Test for NaN correctly</target>
+        <note />
+      </trans-unit>
+      <trans-unit id="UseArrayEmpty">
+        <source>Use Array.Empty</source>
+        <target state="new">Use Array.Empty</target>
         <note />
       </trans-unit>
       <trans-unit id="UseAutoValidateAntiforgeryToken">
         <source>Use antiforgery tokens in ASP.NET Core MVC controllers</source>
-        <target state="translated">在 ASP.NET Core MVC 控制器中使用防伪造令牌</target>
+        <target state="new">Use antiforgery tokens in ASP.NET Core MVC controllers</target>
         <note />
       </trans-unit>
       <trans-unit id="UseAutoValidateAntiforgeryTokenDescription">
         <source>Handling a POST, PUT, PATCH, or DELETE request without validating an antiforgery token may be vulnerable to cross-site request forgery attacks. A cross-site request forgery attack can send malicious requests from an authenticated user to your ASP.NET Core MVC controller.</source>
-        <target state="translated">在未验证防伪造令牌的情况下处理 POST、PUT、PATCH 或 DELETE 请求可能易受跨站点请求伪造攻击。跨站点请求伪造攻击可将来自已通过身份验证的用户的恶意请求发送到 ASP.NET Core MVC 控制器。</target>
+        <target state="new">Handling a POST, PUT, PATCH, or DELETE request without validating an antiforgery token may be vulnerable to cross-site request forgery attacks. A cross-site request forgery attack can send malicious requests from an authenticated user to your ASP.NET Core MVC controller.</target>
         <note />
       </trans-unit>
       <trans-unit id="UseAutoValidateAntiforgeryTokenMessage">
         <source>Method {0} handles a {1} request without performing antiforgery token validation. You also need to ensure that your HTML form sends an antiforgery token.</source>
-        <target state="translated">方法 {0} 在不执行防伪造令牌验证的情况下处理 {1} 请求。你还需要确保 HTML 窗体发送防伪造令牌。</target>
+        <target state="new">Method {0} handles a {1} request without performing antiforgery token validation. You also need to ensure that your HTML form sends an antiforgery token.</target>
+        <note />
+      </trans-unit>
+      <trans-unit id="UseContainerLevelAccessPolicy">
+        <source>Use Container Level Access Policy</source>
+        <target state="new">Use Container Level Access Policy</target>
+        <note />
+      </trans-unit>
+      <trans-unit id="UseContainerLevelAccessPolicyDescription">
+        <source>No access policy identifier is specified, making tokens non-revocable.</source>
+        <target state="new">No access policy identifier is specified, making tokens non-revocable.</target>
+        <note />
+      </trans-unit>
+      <trans-unit id="UseContainerLevelAccessPolicyMessage">
+        <source>Consider using Azure's role-based access control instead of a Shared Access Signature (SAS) if possible. If you still need to use a SAS, use a container-level access policy when creating a SAS</source>
+        <target state="new">Consider using Azure's role-based access control instead of a Shared Access Signature (SAS) if possible. If you still need to use a SAS, use a container-level access policy when creating a SAS</target>
         <note />
       </trans-unit>
       <trans-unit id="UseDefaultDllImportSearchPathsAttribute">
         <source>Use DefaultDllImportSearchPaths attribute for P/Invokes</source>
-        <target state="translated">对 P/Invoke 使用 DefaultDllImportSearchPaths 属性</target>
+        <target state="new">Use DefaultDllImportSearchPaths attribute for P/Invokes</target>
         <note />
       </trans-unit>
       <trans-unit id="UseDefaultDllImportSearchPathsAttributeDescription">
         <source>By default, P/Invokes using DllImportAttribute probe a number of directories, including the current working directory for the library to load. This can be a security issue for certain applications, leading to DLL hijacking.</source>
-        <target state="translated">默认情况下，使用 DllImportAttribute 探测的 P/Invoke 包含许多目录，包括要加载的库的当前工作目录。对于某些应用程序，这可能是一个安全问题，它会导致 DLL 劫持。</target>
+        <target state="new">By default, P/Invokes using DllImportAttribute probe a number of directories, including the current working directory for the library to load. This can be a security issue for certain applications, leading to DLL hijacking.</target>
         <note />
       </trans-unit>
       <trans-unit id="UseDefaultDllImportSearchPathsAttributeMessage">
         <source>The method {0} didn't use DefaultDllImportSearchPaths attribute for P/Invokes.</source>
-        <target state="translated">方法 {0} 未对 P/Invoke 使用 DefaultDllImportSearchPaths 属性。</target>
+        <target state="new">The method {0} didn't use DefaultDllImportSearchPaths attribute for P/Invokes.</target>
+        <note />
+      </trans-unit>
+      <trans-unit id="UseIndexer">
+        <source>Use indexer</source>
+        <target state="new">Use indexer</target>
+        <note />
+      </trans-unit>
+      <trans-unit id="UseManagedEquivalentsOfWin32ApiDescription">
+        <source>An operating system invoke method is defined and a method that has the equivalent functionality is located in the .NET Framework class library.</source>
+        <target state="new">An operating system invoke method is defined and a method that has the equivalent functionality is located in the .NET Framework class library.</target>
+        <note />
+      </trans-unit>
+      <trans-unit id="UseManagedEquivalentsOfWin32ApiMessage">
+        <source>Use managed equivalents of win32 api</source>
+        <target state="new">Use managed equivalents of win32 api</target>
         <note />
       </trans-unit>
       <trans-unit id="UseManagedEquivalentsOfWin32ApiTitle">
         <source>Use managed equivalents of win32 api</source>
-        <target state="translated">使用 Win32 API 的托管等效项</target>
-        <note />
-      </trans-unit>
-      <trans-unit id="UseManagedEquivalentsOfWin32ApiDescription">
-        <source>An operating system invoke method is defined and a method that has the equivalent functionality is located in the .NET Framework class library.</source>
-        <target state="translated">已定义操作系统调用方法，且具有等效功能的方法位于 .NET Framework 类库中。</target>
-        <note />
-      </trans-unit>
-      <trans-unit id="UseManagedEquivalentsOfWin32ApiMessage">
-        <source>Use managed equivalents of win32 api</source>
-        <target state="translated">使用 Win32 API 的托管等效项</target>
-        <note />
-      </trans-unit>
-      <trans-unit id="AlwaysConsumeTheValueReturnedByMethodsMarkedWithPreserveSigAttributeTitle">
-        <source>Always consume the value returned by methods marked with PreserveSigAttribute</source>
-        <target state="translated">始终使用带有 PreserveSigAttribute 标记的方法返回的值</target>
-        <note />
-      </trans-unit>
-      <trans-unit id="AlwaysConsumeTheValueReturnedByMethodsMarkedWithPreserveSigAttributeDescription">
-        <source>PreserveSigAttribute indicates that a method will return an HRESULT, rather than throwing an exception. Therefore, it is important to consume the HRESULT returned by the method, so that errors can be detected. Generally, this is done by calling Marshal.ThrowExceptionForHR.</source>
-        <target state="translated">PreserveSigAttribute 表示方法将返回一个 HRESULT，而不是引发异常。因此，请务必使用方法返回的 HRESULT，以便可以检测到错误。通常，通过调用 Marshal.ThrowExceptionForHR 来执行此操作。</target>
-        <note />
-      </trans-unit>
-      <trans-unit id="AlwaysConsumeTheValueReturnedByMethodsMarkedWithPreserveSigAttributeMessage">
-        <source>Consume the hresult returned by method '{0}' and call Marshal.ThrowExceptionForHR.</source>
-        <target state="translated">使用方法“{0}”返回的 HRESULT，并调用 Marshal.ThrowExceptionForHR。</target>
-        <note />
-      </trans-unit>
-      <trans-unit id="MarkBooleanPInvokeArgumentsWithMarshalAsTitle">
-        <source>Mark boolean PInvoke arguments with MarshalAs</source>
-        <target state="translated">用 MarshalAs 标记布尔型 PInvoke 参数</target>
-        <note />
-      </trans-unit>
-      <trans-unit id="MarkBooleanPInvokeArgumentsWithMarshalAsDescription">
-        <source>The Boolean data type has multiple representations in unmanaged code.</source>
-        <target state="translated">布尔数据类型在非托管代码中有多个表示形式。</target>
-        <note />
-      </trans-unit>
-      <trans-unit id="MarkBooleanPInvokeArgumentsWithMarshalAsMessageDefault">
-        <source>Add the MarshalAsAttribute to parameter {0} of P/Invoke {1}. If the corresponding unmanaged parameter is a 4-byte Win32 'BOOL', use [MarshalAs(UnmanagedType.Bool)]. For a 1-byte C++ 'bool', use MarshalAs(UnmanagedType.U1).</source>
-        <target state="translated">向 P/Invoke {1} 的参数 {0} 添加 MarshalAsAttribute。如果对应的非托管参数为 4 字节的 Win32 "BOOL"，则使用 [MarshalAs(UnmanagedType.Bool)]。对于 1 字节的 C++ "bool"，请使用 MarshalAs(UnmanagedType.U1)。</target>
-        <note />
-      </trans-unit>
-      <trans-unit id="MarkBooleanPInvokeArgumentsWithMarshalAsMessageReturn">
-        <source>Add the MarshalAsAttribute to the return type of P/Invoke {0}. If the corresponding unmanaged return type is a 4-byte Win32 'BOOL', use MarshalAs(UnmanagedType.Bool). For a 1-byte C++ 'bool', use MarshalAs(UnmanagedType.U1).</source>
-        <target state="translated">向 P/Invoke {0} 的返回类型添加 MarshalAsAttribute。如果对应的非托管返回类型为 4 字节的 Win32 "BOOL"，则使用 MarshalAs(UnmanagedType.Bool)。对于 1 字节的 C++ "bool"，请使用 MarshalAs(UnmanagedType.U1)。</target>
-        <note />
-      </trans-unit>
-      <trans-unit id="MarkAssembliesWithNeutralResourcesLanguageTitle">
-        <source>Mark assemblies with NeutralResourcesLanguageAttribute</source>
-        <target state="translated">用 NeutralResourcesLanguageAttribute 标记程序集</target>
-        <note />
-      </trans-unit>
-      <trans-unit id="MarkAssembliesWithNeutralResourcesLanguageDescription">
-        <source>The NeutralResourcesLanguage attribute informs the ResourceManager of the language that was used to display the resources of a neutral culture for an assembly. This improves lookup performance for the first resource that you load and can reduce your working set.</source>
-        <target state="translated">NeutralResourcesLanguage 特性将通知资源管理器用于显示程序集非特定区域性的资源的语言。这样可提高所加载的第一个资源的查找性能，并可减少工作集。</target>
-        <note />
-      </trans-unit>
-      <trans-unit id="MarkAssembliesWithNeutralResourcesLanguageMessage">
-        <source>Mark assemblies with NeutralResourcesLanguageAttribute</source>
-        <target state="translated">用 NeutralResourcesLanguageAttribute 标记程序集</target>
-        <note />
-      </trans-unit>
-      <trans-unit id="AddNonSerializedAttributeCodeActionTitle">
-        <source>Add the 'NonSerialized' attribute to this field.</source>
-        <target state="translated">将 "NonSerialized" 特性添加到此字段。</target>
-        <note />
-      </trans-unit>
-      <trans-unit id="AddSerializableAttributeCodeActionTitle">
-        <source>Add Serializable attribute</source>
-        <target state="translated">添加 Serializable 特性</target>
-        <note />
-      </trans-unit>
-      <trans-unit id="DisposeObjectsBeforeLosingScopeDescription">
-        <source>If a disposable object is not explicitly disposed before all references to it are out of scope, the object will be disposed at some indeterminate time when the garbage collector runs the finalizer of the object. Because an exceptional event might occur that will prevent the finalizer of the object from running, the object should be explicitly disposed instead.</source>
-        <target state="translated">如果在对某个可释放对象的所有引用超出范围之前未显式释放该对象，则当垃圾回收器运行该对象的终结器时，会在某个不确定时间释放该对象。由于可能会发生阻止该对象的终结器运行的意外事件，因此应改为显式释放该对象。</target>
-        <note />
-      </trans-unit>
-      <trans-unit id="DisposeObjectsBeforeLosingScopeMayBeDisposedMessage">
-        <source>Use recommended dispose pattern to ensure that object created by '{0}' is disposed on all paths. If possible, wrap the creation within a 'using' statement or a 'using' declaration. Otherwise, use a try-finally pattern, with a dedicated local variable declared before the try region and an unconditional Dispose invocation on non-null value in the 'finally' region, say 'x?.Dispose()'. If the object is explicitly disposed within the try region or the dispose ownership is transfered to another object or method, assign 'null' to the local variable just after such an operation to prevent double dispose in 'finally'.</source>
-        <target state="translated">使用推荐的 Dispose 模式以确保“{0}”创建的对象释放于所有路径上。如果可能，将创建包装在 "using" 语句或 "using" 声明中。否则，使用 try-finally 模式，在 try 区域之前声明一个专用的本地变量，在 "finally" 区域中对非 null 值进行无条件 Dispose 调用，比如，"x?.Dispose()"。如果对象显式释放在 try 区域内或释放所有权转让给另一个对象或方法，则在这样的操作之后立即将 "null" 分配给本地变量，以防止在 "finally" 中进行双重释放。</target>
-        <note />
-      </trans-unit>
-      <trans-unit id="DisposeObjectsBeforeLosingScopeMayBeDisposedOnExceptionPathsMessage">
-        <source>Use recommended dispose pattern to ensure that object created by '{0}' is disposed on all exception paths. If possible, wrap the creation within a 'using' statement or a 'using' declaration. Otherwise, use a try-finally pattern, with a dedicated local variable declared before the try region and an unconditional Dispose invocation on non-null value in the 'finally' region, say 'x?.Dispose()'. If the object is explicitly disposed within the try region or the dispose ownership is transfered to another object or method, assign 'null' to the local variable just after such an operation to prevent double dispose in 'finally'.</source>
-        <target state="translated">使用推荐的 Dispose 模式以确保“{0}”创建的对象在所有异常路径上释放。如果可能，将创建包装在 "using" 语句或 "using" 声明中。否则，使用 try-finally 模式，在 try 区域之前声明一个专用的本地变量，在 "finally" 区域中对非 null 值进行无条件 Dispose 调用，比如，"x?.Dispose()"。如果对象显式释放在 try 区域内或释放所有权已转让给另一个对象或方法，则在这样的操作之后立即将 "null" 分配给本地变量，以防止在 "finally" 中进行双重释放。</target>
-        <note />
-      </trans-unit>
-      <trans-unit id="DisposeObjectsBeforeLosingScopeNotDisposedMessage">
-        <source>Call System.IDisposable.Dispose on object created by '{0}' before all references to it are out of scope.</source>
-        <target state="translated">在对 System.IDisposable.Dispose 的所有引用超出范围之前，在“{0}”创建的对象上对其进行调用。</target>
-        <note />
-      </trans-unit>
-      <trans-unit id="DisposeObjectsBeforeLosingScopeNotDisposedOnExceptionPathsMessage">
-        <source>Object created by '{0}' is not disposed along all exception paths. Call System.IDisposable.Dispose on the object before all references to it are out of scope.</source>
-        <target state="translated">“{0}”创建的对象未按所有异常路径释放。请在对 System.IDisposable.Dispose 的所有引用超出范围之前，在该对象上对其进行调用。</target>
-        <note />
-      </trans-unit>
-      <trans-unit id="DisposeObjectsBeforeLosingScopeTitle">
-        <source>Dispose objects before losing scope</source>
-        <target state="translated">丢失范围之前释放对象</target>
-        <note />
-      </trans-unit>
-      <trans-unit id="DoNotPassLiteralsAsLocalizedParametersDescription">
-        <source>A method passes a string literal as a parameter to a constructor or method in the .NET Framework class library and that string should be localizable. To fix a violation of this rule, replace the string literal with a string retrieved through an instance of the ResourceManager class.</source>
-        <target state="translated">方法将文本字符串作为参数传递到构造函数或 .NET Framework 类库中的方法，该字符串应该是可本地化字符串。若要修复此规则的违规行为，将文本字符串替换为通过 ResourceManager 类的实例检索到的字符串。</target>
-        <note />
-      </trans-unit>
-      <trans-unit id="DoNotPassLiteralsAsLocalizedParametersMessage">
-        <source>Method '{0}' passes a literal string as parameter '{1}' of a call to '{2}'. Retrieve the following string(s) from a resource table instead: "{3}".</source>
-        <target state="translated">方法“{0}”将文本字符串作为“{2}”的调用的参数“{1}”进行传递。改为从资源表检索以下字符串:“{3}”。</target>
-        <note />
-      </trans-unit>
-      <trans-unit id="DoNotPassLiteralsAsLocalizedParametersTitle">
-        <source>Do not pass literals as localized parameters</source>
-        <target state="translated">请不要将文本作为本地化参数传递</target>
-        <note />
-      </trans-unit>
-      <trans-unit id="ImplementISerializableCorrectlyDescription">
-        <source>To fix a violation of this rule, make the GetObjectData method visible and overridable, and make sure that all instance fields are included in the serialization process or explicitly marked by using the NonSerializedAttribute attribute.</source>
-        <target state="translated">若要修复此规则的违规行为，将 GetObjectData 方法设置为可见并可重写，并确保所有实例字段都包含在序列化进程中或使用 NonSerializedAttribute 特性显式标记所有实例字段。</target>
-        <note />
-      </trans-unit>
-      <trans-unit id="ImplementISerializableCorrectlyMessageDefault">
-        <source>Add an implementation of GetObjectData to type {0}.</source>
-        <target state="translated">向类型 {0} 中添加对 GetObjectData 的实现。</target>
-        <note />
-      </trans-unit>
-      <trans-unit id="ImplementISerializableCorrectlyMessageMakeOverridable">
-        <source>Make {0}.GetObjectData virtual and overridable.</source>
-        <target state="translated">将 {0}.GetObjectData 设置为虚拟的和可重写的。</target>
-        <note />
-      </trans-unit>
-      <trans-unit id="ImplementISerializableCorrectlyMessageMakeVisible">
-        <source>Increase the accessibility of {0}.GetObjectData so that it is visible to derived types.</source>
-        <target state="translated">提高 {0}.GetObjectData 的可访问性以便它对于派生类型可见。</target>
-        <note />
-      </trans-unit>
-      <trans-unit id="ImplementISerializableCorrectlyTitle">
-        <source>Implement ISerializable correctly</source>
-        <target state="translated">正确实现 ISerializable</target>
-        <note />
-      </trans-unit>
-      <trans-unit id="ImplementSerializationConstructorsCodeActionTitle">
-        <source>Implement Serialization constructor</source>
-        <target state="translated">实现序列化构造函数</target>
-        <note />
-      </trans-unit>
-      <trans-unit id="ImplementSerializationConstructorsDescription">
-        <source>To fix a violation of this rule, implement the serialization constructor. For a sealed class, make the constructor private; otherwise, make it protected.</source>
-        <target state="translated">若要修复此规则的违规行为，请实现序列化构造函数。对于密封类，请将构造函数设为专用；否则，使它处于受保护状态。</target>
-        <note />
-      </trans-unit>
-      <trans-unit id="ImplementSerializationConstructorsMessageCreateMagicConstructor">
-        <source>Add a constructor to {0} with the following signature: 'protected {0}(SerializationInfo info, StreamingContext context)'.</source>
-        <target state="translated">使用以下签名向 {0} 添加构造函数: “protected {0} (SerializationInfo info, StreamingContext context)”。</target>
-        <note />
-      </trans-unit>
-      <trans-unit id="ImplementSerializationConstructorsMessageMakeSealedMagicConstructorPrivate">
-        <source>Declare the serialization constructor of {0}, a sealed type, as private.</source>
-        <target state="translated">将密封类型 {0} 的序列化构造函数声明为 private。</target>
-        <note />
-      </trans-unit>
-      <trans-unit id="ImplementSerializationConstructorsMessageMakeUnsealedMagicConstructorFamily">
-        <source>Declare the serialization constructor of {0}, an unsealed type, as protected.</source>
-        <target state="translated">将非密封类型 {0} 的序列化构造函数声明为 protected。</target>
-        <note />
-      </trans-unit>
-      <trans-unit id="ImplementSerializationConstructorsTitle">
-        <source>Implement serialization constructors</source>
-        <target state="translated">实现序列化构造函数</target>
-        <note />
-      </trans-unit>
-      <trans-unit id="ImplementSerializationMethodsCorrectlyDescription">
-        <source>A method that handles a serialization event does not have the correct signature, return type, or visibility.</source>
-        <target state="translated">处理序列化事件的方法没有正确的签名、返回类型或可见性。</target>
-        <note />
-      </trans-unit>
-      <trans-unit id="ImplementSerializationMethodsCorrectlyMessageGeneric">
-        <source>Because {0} is marked with OnSerializing, OnSerialized, OnDeserializing, or OnDeserialized, change its signature so that it is no longer generic.</source>
-        <target state="translated">由于 {0} 标记有 OnSerializing、OnSerialized、OnDeserializing 或 OnDeserialized，因此请更改它的签名，使它不再是泛型的。</target>
-        <note />
-      </trans-unit>
-      <trans-unit id="ImplementSerializationMethodsCorrectlyMessageParameters">
-        <source>Because {0} is marked with OnSerializing, OnSerialized, OnDeserializing, or OnDeserialized, change its signature so that it takes a single parameter of type 'System.Runtime.Serialization.StreamingContext'.</source>
-        <target state="translated">由于 {0} 标记有 OnSerializing、OnSerialized、OnDeserializing 或 OnDeserialized，因此请更改它的签名，使它采用类型为“System.Runtime.Serialization.StreamingContext”的单个参数。</target>
-        <note />
-      </trans-unit>
-      <trans-unit id="ImplementSerializationMethodsCorrectlyMessageReturnType">
-        <source>Because {0} is marked with OnSerializing, OnSerialized, OnDeserializing, or OnDeserialized, change its return type from {1} to void (Sub in Visual Basic).</source>
-        <target state="translated">由于 {0} 标记有 OnSerializing、OnSerialized、OnDeserializing 或 OnDeserialized，因此请将它的返回类型从 {1} 改为 void (Visual Basic 中为 Sub)。</target>
-        <note />
-      </trans-unit>
-      <trans-unit id="ImplementSerializationMethodsCorrectlyMessageStatic">
-        <source>Because {0} is marked with OnSerializing, OnSerialized, OnDeserializing, or OnDeserialized, change it from static (Shared in Visual Basic) to an instance method.</source>
-        <target state="translated">由于 {0} 标记有 OnSerializing、OnSerialized、OnDeserializing 或 OnDeserialized，因此请将它从 static (Visual Basic 中为 Shared)改为实例方法。</target>
-        <note />
-      </trans-unit>
-      <trans-unit id="ImplementSerializationMethodsCorrectlyMessageVisibility">
-        <source>Because {0} is marked with OnSerializing, OnSerialized, OnDeserializing, or OnDeserialized, change its accessibility to private.</source>
-        <target state="translated">由于 {0} 标记有 OnSerializing、OnSerialized、OnDeserializing 或 OnDeserialized，因此请将它的可访问性改为 private。</target>
-        <note />
-      </trans-unit>
-      <trans-unit id="ImplementSerializationMethodsCorrectlyTitle">
-        <source>Implement serialization methods correctly</source>
-        <target state="translated">正确实现序列化方法</target>
-        <note />
-      </trans-unit>
-      <trans-unit id="MarkAllNonSerializableFieldsDescription">
-        <source>An instance field of a type that is not serializable is declared in a type that is serializable.</source>
-        <target state="translated">不可序列化类型的实例字段在可序列化类型中声明。</target>
-        <note />
-      </trans-unit>
-      <trans-unit id="MarkAllNonSerializableFieldsMessage">
-        <source>Field {0} is a member of type {1} which is serializable but is of type {2} which is not serializable</source>
-        <target state="translated">字段 {0} 是可序列化类型 {1} 的成员，但该字段是不可序列化的类型 {2}。</target>
-        <note />
-      </trans-unit>
-      <trans-unit id="MarkAllNonSerializableFieldsTitle">
-        <source>Mark all non-serializable fields</source>
-        <target state="translated">标记所有不可序列化的字段</target>
-        <note />
-      </trans-unit>
-      <trans-unit id="MarkISerializableTypesWithSerializableDescription">
-        <source>To be recognized by the common language runtime as serializable, types must be marked by using the SerializableAttribute attribute even when the type uses a custom serialization routine through implementation of the ISerializable interface.</source>
-        <target state="translated">要被公共语言运行时识别为可序列化，必须使用 SerializableAttribute 特性标记类型，即使类型通过 ISerializable 接口的实现使用自定义序列化例程时也不例外。</target>
-        <note />
-      </trans-unit>
-      <trans-unit id="MarkISerializableTypesWithSerializableMessage">
-        <source>Add [Serializable] to {0} as this type implements ISerializable</source>
-        <target state="translated">将 [Serializable] 添加到 {0}，因为此类型实现 ISerializable</target>
-        <note />
-      </trans-unit>
-      <trans-unit id="MarkISerializableTypesWithSerializableTitle">
-        <source>Mark ISerializable types with serializable</source>
-        <target state="translated">将 ISerializable 类型标记为“可序列化”</target>
-        <note />
-      </trans-unit>
-      <trans-unit id="ProvideDeserializationMethodsForOptionalFieldsDescription">
-        <source>A type has a field that is marked by using the System.Runtime.Serialization.OptionalFieldAttribute attribute, and the type does not provide deserialization event handling methods.</source>
-        <target state="translated">类型具有使用 System.Runtime.Serialization.OptionalFieldAttribute 特性标记的字段，并且该类型不提供反序列化事件处理方法。</target>
-        <note />
-      </trans-unit>
-      <trans-unit id="ProvideDeserializationMethodsForOptionalFieldsMessageOnDeserialized">
-        <source>Add a 'private void OnDeserialized(StreamingContext)' method to type {0} and attribute it with the System.Runtime.Serialization.OnDeserializedAttribute.</source>
-        <target state="translated">向类型 {0} 中添加“private void OnDeserialized(StreamingContext)”方法并使其具有 System.Runtime.Serialization.OnDeserializedAttribute 特性。</target>
-        <note />
-      </trans-unit>
-      <trans-unit id="ProvideDeserializationMethodsForOptionalFieldsMessageOnDeserializing">
-        <source>Add a 'private void OnDeserializing(StreamingContext)' method to type {0} and attribute it with the System.Runtime.Serialization.OnDeserializingAttribute.</source>
-        <target state="translated">向类型 {0} 中添加“private void OnDeserializing(StreamingContext)”方法并使其具有 System.Runtime.Serialization.OnDeserializingAttribute 特性。</target>
-        <note />
-      </trans-unit>
-      <trans-unit id="ProvideDeserializationMethodsForOptionalFieldsTitle">
-        <source>Provide deserialization methods for optional fields</source>
-        <target state="translated">为可选字段提供反序列化方法</target>
-        <note />
-      </trans-unit>
-      <trans-unit id="UseIndexer">
-        <source>Use indexer</source>
-        <target state="translated">使用索引器</target>
+        <target state="new">Use managed equivalents of win32 api</target>
+        <note />
+      </trans-unit>
+      <trans-unit id="UseOrdinalStringComparisonDescription">
+        <source>A string comparison operation that is nonlinguistic does not set the StringComparison parameter to either Ordinal or OrdinalIgnoreCase. By explicitly setting the parameter to either StringComparison.Ordinal or StringComparison.OrdinalIgnoreCase, your code often gains speed, becomes more correct, and becomes more reliable.</source>
+        <target state="new">A string comparison operation that is nonlinguistic does not set the StringComparison parameter to either Ordinal or OrdinalIgnoreCase. By explicitly setting the parameter to either StringComparison.Ordinal or StringComparison.OrdinalIgnoreCase, your code often gains speed, becomes more correct, and becomes more reliable.</target>
+        <note />
+      </trans-unit>
+      <trans-unit id="UseOrdinalStringComparisonMessageStringComparer">
+        <source>{0} passes '{1}' as the 'StringComparer' parameter to {2}. To perform a non-linguistic comparison, specify 'StringComparer.Ordinal' or 'StringComparer.OrdinalIgnoreCase' instead.</source>
+        <target state="new">{0} passes '{1}' as the 'StringComparer' parameter to {2}. To perform a non-linguistic comparison, specify 'StringComparer.Ordinal' or 'StringComparer.OrdinalIgnoreCase' instead.</target>
+        <note />
+      </trans-unit>
+      <trans-unit id="UseOrdinalStringComparisonMessageStringComparison">
+        <source>{0} passes '{1}' as the 'StringComparison' parameter to {2}. To perform a non-linguistic comparison, specify 'StringComparison.Ordinal' or 'StringComparison.OrdinalIgnoreCase' instead.</source>
+        <target state="new">{0} passes '{1}' as the 'StringComparison' parameter to {2}. To perform a non-linguistic comparison, specify 'StringComparison.Ordinal' or 'StringComparison.OrdinalIgnoreCase' instead.</target>
         <note />
       </trans-unit>
       <trans-unit id="UseOrdinalStringComparisonTitle">
         <source>Use ordinal stringcomparison</source>
-        <target state="translated">使用按顺序的 StringComparison</target>
-        <note />
-      </trans-unit>
-      <trans-unit id="UseOrdinalStringComparisonDescription">
-        <source>A string comparison operation that is nonlinguistic does not set the StringComparison parameter to either Ordinal or OrdinalIgnoreCase. By explicitly setting the parameter to either StringComparison.Ordinal or StringComparison.OrdinalIgnoreCase, your code often gains speed, becomes more correct, and becomes more reliable.</source>
-        <target state="translated">非语义的字符串比较运算没有将 StringComparison 参数设置为 Ordinal 或 OrdinalIgnoreCase。通过将参数显式设置为 StringComparison.Ordinal 或 StringComparison.OrdinalIgnoreCase，通常可提高代码的速度、准确率和可靠性。</target>
-        <note />
-      </trans-unit>
-      <trans-unit id="UseOrdinalStringComparisonMessageStringComparison">
-        <source>{0} passes '{1}' as the 'StringComparison' parameter to {2}. To perform a non-linguistic comparison, specify 'StringComparison.Ordinal' or 'StringComparison.OrdinalIgnoreCase' instead.</source>
-        <target state="translated">{0} 将“{1}”作为 "StringComparison" 参数传递给 {2}。若要执行非语义比较，请改为指定 "StringComparison.Ordinal" 或 "StringComparison.OrdinalIgnoreCase"。</target>
-        <note />
-      </trans-unit>
-      <trans-unit id="UseOrdinalStringComparisonMessageStringComparer">
-        <source>{0} passes '{1}' as the 'StringComparer' parameter to {2}. To perform a non-linguistic comparison, specify 'StringComparer.Ordinal' or 'StringComparer.OrdinalIgnoreCase' instead.</source>
-        <target state="translated">{0} 将“{1}”作为 "StringComparer" 参数传递给 {2}。若要执行非语义比较，请改为指定 "StringComparer.Ordinal" 或 "StringComparer.OrdinalIgnoreCase"。</target>
-        <note />
-      </trans-unit>
-      <trans-unit id="DoNotUseTimersThatPreventPowerStateChangesTitle">
-        <source>Do not use timers that prevent power state changes</source>
-        <target state="translated">不要使用阻止电源状态更改的计时器</target>
-        <note />
-      </trans-unit>
-      <trans-unit id="DoNotUseTimersThatPreventPowerStateChangesDescription">
-        <source>Higher-frequency periodic activity will keep the CPU busy and interfere with power-saving idle timers that turn off the display and hard disks.</source>
-        <target state="translated">频率较高的定期活动会使 CPU 处于忙状态并且干扰具有节能功能(关闭显示器和硬盘)的空闲计时器。</target>
-        <note />
-      </trans-unit>
-      <trans-unit id="DoNotUseTimersThatPreventPowerStateChangesMessage">
-        <source>Do not use timers that prevent power state changes</source>
-        <target state="translated">不要使用阻止电源状态更改的计时器</target>
-        <note />
-      </trans-unit>
-      <trans-unit id="AvoidUnsealedAttributesTitle">
-        <source>Avoid unsealed attributes</source>
-        <target state="translated">避免使用非密封特性</target>
-        <note />
-      </trans-unit>
-      <trans-unit id="AvoidUnsealedAttributesDescription">
-        <source>The .NET Framework class library provides methods for retrieving custom attributes. By default, these methods search the attribute inheritance hierarchy. Sealing the attribute eliminates the search through the inheritance hierarchy and can improve performance.</source>
-        <target state="translated">.NET Framework 类库提供用于检索自定义特性的方法。默认情况下，这些方法搜索特性继承层次结构。通过密封特性，将无需搜索继承层次结构并可提高性能。</target>
-        <note />
-      </trans-unit>
-      <trans-unit id="AvoidUnsealedAttributesMessage">
-        <source>Avoid unsealed attributes</source>
-        <target state="translated">避免使用非密封特性</target>
-        <note />
-      </trans-unit>
-      <trans-unit id="TestForEmptyStringsUsingStringLengthTitle">
-        <source>Test for empty strings using string length</source>
-        <target state="translated">使用字符串长度测试是否有空字符串</target>
-        <note />
-      </trans-unit>
-      <trans-unit id="TestForEmptyStringsUsingStringLengthDescription">
-        <source>Comparing strings by using the String.Length property or the String.IsNullOrEmpty method is significantly faster than using Equals.</source>
-        <target state="translated">相比于使用 Equals，使用 String.Length 属性或 String.IsNullOrEmpty 方法比较字符串的速度要快得多。</target>
-        <note />
-      </trans-unit>
-      <trans-unit id="TestForEmptyStringsUsingStringLengthMessage">
-        <source>Test for empty strings using 'string.Length' property or 'string.IsNullOrEmpty' method instead of an Equality check.</source>
-        <target state="translated">使用 "string.Length" 属性或 "string.IsNullOrEmpty" 方法而不是 Equality 检查来测试是否有空字符串。</target>
-        <note />
-      </trans-unit>
-      <trans-unit id="DoNotLockOnObjectsWithWeakIdentityTitle">
-        <source>Do not lock on objects with weak identity</source>
-        <target state="translated">不要锁定具有弱标识的对象</target>
-        <note />
-      </trans-unit>
-      <trans-unit id="DoNotLockOnObjectsWithWeakIdentityDescription">
-        <source>An object is said to have a weak identity when it can be directly accessed across application domain boundaries. A thread that tries to acquire a lock on an object that has a weak identity can be blocked by a second thread in a different application domain that has a lock on the same object.</source>
-        <target state="translated">当可以跨应用程序域边界直接访问对象时，则认为该对象具有弱标识。如果某线程尝试获取具有弱标识的对象上的锁，则该线程可能会被其他应用程序域中持有同一对象的锁的另一线程阻止。</target>
-        <note />
-      </trans-unit>
-      <trans-unit id="DoNotLockOnObjectsWithWeakIdentityMessage">
-        <source>Do not lock on objects with weak identity</source>
-        <target state="translated">不要锁定具有弱标识的对象</target>
-        <note />
-      </trans-unit>
-      <trans-unit id="DoNotCatchCorruptedStateExceptionsInGeneralHandlersTitle">
-        <source>Do not catch corrupted state exceptions in general handlers.</source>
-        <target state="translated">不要在常规处理程序中捕获损坏状态异常。</target>
-        <note />
-      </trans-unit>
-      <trans-unit id="DoNotCatchCorruptedStateExceptionsInGeneralHandlersDescription">
-        <source>Do not author general catch handlers in code that receives corrupted state exceptions.</source>
-        <target state="translated">不要在接收到损坏状态异常的代码中编写常规捕获处理程序。</target>
-        <note />
-      </trans-unit>
-      <trans-unit id="DoNotCatchCorruptedStateExceptionsInGeneralHandlersMessage">
-        <source>Do not catch corrupted state exceptions in general handlers.</source>
-        <target state="translated">不要在常规处理程序中捕获损坏状态异常。</target>
-        <note />
-      </trans-unit>
-      <trans-unit id="RethrowToPreserveStackDetailsTitle">
-        <source>Rethrow to preserve stack details</source>
-        <target state="translated">再次引发以保留堆栈详细信息</target>
-        <note />
-      </trans-unit>
-      <trans-unit id="RethrowToPreserveStackDetailsDescription">
-        <source>An exception is rethrown and the exception is explicitly specified in the throw statement. If an exception is rethrown by specifying the exception in the throw statement, the list of method calls between the original method that threw the exception and the current method is lost.</source>
-        <target state="translated">异常被再次引发并在 throw 语句中显式指定。如果通过在 throw 语句中指定异常来重新引发异常，则引发该异常的原始方法与当前方法之间的方法调用列表将丢失。</target>
-        <note />
-      </trans-unit>
-      <trans-unit id="RethrowToPreserveStackDetailsMessage">
-        <source>Rethrow to preserve stack details</source>
-        <target state="translated">再次引发以保留堆栈详细信息</target>
-        <note />
-      </trans-unit>
-      <trans-unit id="DoNotRaiseReservedExceptionTypesTitle">
-        <source>Do not raise reserved exception types</source>
-        <target state="translated">不要引发保留的异常类型</target>
-        <note />
-      </trans-unit>
-      <trans-unit id="DoNotRaiseReservedExceptionTypesDescription">
-        <source>An exception of type that is not sufficiently specific or reserved by the runtime should never be raised by user code. This makes the original error difficult to detect and debug. If this exception instance might be thrown, use a different exception type.</source>
-        <target state="translated">用户代码永不会引发不够具体或运行时保留的异常类型。这样会使原来的错误难以检测和调试。如有可能引发此异常实例，请使用其他异常类型。</target>
-        <note />
-      </trans-unit>
-      <trans-unit id="DoNotRaiseReservedExceptionTypesMessageTooGeneric">
-        <source>Exception type {0} is not sufficiently specific.</source>
-        <target state="translated">异常类型 {0} 不够具体。</target>
-        <note />
-      </trans-unit>
-      <trans-unit id="DoNotRaiseReservedExceptionTypesMessageReserved">
-        <source>Exception type {0} is reserved by the runtime.</source>
-        <target state="translated">异常类型 {0} 是运行时保留的。</target>
-        <note />
-      </trans-unit>
-      <trans-unit id="InitializeValueTypeStaticFieldsInlineTitle">
-        <source>Initialize value type static fields inline</source>
-        <target state="translated">以内联方式初始化值类型的静态字段</target>
-        <note />
-      </trans-unit>
-      <trans-unit id="InitializeReferenceTypeStaticFieldsInlineTitle">
-        <source>Initialize reference type static fields inline</source>
-        <target state="translated">以内联方式初始化引用类型的静态字段</target>
-        <note />
-      </trans-unit>
-      <trans-unit id="InitializeValueTypeStaticFieldsInlineDescription">
-        <source>A value type declares an explicit static constructor. To fix a violation of this rule, initialize all static data when it is declared and remove the static constructor.</source>
-        <target state="translated">某值类型声明了显式静态构造函数。要修复与该规则的冲突，请在声明它时初始化所有静态数据，并删除静态构造函数。</target>
-        <note />
-      </trans-unit>
-      <trans-unit id="InitializeReferenceTypeStaticFieldsInlineDescription">
-        <source>A reference type declares an explicit static constructor. To fix a violation of this rule, initialize all static data when it is declared and remove the static constructor.</source>
-        <target state="translated">某引用类型声明了显式静态构造函数。要修复与该规则的冲突，请在声明它时初始化所有静态数据，并删除静态构造函数。</target>
-        <note />
-      </trans-unit>
-      <trans-unit id="InitializeStaticFieldsInlineMessage">
-        <source>Initialize all static fields in '{0}' when those fields are declared and remove the explicit static constructor</source>
-        <target state="translated">在声明这些字段时初始化“{0}”中的所有静态字段，并删除静态构造函数</target>
-        <note />
-      </trans-unit>
-      <trans-unit id="DisposableFieldsShouldBeDisposedTitle">
-        <source>Disposable fields should be disposed</source>
-        <target state="translated">应释放可释放的字段</target>
-        <note />
-      </trans-unit>
-      <trans-unit id="DisposableFieldsShouldBeDisposedDescription">
-        <source>A type that implements System.IDisposable declares fields that are of types that also implement IDisposable. The Dispose method of the field is not called by the Dispose method of the declaring type. To fix a violation of this rule, call Dispose on fields that are of types that implement IDisposable if you are responsible for allocating and releasing the unmanaged resources held by the field.</source>
-        <target state="translated">实现 System.IDisposable 的类型将声明一些字段，这些字段所属的类型还实现 IDisposable。字段的 Dispose 方法不由声明类型的 Dispose 方法调用。若要修复此规则的违规行为，如果你负责分配和释放该字段持有的非托管资源，请在其所属类型实现 IDisposable 的字段上调用 Dispose。</target>
-        <note />
-      </trans-unit>
-      <trans-unit id="DisposableFieldsShouldBeDisposedMessage">
-        <source>'{0}' contains field '{1}' that is of IDisposable type '{2}', but it is never disposed. Change the Dispose method on '{0}' to call Close or Dispose on this field.</source>
-        <target state="translated">“{0}”包含 IDisposable 类型“{2}”的字段“{1}”，但从未进行释放。请更改“{0}”上的 Dispose 方法以对此字段调用 Close 或 Dispose。</target>
-        <note />
-      </trans-unit>
-      <trans-unit id="DoNotCallOverridableMethodsInConstructorsTitle">
-        <source>Do not call overridable methods in constructors</source>
-        <target state="translated">不要在构造函数中调用可重写的方法</target>
-        <note />
-      </trans-unit>
-      <trans-unit id="DoNotCallOverridableMethodsInConstructorsDescription">
-        <source>When a constructor calls a virtual method, the constructor for the instance that invokes the method may not have executed.</source>
-        <target state="translated">构造函数调用虚方法时，可能尚未执行调用该方法的实例的构造函数。</target>
-        <note />
-      </trans-unit>
-      <trans-unit id="DoNotCallOverridableMethodsInConstructorsMessage">
-        <source>Do not call overridable methods in constructors</source>
-        <target state="translated">不要在构造函数中调用可重写的方法</target>
-        <note />
-      </trans-unit>
-      <trans-unit id="DisposeMethodsShouldCallBaseClassDisposeTitle">
-        <source>Dispose methods should call base class dispose</source>
-        <target state="translated">Dispose 方法应调用基类释放</target>
-        <note />
-      </trans-unit>
-      <trans-unit id="DisposeMethodsShouldCallBaseClassDisposeDescription">
-        <source>A type that implements System.IDisposable inherits from a type that also implements IDisposable. The Dispose method of the inheriting type does not call the Dispose method of the parent type. To fix a violation of this rule, call base.Dispose in your Dispose method.</source>
-        <target state="translated">实现 System.IDisposable 的类型继承自实现 IDisposable 的类型。继承类型的 Dispose 方法不调用父类型的 Dispose 方法。若要修复此规则的违规行为，请在 Dispose 方法中调用 base.Dispose。</target>
-        <note />
-      </trans-unit>
-      <trans-unit id="DisposeMethodsShouldCallBaseClassDisposeMessage">
-        <source>Ensure that method '{0}' calls '{1}' in all possible control flow paths.</source>
-        <target state="translated">请确保方法“{0}”在所有可能的控制流路径中都调用“{1}”。</target>
-        <note />
-      </trans-unit>
-      <trans-unit id="DisposableTypesShouldDeclareFinalizerTitle">
-        <source>Disposable types should declare finalizer</source>
-        <target state="translated">可释放类型应声明终结器</target>
-        <note />
-      </trans-unit>
-      <trans-unit id="DisposableTypesShouldDeclareFinalizerDescription">
-        <source>A type that implements System.IDisposable and has fields that suggest the use of unmanaged resources does not implement a finalizer, as described by Object.Finalize.</source>
-        <target state="translated">如果某类型实现了 System.IDisposable 且包含建议使用非托管资源的字段，则该类型不会实现 Object.Finalize 所述的终结器。</target>
-        <note />
-      </trans-unit>
-      <trans-unit id="DisposableTypesShouldDeclareFinalizerMessage">
-        <source>Disposable types should declare finalizer</source>
-        <target state="translated">可释放类型应声明终结器</target>
-        <note />
-      </trans-unit>
-      <trans-unit id="FinalizersShouldCallBaseClassFinalizerTitle">
-        <source>Finalizers should call base class finalizer</source>
-        <target state="translated">终结器应调用基类的终结器</target>
-        <note />
-      </trans-unit>
-      <trans-unit id="FinalizersShouldCallBaseClassFinalizerDescription">
-        <source>Finalization must be propagated through the inheritance hierarchy. To guarantee this, types must call their base class Finalize method in their own Finalize method.</source>
-        <target state="translated">终止必须通过继承层次结构传播。要确保这一点，类型必须从其自身的 Finalize 方法调用它们的基类 Finalize 方法。</target>
-        <note />
-      </trans-unit>
-      <trans-unit id="FinalizersShouldCallBaseClassFinalizerMessage">
-        <source>Finalizers should call base class finalizer</source>
-        <target state="translated">终结器应调用基类的终结器</target>
-        <note />
-      </trans-unit>
-      <trans-unit id="ProvideCorrectArgumentsToFormattingMethodsTitle">
-        <source>Provide correct arguments to formatting methods</source>
-        <target state="translated">为格式化方法提供正确的参数</target>
-        <note />
-      </trans-unit>
-      <trans-unit id="ProvideCorrectArgumentsToFormattingMethodsDescription">
-        <source>The format argument that is passed to System.String.Format does not contain a format item that corresponds to each object argument, or vice versa.</source>
-        <target state="translated">传递到 System.String.Format 的 format 参数不包含与各对象参数相对应的格式项，反之亦然。</target>
-        <note />
-      </trans-unit>
-      <trans-unit id="ProvideCorrectArgumentsToFormattingMethodsMessage">
-        <source>Provide correct arguments to formatting methods</source>
-        <target state="translated">为格式化方法提供正确的参数</target>
-        <note />
-      </trans-unit>
-      <trans-unit id="TestForNaNCorrectlyTitle">
-        <source>Test for NaN correctly</source>
-        <target state="translated">正确测试 NaN</target>
-        <note />
-      </trans-unit>
-      <trans-unit id="TestForNaNCorrectlyDescription">
-        <source>This expression tests a value against Single.Nan or Double.Nan. Use Single.IsNan(Single) or Double.IsNan(Double) to test the value.</source>
-        <target state="translated">此表达式针对 Single.Nan 或 Double.Nan 测试某个值。使用 Single.IsNan(Single) 或 Double.IsNan(Double) 来测试值。</target>
-        <note />
-      </trans-unit>
-      <trans-unit id="TestForNaNCorrectlyMessage">
-        <source>Test for NaN correctly</source>
-        <target state="translated">正确测试 NaN</target>
-        <note />
-      </trans-unit>
-      <trans-unit id="AttributeStringLiteralsShouldParseCorrectlyTitle">
-        <source>Attribute string literals should parse correctly</source>
-        <target state="translated">特性字符串文本应正确分析</target>
-        <note />
-      </trans-unit>
-      <trans-unit id="AttributeStringLiteralsShouldParseCorrectlyDescription">
-        <source>The string literal parameter of an attribute does not parse correctly for a URL, a GUID, or a version.</source>
-        <target state="translated">特性的字符串文本参数未正确解析 URL、GUID 或版本。</target>
-        <note />
-      </trans-unit>
-      <trans-unit id="AttributeStringLiteralsShouldParseCorrectlyMessageDefault">
-        <source>In the constructor of '{0}', change the value of argument '{1}', which is currently "{2}", to something that can be correctly parsed as '{3}'.</source>
-        <target state="translated">在“{0}”的构造函数中，将参数“{1}”的当前值“{2}”更改为可正确解析为“{3}”的某个值。</target>
-        <note />
-      </trans-unit>
-      <trans-unit id="AttributeStringLiteralsShouldParseCorrectlyMessageEmpty">
-        <source>In the constructor of '{0}', change the value of argument '{1}', which is currently an empty string (""), to something that can be correctly parsed as '{2}'.</source>
-        <target state="translated">在“{0}”的构造函数中，将参数“{1}”的值(此值当前为空字符串(""))更改为可正确解析为“{2}”的某个值。</target>
-        <note />
-      </trans-unit>
-      <trans-unit id="AvoidZeroLengthArrayAllocationsTitle">
-        <source>Avoid zero-length array allocations.</source>
-        <target state="translated">避免长度为零的数组分配。</target>
-        <note />
-      </trans-unit>
-      <trans-unit id="AvoidZeroLengthArrayAllocationsMessage">
-        <source>Avoid unnecessary zero-length array allocations.  Use {0} instead.</source>
-        <target state="translated">避免不必要的长度为零的数组分配。改用 {0}。</target>
-        <note />
-      </trans-unit>
-      <trans-unit id="DoNotUseEnumerableMethodsOnIndexableCollectionsInsteadUseTheCollectionDirectlyTitle">
-        <source>Do not use Enumerable methods on indexable collections. Instead use the collection directly</source>
-        <target state="translated">不要在可索引的集合上使用 Enumerable 方法。而是直接使用集合</target>
-        <note />
-      </trans-unit>
-      <trans-unit id="DoNotUseEnumerableMethodsOnIndexableCollectionsInsteadUseTheCollectionDirectlyDescription">
-        <source>This collection is directly indexable. Going through LINQ here causes unnecessary allocations and CPU work.</source>
-        <target state="translated">该集合是可直接索引的。在此处查看 LINQ 会导致不必要的分配和 CPU 工作。</target>
-        <note />
-      </trans-unit>
-      <trans-unit id="DoNotUseEnumerableMethodsOnIndexableCollectionsInsteadUseTheCollectionDirectlyMessage">
-        <source>Do not use Enumerable methods on indexable collections. Instead use the collection directly</source>
-        <target state="translated">不要在可索引的集合上使用 Enumerable 方法。而是直接使用集合</target>
-        <note />
-      </trans-unit>
-      <trans-unit id="SpecifyCultureInfoTitle">
-        <source>Specify CultureInfo</source>
-        <target state="translated">指定 CultureInfo</target>
-        <note />
-      </trans-unit>
-      <trans-unit id="SpecifyCultureInfoDescription">
-        <source>A method or constructor calls a member that has an overload that accepts a System.Globalization.CultureInfo parameter, and the method or constructor does not call the overload that takes the CultureInfo parameter. When a CultureInfo or System.IFormatProvider object is not supplied, the default value that is supplied by the overloaded member might not have the effect that you want in all locales. If the result will be displayed to the user, specify 'CultureInfo.CurrentCulture' as the 'CultureInfo' parameter. Otherwise, if the result will be stored and accessed by software, such as when it is persisted to disk or to a database, specify 'CultureInfo.InvariantCulture'.</source>
-        <target state="translated">某方法或构造函数调用的成员有一个接受 System.Globalization.CultureInfo 参数的重载，但该方法或构造函数没有调用接受 CultureInfo 参数的重载。如果未提供 CultureInfo 或 System.IFormatProvider 对象，则重载成员提供的默认值可能不会在所有区域设置中产生想要的效果。如果要向用户显示结果，请指定 "CultureInfo.CurrentCulture" 作为 "CultureInfo" 参数。或者，如果软件将存储和访问此结果(例如，当将此结果保留到磁盘或数据库中时)，则指定 "CultureInfo.InvariantCulture"。</target>
-        <note />
-      </trans-unit>
-      <trans-unit id="SpecifyCultureInfoMessage">
-        <source>The behavior of '{0}' could vary based on the current user's locale settings. Replace this call in '{1}' with a call to '{2}'.</source>
-        <target state="translated">“{0}”的行为可能因当前用户的区域设置而异。请将“{1}”中的此调用替换为对“{2}”的调用。</target>
-        <note />
-      </trans-unit>
-      <trans-unit id="SpecifyIFormatProviderTitle">
-        <source>Specify IFormatProvider</source>
-        <target state="translated">指定 IFormatProvider</target>
-        <note />
-      </trans-unit>
-      <trans-unit id="SpecifyIFormatProviderDescription">
-        <source>A method or constructor calls one or more members that have overloads that accept a System.IFormatProvider parameter, and the method or constructor does not call the overload that takes the IFormatProvider parameter. When a System.Globalization.CultureInfo or IFormatProvider object is not supplied, the default value that is supplied by the overloaded member might not have the effect that you want in all locales. If the result will be based on the input from/output displayed to the user, specify 'CultureInfo.CurrentCulture' as the 'IFormatProvider'. Otherwise, if the result will be stored and accessed by software, such as when it is loaded from disk/database and when it is persisted to disk/database, specify 'CultureInfo.InvariantCulture'</source>
-        <target state="translated">某方法或构造函数调用的一个或多个成员具有接受 System.IFormatProvider 参数的重载，但该方法或构造函数没有调用接受 IFormatProvider 参数的重载。如果未提供 System.Globalization.CultureInfo 或 System.IFormatProvider 对象，则重载成员提供的默认值可能不会在所有区域设置中产生想要的效果。如果要基于输入/输出向用户显示结果，请指定 "CultureInfo.CurrentCulture" 作为 "IFormatProvider" 参数。或者，如果软件将存储和访问此结果(例如，从磁盘/数据库加载此结果以及将它保留到磁盘/数据库中时)，则指定 "CultureInfo.InvariantCulture"</target>
-        <note />
-      </trans-unit>
-      <trans-unit id="SpecifyIFormatProviderMessageIFormatProviderAlternateString">
-        <source>The behavior of '{0}' could vary based on the current user's locale settings. Replace this call in '{1}' with a call to '{2}'.</source>
-        <target state="translated">“{0}”的行为可能因当前用户的区域设置而异。请将“{1}”中的此调用替换为对“{2}”的调用。</target>
-        <note />
-      </trans-unit>
-      <trans-unit id="SpecifyIFormatProviderMessageIFormatProviderAlternate">
-        <source>The behavior of '{0}' could vary based on the current user's locale settings. Replace this call in '{1}' with a call to '{2}'.</source>
-        <target state="translated">“{0}”的行为可能因当前用户的区域设置而异。请将“{1}”中的此调用替换为对“{2}”的调用。</target>
-        <note />
-      </trans-unit>
-      <trans-unit id="SpecifyIFormatProviderMessageUICultureString">
-        <source>'{0}' passes '{1}' as the 'IFormatProvider' parameter to '{2}'. This property returns a culture that is inappropriate for formatting methods.</source>
-        <target state="translated">“{0}”将“{1}”作为 "IFormatProvider" 参数传递给“{2}”。此属性返回一个区域性，但它不适合格式化方法。</target>
-        <note />
-      </trans-unit>
-      <trans-unit id="SpecifyIFormatProviderMessageUICulture">
-        <source>'{0}' passes '{1}' as the 'IFormatProvider' parameter to '{2}'. This property returns a culture that is inappropriate for formatting methods.</source>
-        <target state="translated">“{0}”将“{1}”作为 "IFormatProvider" 参数传递给“{2}”。此属性返回一个区域性，但它不适合格式化方法。</target>
-        <note />
-      </trans-unit>
-      <trans-unit id="SpecifyStringComparisonTitle">
-        <source>Specify StringComparison</source>
-        <target state="translated">指定 StringComparison</target>
-        <note />
-      </trans-unit>
-      <trans-unit id="SpecifyStringComparisonDescription">
-        <source>A string comparison operation uses a method overload that does not set a StringComparison parameter. If the result will be displayed to the user, such as when sorting a list of items for display in a list box, specify 'StringComparison.CurrentCulture' or 'StringComparison.CurrentCultureIgnoreCase' as the 'StringComparison' parameter. If comparing case-insensitive identifiers, such as file paths, environment variables, or registry keys and values, specify 'StringComparison.OrdinalIgnoreCase'. Otherwise, if comparing case-sensitive identifiers, specify 'StringComparison.Ordinal'.</source>
-        <target state="translated">字符串比较运算使用不设置 StringComparison 参数的方法重载。如果要向用户显示结果(例如，在对某个项列表进行排序以便在列表框中显示时)，请指定 "StringComparison.CurrentCulture" 或 "StringComparison.CurrentCultureIgnoreCase" 作为 "StringComparison" 参数。如果比较不区分大小写的标识符(例如，文件路径、环境变量或注册表项和值)，则指定 "StringComparison.OrdinalIgnoreCase"。或者，如果比较区分大小写的标识符，则指定 "StringComparison.Ordinal"。</target>
-        <note />
-      </trans-unit>
-      <trans-unit id="SpecifyStringComparisonMessage">
-        <source>The behavior of '{0}' could vary based on the current user's locale settings. Replace this call in '{1}' with a call to '{2}'.</source>
-        <target state="translated">“{0}”的行为可能因当前用户的区域设置而异。请将“{1}”中的此调用替换为对“{2}”的调用。</target>
-        <note />
-      </trans-unit>
-      <trans-unit id="NormalizeStringsToUppercaseTitle">
-        <source>Normalize strings to uppercase</source>
-        <target state="translated">将字符串规范化为大写</target>
-        <note />
-      </trans-unit>
-      <trans-unit id="NormalizeStringsToUppercaseDescription">
-        <source>Strings should be normalized to uppercase. A small group of characters cannot make a round trip when they are converted to lowercase. To make a round trip means to convert the characters from one locale to another locale that represents character data differently, and then to accurately retrieve the original characters from the converted characters.</source>
-        <target state="translated">字符串应规范化为大写。有少量字符在转换为小写后不能转换回来。往返转换是指将字符从一个区域设置转换为按其他方式表示字符数据的另一区域设置，然后准确地从转换后的字符中检索到原始字符。</target>
-        <note />
-      </trans-unit>
-      <trans-unit id="NormalizeStringsToUppercaseMessageToUpper">
-        <source>In method '{0}', replace the call to '{1}' with '{2}'.</source>
-        <target state="translated">在方法“{0}”中，将对“{1}”的调用替换为“{2}”。</target>
-        <note />
-      </trans-unit>
-      <trans-unit id="CallGCSuppressFinalizeCorrectlyTitle">
-        <source>Dispose methods should call SuppressFinalize</source>
-        <target state="translated">Dispose 方法应调用 SuppressFinalize</target>
-        <note />
-      </trans-unit>
-      <trans-unit id="CallGCSuppressFinalizeCorrectlyDescription">
-        <source>A method that is an implementation of Dispose does not call GC.SuppressFinalize; or a method that is not an implementation of Dispose calls GC.SuppressFinalize; or a method calls GC.SuppressFinalize and passes something other than this (Me in Visual?Basic).</source>
-        <target state="translated">表示 Dispose 实现的方法没有调用 GC.SuppressFinalize；或不表示 Dispose 实现的方法调用了 GC.SuppressFinalize；或方法调用了 GC.SuppressFinalize 并传递 this (在 Visual Basic 中是 Me)以外的某个值。</target>
-        <note />
-      </trans-unit>
-      <trans-unit id="CallGCSuppressFinalizeCorrectlyMessageNotCalledWithFinalizer">
-        <source>Change {0} to call {1}. This will prevent unnecessary finalization of the object once it has been disposed and it has fallen out of scope.</source>
-        <target state="translated">将 {0} 更改为调用 {1}。这样可以防止当对象已释放并超出范围时，对该对象进行不必要的终止。</target>
-        <note />
-      </trans-unit>
-      <trans-unit id="CallGCSuppressFinalizeCorrectlyMessageNotCalled">
-        <source>Change {0} to call {1}. This will prevent derived types that introduce a finalizer from needing to re-implement 'IDisposable' to call it.</source>
-        <target state="translated">将 {0} 更改为调用 {1}。这将使引入终结器的派生类型无需重新实现 "IDisposable" 即可调用它。</target>
-        <note />
-      </trans-unit>
-      <trans-unit id="CallGCSuppressFinalizeCorrectlyMessageNotPassedThis">
-        <source>{0} calls {1} on something other than itself. Change the call site to pass 'this' ('Me' in Visual Basic) instead.</source>
-        <target state="translated">{0} 对除自身以外的其他对象调用 {1}。请更改调用站点，改而传递 "this" (在 Visual Basic 中为 "Me")。</target>
-        <note />
-      </trans-unit>
-      <trans-unit id="CallGCSuppressFinalizeCorrectlyMessageOutsideDispose">
-        <source>{0} calls {1}, a method that is typically only called within an implementation of 'IDisposable.Dispose'. Refer to the IDisposable pattern for more information.</source>
-        <target state="translated">{0} 调用 {1}，该方法通常只在 "IDisposable.Dispose" 实现内部调用。有关详细信息，请参见 IDisposable 模式。</target>
-        <note />
-      </trans-unit>
-      <trans-unit id="InstantiateArgumentExceptionsCorrectlyTitle">
-        <source>Instantiate argument exceptions correctly</source>
-        <target state="translated">正确实例化参数异常</target>
-        <note />
-      </trans-unit>
-      <trans-unit id="InstantiateArgumentExceptionsCorrectlyDescription">
-        <source>A call is made to the default (parameterless) constructor of an exception type that is or derives from ArgumentException, or an incorrect string argument is passed to a parameterized constructor of an exception type that is or derives from ArgumentException.</source>
-        <target state="translated">调用了 ArgumentException 异常类型或其派生异常类型的默认(无参数)构造函数，或将不正确的字符串参数传递给 ArgumentException. 异常类型或其派生异常类型的参数化构造函数。</target>
-        <note />
-      </trans-unit>
-      <trans-unit id="InstantiateArgumentExceptionsCorrectlyMessageNoArguments">
-        <source>Call the {0} constructor that contains a message and/or paramName parameter.</source>
-        <target state="translated">调用 {0} 构造函数，该函数包含 message 和/或 paramName 参数。</target>
-        <note />
-      </trans-unit>
-      <trans-unit id="InstantiateArgumentExceptionsCorrectlyMessageIncorrectMessage">
-        <source>Method {0} passes parameter name '{1}' as the {2} argument to a {3} constructor. Replace this argument with a descriptive message and pass the parameter name in the correct position.</source>
-        <target state="translated">方法 {0} 将参数名“{1}”作为变量 {2} 传递给构造函数 {3}。请将此参数替换为一则说明性消息并在正确的位置传递参数名。</target>
-        <note />
-      </trans-unit>
-      <trans-unit id="InstantiateArgumentExceptionsCorrectlyMessageIncorrectParameterName">
-        <source>Method {0} passes '{1}' as the {2} argument to a {3} constructor. Replace this argument with one of the method's parameter names. Note that the provided parameter name should have the exact casing as declared on the method.</source>
-        <target state="translated">方法 {0} 将“{1}”作为变量 {2} 传递给构造函数 {3}。请将此参数替换为该方法的某个参数名。请注意，所提供的参数名的大小写应与方法中声明的大小写完全一致。</target>
-        <note />
-      </trans-unit>
-      <trans-unit id="UseArrayEmpty">
-        <source>Use Array.Empty</source>
-        <target state="translated">使用 Array.Empty</target>
-        <note />
-      </trans-unit>
-      <trans-unit id="BinaryFormatterMethodUsedDescription">
-        <source>The method '{0}' is insecure when deserializing untrusted data.  If you need to instead detect BinaryFormatter deserialization without a SerializationBinder set, then disable rule CA2300, and enable rules CA2301 and CA2302.</source>
-        <target state="translated">反序列化不受信任的数据时，方法“{0}”不安全。如果需要在未设置 SerializationBinder 的情况下改为检测 BinaryFormatter 反序列化，则请禁用 CA2300 规则，并启用 CA2301 和 CA2302 规则。</target>
-        <note />
-      </trans-unit>
-      <trans-unit id="BinaryFormatterMethodUsedMessage">
-        <source>The method '{0}' is insecure when deserializing untrusted data.</source>
-        <target state="translated">对不受信任的数据进行反序列化时，方法“{0}”不安全。</target>
-        <note />
-      </trans-unit>
-      <trans-unit id="BinaryFormatterMethodUsedTitle">
-        <source>Do not use insecure deserializer BinaryFormatter</source>
-        <target state="translated">请勿使用不安全的反序列化程序 BinaryFormatter</target>
-        <note />
-      </trans-unit>
-      <trans-unit id="DoNotDisableUsingServicePointManagerSecurityProtocolsMessage">
-        <source>Do not set Switch.System.ServiceModel.DisableUsingServicePointManagerSecurityProtocols to true.  Setting this switch limits Windows Communication Framework (WCF) to using Transport Layer Security (TLS) 1.0, which is insecure and obsolete.</source>
-        <target state="translated">不要将 Switch.System.ServiceModel.DisableUsingServicePointManagerSecurityProtocols 设置为 true。设置此开关会将 Windows Communication Framework (WCF)限制为使用传输层安全性(TLS) 1.0，而该层不安全且已过时。</target>
-        <note />
-      </trans-unit>
-      <trans-unit id="DoNotDisableUsingServicePointManagerSecurityProtocolsTitle">
-        <source>Do not disable ServicePointManagerSecurityProtocols</source>
-        <target state="translated">不禁用 ServicePointManagerSecurityProtocols</target>
-        <note />
-      </trans-unit>
-      <trans-unit id="JavaScriptSerializerMaybeWithSimpleTypeResolverMessage">
-        <source>The method '{0}' is insecure when deserializing untrusted data with a JavaScriptSerializer initialized with a SimpleTypeResolver. Ensure that the JavaScriptSerializer is initialized without a JavaScriptTypeResolver specified, or initialized with a JavaScriptTypeResolver that limits the types of objects in the deserialized object graph.</source>
-        <target state="translated">使用通过 SimpleTypeResolver 初始化的 JavaScriptSerializer 反序列化不可信数据时，{0} 方法不安全。请确保初始化 JavaScriptSerializer 但不指定 JavaScriptTypeResolver，或使用限制为反序列化对象图形中的对象类型的 JavaScriptTypeResolver 初始化该对象。</target>
-        <note />
-      </trans-unit>
-      <trans-unit id="JavaScriptSerializerMaybeWithSimpleTypeResolverTitle">
-        <source>Ensure JavaScriptSerializer is not initialized with SimpleTypeResolver before deserializing</source>
-        <target state="translated">请确保 JavaScriptSerializer 在反序列化之前未使用 SimpleTypeResolver 初始化</target>
-        <note />
-      </trans-unit>
-      <trans-unit id="JavaScriptSerializerWithSimpleTypeResolverMessage">
-        <source>The method '{0}' is insecure when deserializing untrusted data with a JavaScriptSerializer initialized with a SimpleTypeResolver. Initialize JavaScriptSerializer without a JavaScriptTypeResolver specified, or initialize with a JavaScriptTypeResolver that limits the types of objects in the deserialized object graph.</source>
-        <target state="translated">使用通过 SimpleTypeResolver 初始化的 JavaScriptSerializer 反序列化不可信数据时，{0} 方法不安全。请初始化 JavaScriptSerializer 但不指定 JavaScriptTypeResolver，或使用限制为反序列化对象图形中的对象类型的 JavaScriptTypeResolver 初始化该对象。</target>
-        <note />
-      </trans-unit>
-      <trans-unit id="JavaScriptSerializerWithSimpleTypeResolverTitle">
-        <source>Do not deserialize with JavaScriptSerializer using a SimpleTypeResolver</source>
-        <target state="translated">请勿通过使用 SimpleTypeResolver 的 JavaScriptSerializer 进行反序列化</target>
-        <note />
-      </trans-unit>
-      <trans-unit id="JsonNetInsecureSettingsMessage">
-        <source>When deserializing untrusted input, allowing arbitrary types to be deserialized is insecure.  When using JsonSerializerSettings, use TypeNameHandling.None, or for values other than None, restrict deserialized types with a SerializationBinder.</source>
-        <target state="translated">对不信任的输入进行反序列化时，允许反序列化任意类型这一行为是不安全的。使用 JsonSerializerSettings 时，请使用 TypeNameHandling.None；对于不是“无”的值，请使用 SerializationBinder 限制反序列化的类型。</target>
-        <note />
-      </trans-unit>
-      <trans-unit id="JsonNetInsecureSettingsTitle">
-        <source>Do not use insecure JsonSerializerSettings</source>
-        <target state="translated">请勿使用不安全的 JsonSerializerSettings</target>
-        <note />
-      </trans-unit>
-      <trans-unit id="JsonNetMaybeInsecureSettingsMessage">
-        <source>When deserializing untrusted input, allowing arbitrary types to be deserialized is insecure.  When using JsonSerializerSettings, ensure TypeNameHandling.None is specified, or for values other than None, ensure a SerializationBinder is specified to restrict deserialized types.</source>
-        <target state="translated">对不信任的输入进行反序列化时，允许反序列化任意类型这一行为是不安全的。使用 JsonSerializerSettings 时，请确保已指定 TypeNameHandling.None；对于不是“无”的值，请确保指定了 SerializationBinder 来限制反序列化的类型。</target>
-        <note />
-      </trans-unit>
-      <trans-unit id="JsonNetMaybeInsecureSettingsTitle">
-        <source>Ensure that JsonSerializerSettings are secure</source>
-        <target state="translated">请确保 JsonSerializerSetting 是安全的</target>
-        <note />
-      </trans-unit>
-      <trans-unit id="JsonNetTypeNameHandlingDescription">
-        <source>Deserializing JSON when using a TypeNameHandling value other than None can be insecure.  If you need to instead detect Json.NET deserialization when a SerializationBinder isn't specified, then disable rule CA2326, and enable rules CA2327, CA2328, CA2329, and CA2330.</source>
-        <target state="translated">使用“无”以外的 TypeNameHandling 值时，进行 JSON 反序列化可能不安全。如需在未指定 SerializationBinder 时检测 Json.NET 反序列化，请禁用规则 CA2326 并启用规则 CA2327、CA2328、CA2329 和 CA2330。</target>
-        <note />
-      </trans-unit>
-      <trans-unit id="JsonNetTypeNameHandlingMessage">
-        <source>Deserializing JSON when using a TypeNameHandling value other than None can be insecure.</source>
-        <target state="translated">使用“无”以外的 TypeNameHandling 值时，进行 JSON 反序列化可能不安全。</target>
-        <note />
-      </trans-unit>
-      <trans-unit id="JsonNetTypeNameHandlingTitle">
-        <source>Do not use TypeNameHandling values other than None</source>
-        <target state="translated">请勿使用“无”以外的 TypeNameHandling 值</target>
-        <note />
-      </trans-unit>
-      <trans-unit id="LosFormatterMethodUsedMessage">
-        <source>The method '{0}' is insecure when deserializing untrusted data.</source>
-        <target state="translated">对不受信任的数据进行反序列化时，方法“{0}”不安全。</target>
-        <note />
-      </trans-unit>
-      <trans-unit id="LosFormatterMethodUsedTitle">
-        <source>Do not use insecure deserializer LosFormatter</source>
-        <target state="translated">请勿使用不安全的反序列化程序 LosFormatter</target>
-        <note />
-      </trans-unit>
-      <trans-unit id="NetDataContractSerializerDeserializeMaybeWithoutBinderSetMessage">
-        <source>The method '{0}' is insecure when deserializing untrusted data without a SerializationBinder to restrict the type of objects in the deserialized object graph.</source>
-        <target state="translated">在不使用 SerializationBinder 对不受信任的数据进行反序列化，以限制反序列化对象图中的对象类型时，方法“{0}”不安全。</target>
-        <note />
-      </trans-unit>
-      <trans-unit id="NetDataContractSerializerDeserializeMaybeWithoutBinderSetTitle">
-        <source>Ensure NetDataContractSerializer.Binder is set before deserializing</source>
-        <target state="translated">请确保在反序列化之前设置 NetDataContractSerializer.Binder</target>
-        <note />
-      </trans-unit>
-      <trans-unit id="NetDataContractSerializerDeserializeWithoutBinderSetMessage">
-        <source>The method '{0}' is insecure when deserializing untrusted data without a SerializationBinder to restrict the type of objects in the deserialized object graph.</source>
-        <target state="translated">在不使用 SerializationBinder 对不受信任的数据进行反序列化，以限制反序列化对象图中的对象类型时，方法“{0}”不安全。</target>
-        <note />
-      </trans-unit>
-      <trans-unit id="NetDataContractSerializerDeserializeWithoutBinderSetTitle">
-        <source>Do not deserialize without first setting NetDataContractSerializer.Binder</source>
-        <target state="translated">在未设置 NetDataContractSerializer.Binder 的情况下，请不要反序列化</target>
-        <note />
-      </trans-unit>
-      <trans-unit id="NetDataContractSerializerMethodUsedDescription">
-        <source>The method '{0}' is insecure when deserializing untrusted data.  If you need to instead detect NetDataContractSerializer deserialization without a SerializationBinder set, then disable rule CA2310, and enable rules CA2311 and CA2312.</source>
-        <target state="translated">反序列化不受信任的数据时，方法“{0}”不安全。如果需要在未设置 SerializationBinder 的情况下改为检测 NetDataContractSerializer 反序列化，则请禁用 CA2310 规则，并启用 CA2311 和 CA2312 规则。</target>
-        <note />
-      </trans-unit>
-      <trans-unit id="NetDataContractSerializerMethodUsedMessage">
-        <source>The method '{0}' is insecure when deserializing untrusted data.</source>
-        <target state="translated">对不受信任的数据进行反序列化时，方法“{0}”不安全。</target>
-        <note />
-      </trans-unit>
-      <trans-unit id="NetDataContractSerializerMethodUsedTitle">
-        <source>Do not use insecure deserializer NetDataContractSerializer</source>
-        <target state="translated">请勿使用不安全的反序列化程序 NetDataContractSerializer</target>
-        <note />
-      </trans-unit>
-      <trans-unit id="ObjectStateFormatterMethodUsedMessage">
-        <source>The method '{0}' is insecure when deserializing untrusted data.</source>
-        <target state="translated">对不受信任的数据进行反序列化时，方法“{0}”不安全。</target>
-        <note />
-      </trans-unit>
-      <trans-unit id="ObjectStateFormatterMethodUsedTitle">
-        <source>Do not use insecure deserializer ObjectStateFormatter</source>
-        <target state="translated">请勿使用不安全的反序列化程序 ObjectStateFormatter</target>
-        <note />
-      </trans-unit>
-      <trans-unit id="ReviewCodeForDllInjectionVulnerabilitiesMessage">
-        <source>Potential DLL injection vulnerability was found where '{0}' in method '{1}' may be tainted by user-controlled data from '{2}' in method '{3}'.</source>
-        <target state="translated">找到了潜在的 DLL 注入漏洞，其中方法“{1}”中的“{0}”可能会受到方法“{3}”中“{2}”的用户控制数据的污染。</target>
-        <note />
-      </trans-unit>
-      <trans-unit id="ReviewCodeForDllInjectionVulnerabilitiesTitle">
-        <source>Review code for DLL injection vulnerabilities</source>
-        <target state="translated">查看 DLL 注入漏洞的代码</target>
-        <note />
-      </trans-unit>
-      <trans-unit id="ReviewCodeForFilePathInjectionVulnerabilitiesMessage">
-        <source>Potential file path injection vulnerability was found where '{0}' in method '{1}' may be tainted by user-controlled data from '{2}' in method '{3}'.</source>
-        <target state="translated">找到了潜在的文件路径注入漏洞，其中方法“{1}”中的“{0}”可能会受到方法“{3}”中“{2}”的用户控制数据的污染。</target>
-        <note />
-      </trans-unit>
-      <trans-unit id="ReviewCodeForFilePathInjectionVulnerabilitiesTitle">
-        <source>Review code for file path injection vulnerabilities</source>
-        <target state="translated">查看文件路径注入漏洞的代码</target>
-        <note />
-      </trans-unit>
-      <trans-unit id="ReviewCodeForInformationDisclosureVulnerabilitiesMessage">
-        <source>Potential information disclosure vulnerability was found where '{0}' in method '{1}' may contain unintended information from '{2}' in method '{3}'.</source>
-        <target state="translated">找到了潜在信息泄露漏洞，其中方法“{1}”中的“{0}”可能包含方法“{3}”中“{2}”的意外信息。</target>
-        <note />
-      </trans-unit>
-      <trans-unit id="ReviewCodeForInformationDisclosureVulnerabilitiesTitle">
-        <source>Review code for information disclosure vulnerabilities</source>
-        <target state="translated">查看信息泄露漏洞的代码</target>
-        <note />
-      </trans-unit>
-      <trans-unit id="ReviewCodeForLdapInjectionVulnerabilitiesMessage">
-        <source>Potential LDAP injection vulnerability was found where '{0}' in method '{1}' may be tainted by user-controlled data from '{2}' in method '{3}'.</source>
-        <target state="translated">找到了潜在 LDAP 注入漏洞，其中方法“{1}”中的“{0}”可能会受到方法“{3}”中“{2}”的用户控制数据的污染。</target>
-        <note />
-      </trans-unit>
-      <trans-unit id="ReviewCodeForLdapInjectionVulnerabilitiesTitle">
-        <source>Review code for LDAP injection vulnerabilities</source>
-        <target state="translated">查看 LDAP 注入漏洞的代码</target>
-        <note />
-      </trans-unit>
-      <trans-unit id="ReviewCodeForOpenRedirectVulnerabilitiesMessage">
-        <source>Potential open redirect vulnerability was found where '{0}' in method '{1}' may be tainted by user-controlled data from '{2}' in method '{3}'.</source>
-        <target state="translated">找到了潜在开放重定向漏洞，其中方法“{1}”中的“{0}”可能会受到方法“{3}”中“{2}”的用户控制数据的污染。</target>
-        <note />
-      </trans-unit>
-      <trans-unit id="ReviewCodeForOpenRedirectVulnerabilitiesTitle">
-        <source>Review code for open redirect vulnerabilities</source>
-        <target state="translated">查看开放重定向漏洞的代码</target>
-        <note />
-      </trans-unit>
-      <trans-unit id="ReviewCodeForProcessCommandInjectionVulnerabilitiesMessage">
-        <source>Potential process command injection vulnerability was found where '{0}' in method '{1}' may be tainted by user-controlled data from '{2}' in method '{3}'.</source>
-        <target state="translated">找到了潜在进程命令注入漏洞，其中方法“{1}”中的“{0}”可能会受到方法“{3}”中“{2}”的用户控制数据的污染。</target>
-        <note />
-      </trans-unit>
-      <trans-unit id="ReviewCodeForProcessCommandInjectionVulnerabilitiesTitle">
-        <source>Review code for process command injection vulnerabilities</source>
-        <target state="translated">查看进程命令注入漏洞的代码</target>
-        <note />
-      </trans-unit>
-      <trans-unit id="ReviewCodeForRegexInjectionVulnerabilitiesMessage">
-        <source>Potential regex injection vulnerability was found where '{0}' in method '{1}' may be tainted by user-controlled data from '{2}' in method '{3}'.</source>
-        <target state="translated">找到了潜在正则表达式注入漏洞，其中方法“{1}”中的“{0}”可能会受到方法“{3}”中“{2}”的用户控制数据的污染。</target>
-        <note />
-      </trans-unit>
-      <trans-unit id="ReviewCodeForRegexInjectionVulnerabilitiesTitle">
-        <source>Review code for regex injection vulnerabilities</source>
-        <target state="translated">查看正则表达式注入漏洞的代码</target>
-        <note />
-      </trans-unit>
-      <trans-unit id="ReviewCodeForSqlInjectionVulnerabilitiesMessage">
-        <source>Potential SQL injection vulnerability was found where '{0}' in method '{1}' may be tainted by user-controlled data from '{2}' in method '{3}'.</source>
-        <target state="translated">找到了潜在 SQL 注入漏洞，其中方法“{1}”中的“{0}”可能会受到方法“{3}”中“{2}”的用户控制数据的污染。</target>
-        <note />
-      </trans-unit>
-      <trans-unit id="ReviewCodeForSqlInjectionVulnerabilitiesTitle">
-        <source>Review code for SQL injection vulnerabilities</source>
-        <target state="translated">检查 SQL 注入漏洞的代码</target>
-        <note />
-      </trans-unit>
-      <trans-unit id="BinaryFormatterDeserializeMaybeWithoutBinderSetMessage">
-        <source>The method '{0}' is insecure when deserializing untrusted data without a SerializationBinder to restrict the type of objects in the deserialized object graph.</source>
-        <target state="translated">在不使用 SerializationBinder 对不受信任的数据进行反序列化，以限制反序列化对象图中的对象类型时，方法“{0}”不安全。</target>
-        <note />
-      </trans-unit>
-      <trans-unit id="BinaryFormatterDeserializeMaybeWithoutBinderSetTitle">
-        <source>Ensure BinaryFormatter.Binder is set before calling BinaryFormatter.Deserialize</source>
-        <target state="translated">请确保在调用 BinaryFormatter.Deserialize 之前设置 BinaryFormatter.Binder</target>
-        <note />
-      </trans-unit>
-      <trans-unit id="BinaryFormatterDeserializeWithoutBinderSetMessage">
-        <source>The method '{0}' is insecure when deserializing untrusted data without a SerializationBinder to restrict the type of objects in the deserialized object graph.</source>
-        <target state="translated">在不使用 SerializationBinder 对不受信任的数据进行反序列化，以限制反序列化对象图中的对象类型时，方法“{0}”不安全。</target>
-        <note />
-      </trans-unit>
-      <trans-unit id="BinaryFormatterDeserializeWithoutBinderSetTitle">
-        <source>Do not call BinaryFormatter.Deserialize without first setting BinaryFormatter.Binder</source>
-        <target state="translated">在未设置 BinaryFormatter.Binder 的情况下，请不要调用 BinaryFormatter.Deserialize</target>
-        <note />
-      </trans-unit>
-      <trans-unit id="ReviewCodeForXPathInjectionVulnerabilitiesMessage">
-        <source>Potential XPath injection vulnerability was found where '{0}' in method '{1}' may be tainted by user-controlled data from '{2}' in method '{3}'.</source>
-        <target state="translated">找到了潜在 XPath 注入漏洞，其中方法“{1}”中的“{0}”可能会受到方法“{3}”中“{2}”的用户控制数据的污染。</target>
-        <note />
-      </trans-unit>
-      <trans-unit id="ReviewCodeForXPathInjectionVulnerabilitiesTitle">
-        <source>Review code for XPath injection vulnerabilities</source>
-        <target state="translated">查看 XPath 注入漏洞的代码</target>
-        <note />
-      </trans-unit>
-      <trans-unit id="ReviewCodeForXamlInjectionVulnerabilitiesMessage">
-        <source>Potential XAML injection vulnerability was found where '{0}' in method '{1}' may be tainted by user-controlled data from '{2}' in method '{3}'.</source>
-        <target state="translated">找到了潜在 XAML 注入漏洞，其中方法“{1}”中的“{0}”可能会受到方法“{3}”中“{2}”的用户控制数据的污染。</target>
-        <note />
-      </trans-unit>
-      <trans-unit id="ReviewCodeForXamlInjectionVulnerabilitiesTitle">
-        <source>Review code for XAML injection vulnerabilities</source>
-        <target state="translated">查看 XAML 注入漏洞的代码</target>
-        <note />
-      </trans-unit>
-      <trans-unit id="ReviewCodeForXmlInjectionVulnerabilitiesMessage">
-        <source>Potential XML injection vulnerability was found where '{0}' in method '{1}' may be tainted by user-controlled data from '{2}' in method '{3}'.</source>
-        <target state="translated">找到了潜在 XML 注入漏洞，其中方法“{1}”中的“{0}”可能会受到方法“{3}”中“{2}”的用户控制数据的污染。</target>
-        <note />
-      </trans-unit>
-      <trans-unit id="ReviewCodeForXmlInjectionVulnerabilitiesTitle">
-        <source>Review code for XML injection vulnerabilities</source>
-        <target state="translated">查看 XML 注入漏洞的代码</target>
-        <note />
-      </trans-unit>
-      <trans-unit id="ReviewCodeForXssVulnerabilitiesMessage">
-        <source>Potential cross-site scripting (XSS) vulnerability was found where '{0}' in method '{1}' may be tainted by user-controlled data from '{2}' in method '{3}'.</source>
-        <target state="translated">找到了潜在跨站点脚本(XSS)漏洞，其中方法“{1}”中的“{0}”可能会受到方法“{3}”中“{2}”的用户控制数据的污染。</target>
-        <note />
-      </trans-unit>
-      <trans-unit id="ReviewCodeForXssVulnerabilitiesTitle">
-        <source>Review code for XSS vulnerabilities</source>
-        <target state="translated">检查 XSS 漏洞的代码</target>
-        <note />
-      </trans-unit>
-      <trans-unit id="ApprovedCipherMode">
-        <source>Do Not Use Unsafe Cipher Modes</source>
-        <target state="translated">请勿使用不安全的密码模式</target>
-        <note />
-      </trans-unit>
-      <trans-unit id="ApprovedCipherModeDescription">
-        <source>These modes are vulnerable to attacks. Use only approved modes (CBC, CTS).</source>
-        <target state="translated">这些模式容易受到攻击。请只使用批准的模式（CBC，CTS）。</target>
-        <note />
-      </trans-unit>
-      <trans-unit id="ApprovedCipherModeMessage">
-        <source>It uses an unsafe Cipher Mode {0}</source>
-        <target state="translated">它使用不安全的密码模式 {0} .</target>
-        <note />
-      </trans-unit>
-      <trans-unit id="DefinitelyInstallRootCert">
-        <source>Do Not Add Certificates To Root Store</source>
-        <target state="translated">不将证书添加到根存储</target>
-        <note />
-      </trans-unit>
-      <trans-unit id="DefinitelyInstallRootCertMessage">
-        <source>Adding certificates to the operating system's trusted root certificates increases the risk of incorrectly authenticating an illegitimate certificate</source>
-        <target state="translated">如果将证书添加到操作系统受信任的根证书中，则会增加非法证书验证不当的风险</target>
-        <note />
-      </trans-unit>
-      <trans-unit id="DefinitelyUseSecureCookiesASPNetCore">
-        <source>Use Secure Cookies In ASP.Net Core</source>
-        <target state="translated">在 ASP.Net Core 中使用安全 Cookie</target>
-        <note />
-      </trans-unit>
-      <trans-unit id="DefinitelyUseSecureCookiesASPNetCoreMessage">
-        <source>Set CookieOptions.Secure = true when setting a cookie</source>
-        <target state="translated">设置 Cookie 时设置 CookieOptions.Secure = true</target>
-        <note />
-      </trans-unit>
-      <trans-unit id="DoNotAddArchiveItemPathToTheTargetFileSystemPath">
-        <source>Do Not Add Archive Item's Path To The Target File System Path</source>
-        <target state="translated">请勿将存档项的路径添加到目标文件系统路径</target>
-        <note />
-      </trans-unit>
-      <trans-unit id="DoNotAddArchiveItemPathToTheTargetFileSystemPathDescription">
-        <source>When extracting files from an archive and using the archive item's path, check if the path is safe. Archive path can be relative and can lead to file system access outside of the expected file system target path, leading to malicious config changes and remote code execution via lay-and-wait technique.</source>
-        <target state="translated">从存档中提取文件并使用该存档项的路径时，请检查该路径是否安全。存档路径可以是相对路径，并可能导致文件系统在预期的文件系统目标路径之外进行访问，从而导致恶意配置更改并通过 "lay-and-wait" 方法执行远程代码。</target>
-        <note />
-      </trans-unit>
-      <trans-unit id="DoNotAddArchiveItemPathToTheTargetFileSystemPathMessage">
-        <source>When creating path for '{0} in method {1}' from relative archive item path to extract file and the source is an untrusted zip archive, make sure to sanitize relative archive item path '{2} in method {3}'</source>
-        <target state="translated">从提取文件的相对存档项路径为“方法 {1} 中的 {0}”创建路径时，如果源为不受信任的 ZIP 存档文件，请确保净化相对存档项路径“方法 {3} 中的 {2}”</target>
-        <note />
-      </trans-unit>
-      <trans-unit id="DefinitelyUseWeakKDFInsufficientIterationCount">
-        <source>Do Not Use Weak Key Derivation Function With Insufficient Iteration Count</source>
-        <target state="translated">请勿使用迭代计数不足的弱密钥派生功能</target>
-        <note />
-      </trans-unit>
-      <trans-unit id="DefinitelyUseWeakKDFInsufficientIterationCountMessage">
-        <source>Use at least {0} iterations when deriving a cryptographic key from a password. By default, Rfc2898DeriveByte's IterationCount is only 1000</source>
-        <target state="translated">基于密码派生加密密钥时，请至少进行 {0} 次迭代。默认情况下，Rfc2898DeriveByte 的 IterationCount 仅为 1000</target>
-        <note />
-      </trans-unit>
-      <trans-unit id="DoNotAddSchemaByURL">
-        <source>Do Not Add Schema By URL</source>
-        <target state="translated">请勿通过 URL 添加架构</target>
-        <note />
-      </trans-unit>
-      <trans-unit id="DoNotAddSchemaByURLDescription">
-        <source>This overload of XmlSchemaCollection.Add method internally enables DTD processing on the XML reader instance used, and uses UrlResolver for resolving external XML entities. The outcome is information disclosure. Content from file system or network shares for the machine processing the XML can be exposed to attacker. In addition, an attacker can use this as a DoS vector.</source>
-        <target state="translated">XmlSchemaCollection.Add 方法的此项重载在内部启用了对所使用的 XML 读取器实例的 DTD 处理，并使用 UrlResolver 解析外部 XML 实体。这会导致信息泄漏。文件系统的内容或供计算机处理 XML 的网络共享中的内容可能会暴露给攻击者。此外，攻击者可将其用作 DoS 向量。</target>
-        <note />
-      </trans-unit>
-      <trans-unit id="DoNotAddSchemaByURLMessage">
-        <source>This overload of the Add method is potentially unsafe because it may resolve dangerous external references</source>
-        <target state="translated">Add 方法的此项重载可能不安全，因为它可能会解析危险的外部引用</target>
-        <note />
-      </trans-unit>
-      <trans-unit id="DoNotCallDangerousMethodsInDeserialization">
-        <source>Do Not Call Dangerous Methods In Deserialization</source>
-        <target state="translated">在反序列化中不要调用危险方法</target>
-        <note />
-      </trans-unit>
-      <trans-unit id="DoNotCallDangerousMethodsInDeserializationDescription">
-        <source>Insecure Deserialization is a vulnerability which occurs when untrusted data is used to abuse the logic of an application, inflict a Denial-of-Service (DoS) attack, or even execute arbitrary code upon it being deserialized. It’s frequently possible for malicious users to abuse these deserialization features when the application is deserializing untrusted data which is under their control. Specifically, invoke dangerous methods in the process of deserialization. Successful insecure deserialization attacks could allow an attacker to carry out attacks such as DoS attacks, authentication bypasses, and remote code execution.</source>
-        <target state="translated">不安全反序列化是一种漏洞，当不受信任的数据被用来滥用应用程序的逻辑、实施拒绝服务(dos)攻击，甚至在反序列化时执行任意代码时发生。当应用程序反序列化由其控制的不受信任的数据时，恶意用户通常可能会滥用这些反序列化功能。具体来说，在反序列化过程中调用危险方法。成功的不安全反序列化攻击可能允许攻击者执行攻击，例如 dos 攻击、身份验证绕过和远程代码执行。</target>
-        <note />
-      </trans-unit>
-      <trans-unit id="DoNotCallDangerousMethodsInDeserializationMessage">
-        <source>When deserializing an instance of class {0}, method {1} can call dangerous method {2}.</source>
-        <target state="translated">反序列化类 {0} 的实例时, 方法 {1} 可以调用危险方法 {2}。</target>
-        <note />
-      </trans-unit>
-      <trans-unit id="DoNotDisableCertificateValidation">
-        <source>Do Not Disable Certificate Validation</source>
-        <target state="translated">请勿禁用证书验证</target>
-        <note />
-      </trans-unit>
-      <trans-unit id="DoNotDisableCertificateValidationDescription">
-        <source>A certificate can help authenticate the identity of the server. Clients should validate the server certificate to ensure requests are sent to the intended server. If the ServerCertificateValidationCallback always returns 'true', any certificate will pass validation.</source>
-        <target state="translated">证书可以帮助认证服务器的身份。客户端应该验证服务器的证书，以确保将请求发送到预期的服务器。如果 ServerCertificateValidationCallback 始终返回 "true"，那么任何证书都将通过验证。</target>
-        <note />
-      </trans-unit>
-      <trans-unit id="DoNotDisableCertificateValidationMessage">
-        <source>The ServerCertificateValidationCallback is set to a function that accepts any server certificate, by always returning true. Ensure that server certificates are validated to verify the identity of the server receiving requests.</source>
-        <target state="translated">已将 ServerCertificateValidationCallback 设置为通过始终返回 true 来接受任何服务器证书的一个函数。请确保服务器证书已经过验证，从而验证要接收请求的服务器的标识。</target>
-        <note />
-      </trans-unit>
-      <trans-unit id="DoNotDisableHTTPHeaderChecking">
-        <source>Do Not Disable HTTP Header Checking</source>
-        <target state="translated">请勿禁用 HTTP 标头检查</target>
-        <note />
-      </trans-unit>
-      <trans-unit id="DoNotDisableHTTPHeaderCheckingDescription">
-        <source>HTTP header checking enables encoding of the carriage return and newline characters, \r and \n, that are found in response headers. This encoding can help to avoid injection attacks that exploit an application that echoes untrusted data contained by the header.</source>
-        <target state="translated">HTTP 标头检查可对在响应标头中找到的回车和换行符(\r 和 \n)进行编码。这种编码有助于避免注入攻击，此类攻击会利用应答标头包含的不受信任数据的应用程序。</target>
-        <note />
-      </trans-unit>
-      <trans-unit id="DoNotDisableHTTPHeaderCheckingMessage">
-        <source>Do not disable HTTP header checking</source>
-        <target state="translated">请勿禁用 HTTP 标头检查</target>
-        <note />
-      </trans-unit>
-      <trans-unit id="DoNotDisableRequestValidation">
-        <source>Do Not Disable Request Validation</source>
-        <target state="translated">请勿禁用请求验证</target>
-        <note />
-      </trans-unit>
-      <trans-unit id="DoNotDisableRequestValidationDescription">
-        <source>Request validation is a feature in ASP.NET that examines HTTP requests and determines whether they contain potentially dangerous content. This check adds protection from markup or code in the URL query string, cookies, or posted form values that might have been added for malicious purposes. So, it is generally desirable and should be left enabled for defense in depth.</source>
-        <target state="translated">请求验证是 ASP.NET 中的一项功能，用于检查 HTTP 请求，并确定它们是否包含潜在危险内容。此检查可针对 URL 查询字符串中的标记或代码、cookie 或可能因恶意目的而添加的已发布表单值进行防护。因此，通常需要此验证并且应该保持启用以进行深度防御。</target>
-        <note />
-      </trans-unit>
-      <trans-unit id="DoNotDisableRequestValidationMessage">
-        <source>{0} has request validation disabled</source>
-        <target state="translated">{0} 已禁用请求验证</target>
-        <note />
-      </trans-unit>
-      <trans-unit id="DoNotDisableSchUseStrongCrypto">
-        <source>Do Not Disable SChannel Use of Strong Crypto</source>
-        <target state="translated">请勿禁用较强加密的 SChannel 使用</target>
-        <note />
-      </trans-unit>
-      <trans-unit id="DoNotDisableSchUseStrongCryptoDescription">
-        <source>Starting with the .NET Framework 4.6, the System.Net.ServicePointManager and System.Net.Security.SslStream classes are recommeded to use new protocols. The old ones have protocol weaknesses and are not supported. Setting Switch.System.Net.DontEnableSchUseStrongCrypto with true will use the old weak crypto check and opt out of the protocol migration.</source>
-        <target state="translated">建议从 .NET Framework 4.6、System.Net.ServicePointManager 和 System.Net.Security.SslStream 类开始以使用新的协议。旧的协议具有协议缺陷，不受支持。将 Switch.System.Net.DontEnableSchUseStrongCrypto 设置为 true 将使用旧的弱加密检查并选择退出协议迁移。</target>
-        <note />
-      </trans-unit>
-      <trans-unit id="DoNotDisableSchUseStrongCryptoMessage">
-        <source>{0} disables TLS 1.2 and enables SSLv3</source>
-        <target state="translated">{0} 禁用 TLS 1.2 并且启用 SSLv3</target>
-        <note />
-      </trans-unit>
-      <trans-unit id="DoNotHardCodeEncryptionKey">
-        <source>Do Not Hard Code Encryption Key</source>
-        <target state="translated">请勿硬编码加密密钥</target>
-        <note />
-      </trans-unit>
-      <trans-unit id="DoNotHardCodeEncryptionKeyDescription">
-        <source>SymmetricAlgorithm's .Key property, or a method's rgbKey parameter, should never be a hardcoded value.</source>
-        <target state="translated">SymmetricAlgorithm 的 .Key 属性或方法的 rgbKey 参数永远都不得是硬编码值。</target>
-        <note />
-      </trans-unit>
-      <trans-unit id="DoNotHardCodeEncryptionKeyMessage">
-        <source>Potential security vulnerability was found where '{0}' in method '{1}' may be tainted by hardcoded key from '{2}' in method '{3}'</source>
-        <target state="translated">找到了潜在安全漏洞，其中方法“{1}”中的“{0}”可能会受到方法“{3}”中“{2}”的硬编码密钥污染。</target>
-        <note />
-      </trans-unit>
-      <trans-unit id="DoNotInstallRootCertDescription">
-        <source>By default, the Trusted Root Certification Authorities certificate store is configured with a set of public CAs that has met the requirements of the Microsoft Root Certificate Program. Since all trusted root CAs can issue certificates for any domain, an attacker can pick a weak or coercible CA that you install by yourself to target for an attack – and a single vulnerable, malicious or coercible CA undermines the security of the entire system. To make matters worse, these attacks can go unnoticed quite easily.</source>
-        <target state="translated">默认情况下，“受信任的根证书颁发机构”证书存储配置有一组符合 Microsoft 根证书程序的公共 CA。由于所有受信任的根 CA 都可为任意域颁发证书，因此攻击者可能会选择你自行安装的某个安全性较弱或可强迫的 CA 进行攻击；一个易受攻击、恶意或可强迫的 CA 就会降低整个系统的安全性。更糟糕的是，这些攻击者可能很难被察觉。</target>
-        <note />
-      </trans-unit>
-      <trans-unit id="DoNotReferSelfInSerializableClass">
-        <source>Do Not Refer Self In Serializable Class</source>
-        <target state="translated">请勿在可序列化类中引用自身</target>
-        <note />
-      </trans-unit>
-      <trans-unit id="DoNotReferSelfInSerializableClassDescription">
-        <source>This can allow an attacker to DOS or exhaust the memory of the process.</source>
-        <target state="translated">这可能允许攻击者进入 DOS 或耗尽进程的内存。</target>
-        <note />
-      </trans-unit>
-      <trans-unit id="DoNotReferSelfInSerializableClassMessage">
-        <source>{0} participates in a potential reference cycle</source>
-        <target state="translated">{0} 参与潜在的引用周期</target>
-        <note />
-      </trans-unit>
-      <trans-unit id="DoNotSerializeTypesWithPointerFields">
-        <source>Do Not Serialize Types With Pointer Fields</source>
-        <target state="translated">请勿序列化具有 Pointer 字段的类型</target>
-        <note />
-      </trans-unit>
-      <trans-unit id="DoNotSerializeTypesWithPointerFieldsDescription">
-        <source>Pointers are not "type safe" in the sense that you cannot guarantee the correctness of the memory they point at. So, serializing types with pointer fields is dangerous, as it may allow an attacker to control the pointer.</source>
-        <target state="translated">Pointer 不是“类型安全”，因为无法保证它们所指向内存的正确性。因此，序列化具有 Pointer 字段的类型是危险的，它可能允许攻击者控制指针。</target>
-        <note />
-      </trans-unit>
-      <trans-unit id="DoNotSerializeTypesWithPointerFieldsMessage">
-        <source>Pointer field {0} on serializable type.</source>
-        <target state="translated">可序列化类型上的 Pointer 字段 {0}。</target>
-        <note />
-      </trans-unit>
-      <trans-unit id="DoNotUseAccountSAS">
-        <source>Do Not Use Account Shared Access Signature</source>
-        <target state="translated">不使用帐户共享访问签名</target>
-        <note />
-      </trans-unit>
-      <trans-unit id="DoNotUseAccountSASDescription">
-        <source>Shared Access Signatures(SAS) are a vital part of the security model for any application using Azure Storage, they should provide limited and safe permissions to your storage account to clients that don't have the account key. All of the operations available via a service SAS are also available via an account SAS, that is, account SAS is too powerful. So it is recommended to use Service SAS to delegate access more carefully.</source>
-        <target state="translated">共享访问签名(SAS)是使用 Azure 存储的任何应用程序的安全模型的重要部分，它们应为没有帐户密钥的客户端提供对存储帐户的有限安全权限。通过服务 SAS可使用的所有操作也可通过帐户 SAS 实现，即帐户 SAS 的功能太过强大。因此，建议使用服务 SAS 更仔细地委派访问权限。</target>
-        <note />
-      </trans-unit>
-      <trans-unit id="DoNotUseAccountSASMessage">
-        <source>Use Service SAS instead of Account SAS for fine grained access control and container-level access policy</source>
-        <target state="translated">使用服务 SAS 而不是帐户 SAS 实现精细访问控制和容器级访问策略</target>
-        <note />
-      </trans-unit>
-      <trans-unit id="DoNotUseBrokenCryptographicAlgorithms">
-        <source>Do Not Use Broken Cryptographic Algorithms</source>
-        <target state="translated">不要使用损坏的加密算法</target>
-        <note />
-      </trans-unit>
-      <trans-unit id="DoNotUseBrokenCryptographicAlgorithmsDescription">
-        <source>An attack making it computationally feasible to break this algorithm exists. This allows attackers to break the cryptographic guarantees it is designed to provide. Depending on the type and application of this cryptographic algorithm, this may allow attackers to read enciphered messages, tamper with enciphered  messages, forge digital signatures, tamper with hashed content, or otherwise compromise any cryptosystem based on this algorithm. Replace encryption uses with the AES algorithm (AES-256, AES-192 and AES-128 are acceptable) with a key length greater than or equal to 128 bits. Replace hashing uses with a hashing function in the SHA-2 family, such as SHA512, SHA384, or SHA256. Replace digital signature uses with RSA with a key length greater than or equal to 2048-bits, or ECDSA with a key length greater than or equal to 256 bits.</source>
-        <target state="translated">存在可能在计算方面破坏此算法的攻击。这使得攻击者可以破坏它本应提供的加密保证。根据此加密算法的类型和应用情况，可能会使攻击者读取加密消息、篡改加密消息、伪造数字签名、篡改哈希内容，或以其他方式危害任何基于该算法的加密系统。将加密用法替换为密钥长度大于或等于 128 位的 AES 算法(AES-256、AES-192 和 AES-128 均可)。将哈希用法替换为 SHA-2 系列中的哈希函数，例如 SHA512、SHA384 或 SHA256。将数字签名用法替换为密钥长度大于等于 2048 位的 RSA，或者密钥长度大于等于 256 位的 ECDSA。</target>
-        <note />
-      </trans-unit>
-      <trans-unit id="DoNotUseBrokenCryptographicAlgorithmsMessage">
-        <source>{0} uses a broken cryptographic algorithm {1}</source>
-        <target state="translated">{0} 使用损坏的加密算法 {1}</target>
-        <note />
-      </trans-unit>
-      <trans-unit id="DoNotUseDSA">
-        <source>Do Not Use Digital Signature Algorithm (DSA)</source>
-        <target state="translated">不使用数字签名算法(DSA)</target>
-        <note />
-      </trans-unit>
-      <trans-unit id="DoNotUseDSADescription">
-        <source>DSA is too weak to use.</source>
-        <target state="translated">DSA 太弱，无法使用。</target>
-        <note />
-      </trans-unit>
-      <trans-unit id="DoNotUseDSAMessage">
-        <source>Asymmetric encryption algorithm {0} is weak. Switch to an RSA with at least 2048 key size, ECDH or ECDSA algorithm instead</source>
-        <target state="translated">非对称加密算法 {0} 较弱。请转而切换到至少具有 2048 位密钥大小的 RSA、ECDH 或者 ECDSA 算法</target>
-        <note />
-      </trans-unit>
-      <trans-unit id="DoNotUseDeprecatedSecurityProtocols">
-        <source>Do Not Use Deprecated Security Protocols</source>
-        <target state="translated">请勿使用弃用的安全协议</target>
-        <note />
-      </trans-unit>
-      <trans-unit id="DoNotUseDeprecatedSecurityProtocolsDescription">
-        <source>Using a deprecated security protocol rather than the system default is risky.</source>
-        <target state="translated">使用弃用的安全协议而不是系统默认协议将有风险。</target>
-        <note />
-      </trans-unit>
-      <trans-unit id="DoNotUseDeprecatedSecurityProtocolsMessage">
-        <source>Hard-coded use of deprecated security protocol {0}</source>
-        <target state="translated">以硬编码方式使用弃用的安全协议 {0}</target>
-        <note />
-      </trans-unit>
-      <trans-unit id="DoNotUseMD5">
-        <source>Do not use insecure cryptographic algorithm MD5.</source>
-        <target state="translated">不要使用不安全的加密算法 MD5。</target>
-        <note />
-      </trans-unit>
-      <trans-unit id="DoNotUseMD5Description">
-        <source>This type implements MD5, a cryptographically insecure hashing function. Hash collisions are computationally feasible for the MD5 and HMACMD5 algorithms. Replace this usage with a SHA-2 family hash algorithm (SHA512, SHA384, SHA256).</source>
-        <target state="translated">此类型实现 MD5，它是一种不安全的加密哈希函数。在计算方面，MD5 和 HMACMD5 算法可能出现哈希冲突。请将此使用项替换为 SHA-2 系列哈希算法(SHA512、SHA384、SHA256)。</target>
-        <note />
-      </trans-unit>
-      <trans-unit id="DoNotUseObsoleteKDFAlgorithm">
-        <source>Do not use obsolete key derivation function</source>
-        <target state="translated">请勿使用已过时的密钥派生功能</target>
-        <note />
-      </trans-unit>
-      <trans-unit id="DoNotUseObsoleteKDFAlgorithmDescription">
-        <source>Password-based key derivation should use PBKDF2 with SHA-2. Avoid using PasswordDeriveBytes since it generates a PBKDF1 key. Avoid using Rfc2898DeriveBytes.CryptDeriveKey since it doesn't use the iteration count or salt.</source>
-        <target state="translated">基于密码的密钥派生应结合使用 PBKDF2 和 SHA-2。请避免使用 PasswordDeriveBytes，因为它会生成 PBKDF1 密钥。还需避免使用 Rfc2898DeriveBytes.CryptDeriveKey，因为它不使用迭代计数或加盐。</target>
-        <note />
-      </trans-unit>
-      <trans-unit id="DoNotUseObsoleteKDFAlgorithmMessage">
-        <source>Call to obsolete key derivation function {0}.{1}</source>
-        <target state="translated">调用已过时的密钥派生功能 {0}。{1}</target>
-        <note />
-      </trans-unit>
-      <trans-unit id="DoNotUseSHA1">
-        <source>Do not use insecure cryptographic algorithm SHA1.</source>
-        <target state="translated">不要使用不安全的加密算法 SHA1。</target>
-        <note />
-      </trans-unit>
-      <trans-unit id="DoNotUseSHA1Description">
-        <source>This type implements SHA1, a cryptographically insecure hashing function. Hash collisions are computationally feasible for the SHA-1 and SHA-0 algorithms. Replace this usage with a SHA-2 family hash algorithm (SHA512, SHA384, SHA256).</source>
-        <target state="translated">此类型实现 SHA1，它是一种不安全的加密哈希函数。在计算方面，SHA-1 和 SHA-0 算法可能出现哈希冲突。请将此使用项替换为 SHA-2 系列哈希算法(SHA512、SHA384、SHA256)。</target>
-        <note />
-      </trans-unit>
-      <trans-unit id="DoNotUseWeakCryptographicAlgorithms">
-        <source>Do Not Use Weak Cryptographic Algorithms</source>
-        <target state="translated">不要使用弱加密算法</target>
-        <note />
-      </trans-unit>
-      <trans-unit id="DoNotUseWeakCryptographicAlgorithmsDescription">
-        <source>Cryptographic algorithms degrade over time as attacks become for advances to attacker get access to more computation. Depending on the type and application of this cryptographic algorithm, further degradation of the cryptographic strength of it may allow attackers to read enciphered messages, tamper with enciphered  messages, forge digital signatures, tamper with hashed content, or otherwise compromise any cryptosystem based on this algorithm. Replace encryption uses with the AES algorithm (AES-256, AES-192 and AES-128 are acceptable) with a key length greater than or equal to 128 bits. Replace hashing uses with a hashing function in the SHA-2 family, such as SHA-2 512, SHA-2 384, or SHA-2 256.</source>
-        <target state="translated">加密算法随时间的推移而变弱，因为攻击成为攻击者获取更多计算的推动因素。根据此加密算法的类型和应用情况，其加密强度逐渐降低可能会使攻击者读取加密消息、篡改加密消息、伪造数字签名、篡改哈希内容，或以其他方式危害任何基于该算法的加密系统。将加密用法替换为密钥长度大于或等于 128 位的 AES 算法(AES-256、AES-192 和 AES-128 均可)。将哈希用法替换为 SHA-2 系列中的哈希函数，例如 SHA-2 512、SHA-2 384 或 SHA-2 256。</target>
-        <note />
-      </trans-unit>
-      <trans-unit id="DoNotUseWeakCryptographicAlgorithmsMessage">
-        <source>{0} uses a weak cryptographic algorithm {1}</source>
-        <target state="translated">{0} 使用弱加密算法 {1}</target>
-        <note />
-      </trans-unit>
-      <trans-unit id="DoNotUseWeakKDFAlgorithm">
-        <source>Do Not Use Weak Key Derivation Function Algorithm</source>
-        <target state="translated">不使用弱密钥派生功能算法</target>
-        <note />
-      </trans-unit>
-      <trans-unit id="DoNotUseWeakKDFAlgorithmDescription">
-        <source>Some implementations of the Rfc2898DeriveBytes class allow for a hash algorithm to be specified in a constructor parameter or overwritten in the HashAlgorithm property. If a hash algorithm is specified, then it should be SHA-256 or higher.</source>
-        <target state="translated">Rfc2898DeriveBytes 类的某些实现允许在构造函数参数中指定哈希算法或在 HashAlgorithm 属性中覆盖它。如果指定了哈希算法，则它应为 SHA-256 或更高版本。</target>
-        <note />
-      </trans-unit>
-      <trans-unit id="DoNotUseWeakKDFAlgorithmMessage">
-        <source>{0} created with a weak hash algorithm. Use SHA256, SHA384, or SHA512 to create a strong key from a password</source>
-        <target state="translated">{0} 是使用弱哈希算法创建的。请使用 SHA256、SHA384 或 SHA512 根据密码创建强密钥</target>
-        <note />
-      </trans-unit>
-      <trans-unit id="DoNotUseWeakKDFInsufficientIterationCountDescription">
-        <source>When deriving cryptographic keys from user-provided inputs such as password, use sufficient iteration count (at least 100k).</source>
-        <target state="translated">基于用户提供的输入(如密码)派生加密密钥时，请使用足够大的迭代计数(至少 100,000 次)。</target>
-        <note />
-      </trans-unit>
-      <trans-unit id="DoNotUseXslTransform">
-        <source>Do Not Use XslTransform</source>
-        <target state="translated">请勿使用 XslTransform</target>
-        <note />
-      </trans-unit>
-      <trans-unit id="DoNotUseXslTransformMessage">
-        <source>Do not use XslTransform. It does not restrict potentially dangerous external references.</source>
-        <target state="translated">请勿使用 XslTransform。它对具有潜在危险的外部引用并没有限制。</target>
-        <note />
-      </trans-unit>
-      <trans-unit id="HardCodedSecurityProtocolMessage">
-        <source>Avoid hardcoding SecurityProtocolType {0}, and instead use SecurityProtocolType.SystemDefault to allow the operating system to choose the best Transport Layer Security protocol to use.</source>
-        <target state="translated">避免 hardcoding SecurityProtocolType {0}, 转而使用 SecurityProtocolType. SystemDefault 允许操作系统选择要使用的最佳传输层安全性协议。</target>
-        <note />
-      </trans-unit>
-      <trans-unit id="HardCodedSecurityProtocolTitle">
-        <source>Avoid hardcoding SecurityProtocolType value</source>
-        <target state="translated">避免 hardcoding SecurityProtocolType 值</target>
-        <note />
-      </trans-unit>
-      <trans-unit id="MaybeInstallRootCert">
-        <source>Ensure Certificates Are Not Added To Root Store</source>
-        <target state="translated">确保没有将证书添加到根存储</target>
-        <note />
-      </trans-unit>
-      <trans-unit id="MaybeInstallRootCertMessage">
-        <source>Adding certificates to the operating system's trusted root certificates is insecure. Ensure that the target store is not root store.</source>
-        <target state="translated">将证书添加到操作系统受信任的根证书很不安全。请确保目标存储不是根存储。</target>
-        <note />
-      </trans-unit>
-      <trans-unit id="MaybeUseSecureCookiesASPNetCore">
-        <source>Ensure Use Secure Cookies In ASP.Net Core</source>
-        <target state="translated">确保在 ASP.Net Core 中使用安全 Cookie</target>
-        <note />
-      </trans-unit>
-      <trans-unit id="MaybeUseSecureCookiesASPNetCoreMessage">
-        <source>Ensure that CookieOptions.Secure = true when setting a cookie</source>
-        <target state="translated">请确保设置 Cookie 时 CookieOptions.Secure = true</target>
-        <note />
-      </trans-unit>
-      <trans-unit id="MaybeUseWeakKDFInsufficientIterationCount">
-        <source>Ensure Sufficient Iteration Count When Using Weak Key Derivation Function</source>
-        <target state="translated">使用弱密钥派生功能时，请确保迭代计数足够大</target>
-        <note />
-      </trans-unit>
-      <trans-unit id="MaybeUseWeakKDFInsufficientIterationCountMessage">
-        <source>Ensure that the iteration count is at least {0} when deriving a cryptographic key from a password. By default, Rfc2898DeriveByte's IterationCount is only 1000</source>
-        <target state="translated">基于密码派生加密密钥时，请确保迭代计数至少为 {0}。默认情况下，Rfc2898DeriveByte 的 IterationCount 仅为 1000</target>
-        <note />
-      </trans-unit>
-      <trans-unit id="SetViewStateUserKey">
-        <source>Set ViewStateUserKey For Classes Derived From Page</source>
-        <target state="translated">针对派生自 Page 的类设置 ViewStateUserKey</target>
-        <note />
-      </trans-unit>
-      <trans-unit id="SetViewStateUserKeyDescription">
-        <source>Setting the ViewStateUserKey property can help you prevent attacks on your application by allowing you to assign an identifier to the view-state variable for individual users so that they cannot use the variable to generate an attack. Otherwise, there will be cross-site request forgery vulnerabilities.</source>
-        <target state="translated">设置 ViewStateUserKey 属性可帮助防止对应用程序的攻击，方法是允许为单个用户的视图状态变量分配标识符，使他们不能使用该变量来生成攻击。否则，会出现跨站点请求伪造漏洞。</target>
-        <note />
-      </trans-unit>
-      <trans-unit id="SetViewStateUserKeyMessage">
-        <source>The class {0} derived from System.Web.UI.Page does not set the ViewStateUserKey property in the OnInit method or Page_Init method</source>
-        <target state="translated">从 ViewStateUserKey 派生的 {0} 类不能在 OnInit 方法或 Page_Init 方法中设置属性</target>
-        <note />
-      </trans-unit>
-      <trans-unit id="UseContainerLevelAccessPolicy">
-        <source>Use Container Level Access Policy</source>
-        <target state="translated">使用容器级别访问策略</target>
-        <note />
-      </trans-unit>
-      <trans-unit id="UseContainerLevelAccessPolicyDescription">
-        <source>No access policy identifier is specified, making tokens non-revocable.</source>
-        <target state="translated">未指定访问策略标识符，这使得令牌不可撤消。</target>
-        <note />
-      </trans-unit>
-      <trans-unit id="UseContainerLevelAccessPolicyMessage">
-        <source>Consider using Azure's role-based access control instead of a Shared Access Signature (SAS) if possible. If you still need to use a SAS, use a container-level access policy when creating a SAS</source>
-        <target state="translated">如果可能，请考虑使用 Azure 基于角色的访问控制，而不是共享访问签名(SAS)。如果仍需使用 SAS，请在创建 SAS 时使用容器级别访问策略</target>
+        <target state="new">Use ordinal stringcomparison</target>
         <note />
       </trans-unit>
       <trans-unit id="UseRSAWithSufficientKeySize">
         <source>Use Rivest–Shamir–Adleman (RSA) Algorithm With Sufficient Key Size</source>
-        <target state="translated">设置具有足够密钥大小的 Rivest–Shamir–Adleman (RSA)算法</target>
+        <target state="new">Use Rivest–Shamir–Adleman (RSA) Algorithm With Sufficient Key Size</target>
         <note />
       </trans-unit>
       <trans-unit id="UseRSAWithSufficientKeySizeDescription">
         <source>Encryption algorithms are vulnerable to brute force attacks when too small a key size is used.</source>
-        <target state="translated">在使用的密钥大小太小时，加密算法容易遭到暴力破解攻击。</target>
+        <target state="new">Encryption algorithms are vulnerable to brute force attacks when too small a key size is used.</target>
         <note />
       </trans-unit>
       <trans-unit id="UseRSAWithSufficientKeySizeMessage">
         <source>Asymmetric encryption algorithm {0}'s key size is less than 2048. Switch to an RSA with at least 2048 key size, ECDH or ECDSA algorithm instead.</source>
-        <target state="translated">非对称加密算法 {0} 的密钥大小小于 2048 位。请转而切换到至少具有 2048 位密钥大小的 RSA、ECDH 或者 ECDSA 算法。</target>
+        <target state="new">Asymmetric encryption algorithm {0}'s key size is less than 2048. Switch to an RSA with at least 2048 key size, ECDH or ECDSA algorithm instead.</target>
         <note />
       </trans-unit>
       <trans-unit id="UseSecureCookiesASPNetCoreDescription">
         <source>Applications available over HTTPS must use secure cookies.</source>
-        <target state="translated">通过 HTTPS 提供的应用程序必须使用安全 Cookie。</target>
+        <target state="new">Applications available over HTTPS must use secure cookies.</target>
         <note />
       </trans-unit>
       <trans-unit id="UseSharedAccessProtocolHttpsOnly">
         <source>Use SharedAccessProtocol HttpsOnly</source>
-        <target state="translated">使用 SharedAccessProtocol HttpsOnly</target>
+        <target state="new">Use SharedAccessProtocol HttpsOnly</target>
         <note />
       </trans-unit>
       <trans-unit id="UseSharedAccessProtocolHttpsOnlyDescription">
         <source>HTTPS encrypts network traffic. Use HttpsOnly, rather than HttpOrHttps, to ensure network traffic is always encrypted to help prevent disclosure of sensitive data.</source>
-        <target state="translated">HTTPS 对网络流量加密。请使用 HttpsOnly (而不是 HttpOrHttps)确保网络流量始终加密，从而帮助防止敏感数据泄露。</target>
+        <target state="new">HTTPS encrypts network traffic. Use HttpsOnly, rather than HttpOrHttps, to ensure network traffic is always encrypted to help prevent disclosure of sensitive data.</target>
         <note />
       </trans-unit>
       <trans-unit id="UseSharedAccessProtocolHttpsOnlyMessage">
         <source>Consider using Azure's role-based access control instead of a Shared Access Signature (SAS) if possible. If you still need to use a SAS, specify SharedAccessProtocol.HttpsOnly</source>
-        <target state="translated">如果可能，请考虑使用 Azure 基于角色的访问控制，而不是共享访问签名(SAS)。如果仍需使用 SAS，请指定 SharedAccessProtocol.HttpsOnly</target>
+        <target state="new">Consider using Azure's role-based access control instead of a Shared Access Signature (SAS) if possible. If you still need to use a SAS, specify SharedAccessProtocol.HttpsOnly</target>
         <note />
       </trans-unit>
       <trans-unit id="UseXmlReaderDescription">
         <source>Processing XML from untrusted data may load dangerous external references, which should be restricted by using an XmlReader with a secure resolver or with DTD processing disabled.</source>
-        <target state="translated">从不受信任的数据处理 XML 可能会加载危险的外部引用，这应该通过使用带有安全解析程序的 XmlReader 或禁用 DTD 处理来限制。</target>
+        <target state="new">Processing XML from untrusted data may load dangerous external references, which should be restricted by using an XmlReader with a secure resolver or with DTD processing disabled.</target>
         <note />
       </trans-unit>
       <trans-unit id="UseXmlReaderForDataSetReadXml">
         <source>Use XmlReader For DataSet Read Xml</source>
-        <target state="translated">将 XmlReader 用于数据集读取 Xml</target>
+        <target state="new">Use XmlReader For DataSet Read Xml</target>
         <note />
       </trans-unit>
       <trans-unit id="UseXmlReaderForDeserialize">
         <source>Use XmlReader For Deserialize</source>
-        <target state="translated">将 XmlReader 用于反序列化</target>
+        <target state="new">Use XmlReader For Deserialize</target>
         <note />
       </trans-unit>
       <trans-unit id="UseXmlReaderForSchemaRead">
         <source>Use XmlReader For Schema Read</source>
-        <target state="translated">将 XmlReader 用于架构读取</target>
+        <target state="new">Use XmlReader For Schema Read</target>
         <note />
       </trans-unit>
       <trans-unit id="UseXmlReaderForValidatingReader">
         <source>Use XmlReader For Validating Reader</source>
-        <target state="translated">将 XmlReader 用于验证读取器</target>
+        <target state="new">Use XmlReader For Validating Reader</target>
         <note />
       </trans-unit>
       <trans-unit id="UseXmlReaderForXPathDocument">
         <source>Use XmlReader For XPathDocument</source>
-        <target state="translated">将 XmlReader 用于 XPathDocument</target>
+        <target state="new">Use XmlReader For XPathDocument</target>
         <note />
       </trans-unit>
       <trans-unit id="UseXmlReaderMessage">
         <source>This overload of the {0}.{1} method is potentially unsafe, use an overload that takes a XmlReader instance instead</source>
-        <target state="translated">{0}.{1} 方法的此重载可能不安全，请改为使用带有 XmlReader 实例的重载</target>
-        <note />
-      </trans-unit>
-      <trans-unit id="DoNotCreateTasksWithoutPassingATaskSchedulerTitle">
-        <source>Do not create tasks without passing a TaskScheduler</source>
-        <target state="translated">不要在未传递 TaskScheduler 的情况下创建任务</target>
-        <note />
-      </trans-unit>
-      <trans-unit id="DoNotCreateTasksWithoutPassingATaskSchedulerDescription">
-        <source>Do not create tasks unless you are using one of the overloads that takes a TaskScheduler. The default is to schedule on TaskScheduler.Current, which would lead to deadlocks. Either use TaskScheduler.Default to schedule on the thread pool, or explicitly pass TaskScheduler.Current to make your intentions clear.</source>
-        <target state="translated">除非使用具有 TaskScheduler 的任一重载，否则不要创建任务。默认是在 TaskScheduler.Current 上进行调度，但这将导致死锁。可使用 TaskScheduler.Default 在线程池上进行调度，或显示传递 TaskScheduler.Current 以明确表达意图。</target>
-        <note />
-      </trans-unit>
-      <trans-unit id="DoNotCreateTasksWithoutPassingATaskSchedulerMessage">
-        <source>Do not create tasks without passing a TaskScheduler</source>
-        <target state="translated">不要在未传递 TaskScheduler 的情况下创建任务</target>
+        <target state="new">This overload of the {0}.{1} method is potentially unsafe, use an overload that takes a XmlReader instance instead</target>
         <note />
       </trans-unit>
     </body>
