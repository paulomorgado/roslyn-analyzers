﻿<?xml version="1.0" encoding="utf-8"?>
<xliff xmlns="urn:oasis:names:tc:xliff:document:1.2" xmlns:xsi="http://www.w3.org/2001/XMLSchema-instance" version="1.2" xsi:schemaLocation="urn:oasis:names:tc:xliff:document:1.2 xliff-core-1.2-transitional.xsd">
  <file datatype="xml" source-language="en" target-language="zh-Hans" original="../MicrosoftNetCoreAnalyzersResources.resx">
    <body>
      <trans-unit id="DeprecatedSslProtocolsDescription">
        <source>Older protocol versions of Transport Layer Security (TLS) are less secure than TLS 1.2 and TLS 1.3, and are more likely to have new vulnerabilities. Avoid older protocol versions to minimize risk.</source>
        <target state="translated">旧协议版本的传输层安全性(TLS)不如 TLS 1.2 和 TLS 1.3 安全，更有可能存在新的漏洞。请避免使用旧协议版本，以将风险降至最低。</target>
        <note />
      </trans-unit>
      <trans-unit id="DeprecatedSslProtocolsMessage">
        <source>Transport Layer Security protocol version '{0}' is deprecated.  Use 'None' to let the Operating System choose a version.</source>
        <target state="translated">传输层安全协议版本“{0}”已被弃用。请使用“无”，让操作系统选择一个版本。</target>
        <note />
      </trans-unit>
      <trans-unit id="DeprecatedSslProtocolsTitle">
        <source>Do not use deprecated SslProtocols values</source>
        <target state="translated">请勿使用已弃用的 SslProtocols 值</target>
        <note />
      </trans-unit>
      <trans-unit id="DefinitelyDisableHttpClientCRLCheck">
        <source>Definitely disable HttpClient certificate revocation list check</source>
        <target state="new">Definitely disable HttpClient certificate revocation list check</target>
        <note />
      </trans-unit>
      <trans-unit id="DefinitelyDisableHttpClientCRLCheckMessage">
        <source>HttpClient is created without enabling CheckCertificateRevocationList</source>
        <target state="new">HttpClient is created without enabling CheckCertificateRevocationList</target>
        <note />
      </trans-unit>
      <trans-unit id="DoNotDisableHttpClientCRLCheckDescription">
        <source>Using HttpClient without providing a platform specific handler (WinHttpHandler or CurlHandler or HttpClientHandler) where the CheckCertificateRevocationList property is set to true, will allow revoked certificates to be accepted by the HttpClient as valid.</source>
        <target state="new">Using HttpClient without providing a platform specific handler (WinHttpHandler or CurlHandler or HttpClientHandler) where the CheckCertificateRevocationList property is set to true, will allow revoked certificates to be accepted by the HttpClient as valid.</target>
        <note />
      </trans-unit>
      <trans-unit id="DoNotUseCountAsyncWhenAnyAsyncCanBeUsedDescription">
        <source>For non-empty collections, CountAsync() and LongCountAsync() enumerate the entire sequence, while AnyAsync() stops at the first item or the first item that satisfies a condition.</source>
        <target state="new">For non-empty collections, CountAsync() and LongCountAsync() enumerate the entire sequence, while AnyAsync() stops at the first item or the first item that satisfies a condition.</target>
        <note />
      </trans-unit>
      <trans-unit id="DoNotUseCountAsyncWhenAnyAsyncCanBeUsedMessage">
        <source>{0}() is used where AnyAsync() could be used instead to improve performance.</source>
        <target state="new">{0}() is used where AnyAsync() could be used instead to improve performance.</target>
        <note />
      </trans-unit>
      <trans-unit id="DoNotUseCountAsyncWhenAnyAsyncCanBeUsedTitle">
        <source>Do not use CountAsync() or LongCountAsync() when AnyAsync() can be used</source>
        <target state="new">Do not use CountAsync() or LongCountAsync() when AnyAsync() can be used</target>
        <note />
      </trans-unit>
      <trans-unit id="DoNotUseCountWhenAnyCanBeUsedDescription">
        <source>For non-empty collections, Count() and LongCount() enumerate the entire sequence, while Any() stops at the first item or the first item that satisfies a condition.</source>
        <target state="new">For non-empty collections, Count() and LongCount() enumerate the entire sequence, while Any() stops at the first item or the first item that satisfies a condition.</target>
        <note />
      </trans-unit>
      <trans-unit id="DoNotUseCountWhenAnyCanBeUsedMessage">
        <source>{0}() is used where Any() could be used instead to improve performance.</source>
        <target state="new">{0}() is used where Any() could be used instead to improve performance.</target>
        <note />
      </trans-unit>
      <trans-unit id="DoNotUseCountWhenAnyCanBeUsedTitle">
        <source>Do not use Count() or LongCount() when Any() can be used</source>
        <target state="new">Do not use Count() or LongCount() when Any() can be used</target>
        <note />
      </trans-unit>
      <trans-unit id="DoNotUseInsecureRandomness">
        <source>Do not use insecure randomness</source>
        <target state="translated">请勿使用不安全的随机性</target>
        <note />
      </trans-unit>
      <trans-unit id="DoNotUseInsecureRandomnessDescription">
        <source>{0} is an insecure random number generator. Use cryptographically secure random number generators when randomness is required for security</source>
        <target state="translated">{0} 是不安全的随机数生成器。当需要随机性以确保安全性时，请使用加密的安全随机数生成器</target>
        <note />
      </trans-unit>
      <trans-unit id="DoNotUseInsecureRandomnessMessage">
        <source>Using a cryptographically weak pseudo-random number generator may allow an attacker to predict what security sensitive value will be generated. Use a cryptographically strong random number generator if an unpredictable value is required, or ensure that weak pseudo-random numbers aren't used in a security sensitive manner.</source>
        <target state="translated">使用加密的弱伪随机数生成器，攻击者可以预测将生成何种安全敏感值。如果需要不可预测的值，请使用加密的强随机数生成器，或确保不以安全敏感的方式使用弱伪随机数。</target>
        <note />
      </trans-unit>
      <trans-unit id="DoNotUseUnsafeDllImportSearchPath">
        <source>Do not use unsafe DllImportSearchPath value</source>
        <target state="translated">请勿使用不安全的 DllImportSearchPath 值</target>
        <note />
      </trans-unit>
      <trans-unit id="DoNotUseUnsafeDllImportSearchPathDescription">
        <source>There could be a malicious DLL in the default DLL search directories. Or, depending on where your application is run from, there could be a malicious DLL in the application's directory. Use a DllImportSearchPath value that specifies an explicit search path instead. The DllImportSearchPath flags that this rule looks for can be configured in .editorconfig.</source>
        <target state="translated">默认 DLL 搜索目录中可能有恶意 DLL。或者，根据应用程序的运行位置，应用程序的目录中可能有恶意 DLL。请改为使用指定显式搜索路径的 DllImportSearchPath 值。可在 .editorconfig 中配置此规则查找的 DllImportSearchPath 标志。</target>
        <note />
      </trans-unit>
      <trans-unit id="DoNotUseUnsafeDllImportSearchPathMessage">
        <source>Use of unsafe DllImportSearchPath value {0}</source>
        <target state="translated">使用了不安全的 DllImportSearchPath 值 {0}</target>
        <note />
      </trans-unit>
      <trans-unit id="HardcodedSslProtocolsDescription">
        <source>Current Transport Layer Security protocol versions may become deprecated if vulnerabilities are found. Avoid hardcoding SslProtocols values to keep your application secure. Use 'None' to let the Operating System choose a version.</source>
        <target state="translated">如果发现漏洞，则当前传输层安全协议版本可能会被弃用。请避免硬编码 SslProtocols 值，以确保应用程序安全。请使用“无”，让操作系统选择一个版本。</target>
        <note />
      </trans-unit>
      <trans-unit id="HardcodedSslProtocolsMessage">
        <source>Avoid hardcoding SslProtocols '{0}' to ensure your application remains secure in the future. Use 'None' to let the Operating System choose a version.</source>
        <target state="translated">请避免硬编码 SslProtocols“{0}”，以确保应用程序在将来保持安全。请使用“无”，让操作系统选择一个版本。</target>
        <note />
      </trans-unit>
      <trans-unit id="HardcodedSslProtocolsTitle">
        <source>Avoid hardcoded SslProtocols values</source>
        <target state="translated">避免硬编码的 SslProtocols 值</target>
        <note />
      </trans-unit>
      <trans-unit id="JsonNetInsecureSerializerMessage">
        <source>When deserializing untrusted input, allowing arbitrary types to be deserialized is insecure. When using deserializing JsonSerializer, use TypeNameHandling.None, or for values other than None, restrict deserialized types with a SerializationBinder.</source>
        <target state="translated">对不信任的输入进行反序列化时，允许反序列化任意类型这一行为是不安全的。使用反序列化 JsonSerializer 时，请使用 TypeNameHandling.None；对于“无”以外的值，请使用 SerializationBinder 限制反序列化的类型。</target>
        <note />
      </trans-unit>
      <trans-unit id="JsonNetInsecureSerializerTitle">
        <source>Do not deserialize with JsonSerializer using an insecure configuration</source>
        <target state="translated">请勿使用不安全的配置对 JsonSerializer 进行反序列化</target>
        <note />
      </trans-unit>
      <trans-unit id="JsonNetMaybeInsecureSerializerMessage">
        <source>When deserializing untrusted input, allowing arbitrary types to be deserialized is insecure. When using deserializing JsonSerializer, use TypeNameHandling.None, or for values other than None, restrict deserialized types with a SerializationBinder.</source>
        <target state="translated">对不信任的输入进行反序列化时，允许反序列化任意类型这一行为是不安全的。使用反序列化 JsonSerializer 时，请使用 TypeNameHandling.None；对于“无”以外的值，请使用 SerializationBinder 限制反序列化的类型。</target>
        <note />
      </trans-unit>
      <trans-unit id="JsonNetMaybeInsecureSerializerTitle">
        <source>Ensure that JsonSerializer has a secure configuration when deserializing</source>
        <target state="translated">请确保在反序列化时 JsonSerializer 具有安全配置</target>
        <note />
      </trans-unit>
      <trans-unit id="MissHttpVerbAttribute">
        <source>Miss HttpVerb attribute for action methods</source>
        <target state="translated">缺少操作方法的 HttpVerb 属性</target>
        <note />
      </trans-unit>
      <trans-unit id="MissHttpVerbAttributeDescription">
        <source>All the methods that create, edit, delete, or otherwise modify data do so in the [HttpPost] overload of the method, which needs to be protected with the anti forgery attribute from request forgery. Performing a GET operation should be a safe operation that has no side effects and doesn't modify your persisted data.</source>
        <target state="translated">创建、编辑、删除或以其他方式修改数据的所有方法都在方法的 [HttpPost] 重载中执行，这需要使用来自请求伪造的防伪造属性来保护。执行 GET 操作应是不具有任何副作用且不会修改永久性数据的安全操作。</target>
        <note />
      </trans-unit>
      <trans-unit id="MissHttpVerbAttributeMessage">
        <source>Action method {0} needs to specify the Http request kind explictly</source>
        <target state="translated">操作方法 {0} 需要显式指定 Http 请求类型</target>
        <note />
      </trans-unit>
<<<<<<< HEAD
      <trans-unit id="MaybeDisableHttpClientCRLCheck">
        <source>Ensure HttpClient certificate revocation list check is not disabled</source>
        <target state="new">Ensure HttpClient certificate revocation list check is not disabled</target>
        <note />
      </trans-unit>
      <trans-unit id="MaybeDisableHttpClientCRLCheckMessage">
        <source>HttpClient may be created without enabling CheckCertificateRevocationList</source>
        <target state="new">HttpClient may be created without enabling CheckCertificateRevocationList</target>
=======
      <trans-unit id="DoNotUseCountAsyncWhenAnyAsyncCanBeUsedDescription">
        <source>For non-empty collections, CountAsync() and LongCountAsync() enumerate the entire sequence, while AnyAsync() stops at the first item or the first item that satisfies a condition.</source>
        <target state="translated">对于非空集合，CountAsync() 和 LongCountAsync() 将枚举整个序列，而 AnyAsync() 将在第一项或满足条件的第一项处停止。</target>
        <note />
      </trans-unit>
      <trans-unit id="DoNotUseCountAsyncWhenAnyAsyncCanBeUsedMessage">
        <source>{0}() is used where AnyAsync() could be used instead to improve performance.</source>
        <target state="translated">如果可以使用 AnyAsync()，请改为使用 {0}() 来提高性能。</target>
        <note />
      </trans-unit>
      <trans-unit id="DoNotUseCountAsyncWhenAnyAsyncCanBeUsedTitle">
        <source>Do not use CountAsync() or LongCountAsync() when AnyAsync() can be used</source>
        <target state="translated">如果可以使用 AnyAsync()，请勿使用 CountAsync() 或 LongCountAsync()</target>
        <note />
      </trans-unit>
      <trans-unit id="DoNotUseCountWhenAnyCanBeUsedDescription">
        <source>For non-empty collections, Count() and LongCount() enumerate the entire sequence, while Any() stops at the first item or the first item that satisfies a condition.</source>
        <target state="translated">对于非空集合，Count() 和 LongCount() 将枚举整个序列，而 Any() 将在第一项或满足条件的第一项处停止。</target>
        <note />
      </trans-unit>
      <trans-unit id="DoNotUseCountWhenAnyCanBeUsedMessage">
        <source>{0}() is used where Any() could be used instead to improve performance.</source>
        <target state="translated">如果可以使用 Any()，请改为使用 {0}() 来提高性能。</target>
        <note />
      </trans-unit>
      <trans-unit id="DoNotUseCountWhenAnyCanBeUsedTitle">
        <source>Do not use Count() or LongCount() when Any() can be used</source>
        <target state="translated">如果可以使用 Any()，请勿使用 Count() 或 LongCount()</target>
>>>>>>> 69f61aa0
        <note />
      </trans-unit>
      <trans-unit id="ReviewSQLQueriesForSecurityVulnerabilitiesDescription">
        <source>SQL queries that directly use user input can be vulnerable to SQL injection attacks. Review this SQL query for potential vulnerabilities, and consider using a parameterized SQL query.</source>
        <target state="translated">直接使用用户输入的 SQL 查询可能容易受到 SQL 注入攻击。查看此 SQL 查询以查找潜在漏洞，请考虑使用参数化 SQL 查询。</target>
        <note />
      </trans-unit>
      <trans-unit id="ReviewSQLQueriesForSecurityVulnerabilitiesMessageNoNonLiterals">
        <source>Review if the query string passed to '{0}' in '{1}', accepts any user input.</source>
        <target state="translated">查看传递给“{1}”中的“{0}”的查询字符串是否接受任何用户输入。</target>
        <note />
      </trans-unit>
      <trans-unit id="ReviewSQLQueriesForSecurityVulnerabilitiesTitle">
        <source>Review SQL queries for security vulnerabilities</source>
        <target state="translated">检查 SQL 查询是否存在安全漏洞</target>
        <note />
      </trans-unit>
      <trans-unit id="CategoryReliability">
        <source>Reliability</source>
        <target state="translated">可靠性</target>
        <note />
      </trans-unit>
      <trans-unit id="DoNotCallToImmutableCollectionOnAnImmutableCollectionValueTitle">
        <source>Do not call ToImmutableCollection on an ImmutableCollection value</source>
        <target state="translated">请勿对 ImmutableCollection 值调用 ToImmutableCollection</target>
        <note />
      </trans-unit>
      <trans-unit id="DoNotCallToImmutableCollectionOnAnImmutableCollectionValueMessage">
        <source>Do not call {0} on an {1} value</source>
        <target state="translated">请勿对 {1} 值调用 {0}</target>
        <note />
      </trans-unit>
      <trans-unit id="RemoveRedundantCall">
        <source>Remove redundant call</source>
        <target state="translated">删除冗余的调用</target>
        <note />
      </trans-unit>
      <trans-unit id="PInvokesShouldNotBeVisibleTitle">
        <source>P/Invokes should not be visible</source>
        <target state="translated">P/Invokes 应该是不可见的</target>
        <note />
      </trans-unit>
      <trans-unit id="PInvokesShouldNotBeVisibleDescription">
        <source>A public or protected method in a public type has the System.Runtime.InteropServices.DllImportAttribute attribute (also implemented by the Declare keyword in Visual Basic). Such methods should not be exposed.</source>
        <target state="translated">公共类型中的公共方法或受保护的方法具有 System.Runtime.InteropServices.DllImportAttribute 属性(在 Visual Basic 中也由 Declare 关键字实现)。不应公开此类方法。</target>
        <note />
      </trans-unit>
      <trans-unit id="PInvokesShouldNotBeVisibleMessage">
        <source>P/Invoke method '{0}' should not be visible</source>
        <target state="translated">P/Invoke 方法“{0}”应该是不可见的</target>
        <note />
      </trans-unit>
      <trans-unit id="PInvokeDeclarationsShouldBePortableTitle">
        <source>PInvoke declarations should be portable</source>
        <target state="translated">PInvoke 声明应为可移植声明</target>
        <note />
      </trans-unit>
      <trans-unit id="PInvokeDeclarationsShouldBePortableDescription">
        <source>This rule evaluates the size of each parameter and the return value of a P/Invoke, and verifies that the size of the parameter is correct when marshaled to unmanaged code on 32-bit and 64-bit operating systems.</source>
        <target state="translated">此规则计算每个参数的大小和 P/Invoke 的返回值，并在封送处理为 32 位和 64 位操作系统上的非托管代码时验证参数大小是否正确。</target>
        <note />
      </trans-unit>
      <trans-unit id="PInvokeDeclarationsShouldBePortableMessageParameter">
        <source>As it is declared in your code, parameter {0} of P/Invoke {1} will be {2} bytes wide on {3} platforms. This is not correct, as the actual native declaration of this API indicates it should be {4} bytes wide on {3} platforms. Consult the MSDN Platform SDK documentation for help determining what data type should be used instead of {5}.</source>
        <target state="translated">如代码中所声明的，P/Invoke {1} 的参数 {0} 在 {3} 平台上的字节宽度将为 {2}。这是不正确的，因为此 API 的实际本机声明表明该参数在 {3} 平台上的字节宽度应为 {4}。请参考 MSDN Platform SDK 文档来获取帮助，确定应使用哪种数据类型来代替 {5}。</target>
        <note />
      </trans-unit>
      <trans-unit id="PInvokeDeclarationsShouldBePortableMessageReturn">
        <source>As it is declared in your code, the return type of P/Invoke {0} will be {1} bytes wide on {2} platforms. This is not correct, as the actual native declaration of this API indicates it should be {3} bytes wide on {2} platforms. Consult the MSDN Platform SDK documentation for help determining what data type should be used instead of {4}.</source>
        <target state="translated">如代码中所声明的，P/Invoke {0} 的返回类型在 {2} 平台上的字节宽度将为 {1}。这是不正确的，因为此 API 的实际本机声明表明该返回类型在 {2} 平台上的字节宽度应为 {3}。请参考 MSDN Platform SDK 文档来获取帮助，确定应使用哪种数据类型来代替 {4}。</target>
        <note />
      </trans-unit>
      <trans-unit id="SetHttpOnlyForHttpCookie">
        <source>Set HttpOnly to true for HttpCookie</source>
        <target state="translated">将 HttpCookie 的 HttpOnly 设置为 true</target>
        <note />
      </trans-unit>
      <trans-unit id="SetHttpOnlyForHttpCookieDescription">
        <source>As a defense in depth measure, ensure security sensitive HTTP cookies are marked as HttpOnly. This indicates web browsers should disallow scripts from accessing the cookies. Injected malicious scripts are a common way of stealing cookies.</source>
        <target state="translated">作为深度防御措施，请确保将安全敏感的 HTTP cookie 标记为 HttpOnly。这表示 Web 浏览器应禁止脚本访问 cookie。注入的恶意脚本是窃取 cookie 的常用方法。</target>
        <note />
      </trans-unit>
      <trans-unit id="SetHttpOnlyForHttpCookieMessage">
        <source>HttpCookie.HttpOnly is set to false or not set at all when using an HttpCookie. Ensure security sensitive cookies are marked as HttpOnly to prevent malicious scripts from stealing the cookies</source>
        <target state="translated">使用 HttpCookie 时，HttpCookie.HttpOnly 被设置为 false 或根本不设置。请确保安全敏感的 cookie 标记为 HttpOnly，以防止恶意脚本窃取 cookie</target>
        <note />
      </trans-unit>
      <trans-unit id="SpecifyMarshalingForPInvokeStringArgumentsTitle">
        <source>Specify marshaling for P/Invoke string arguments</source>
        <target state="translated">指定对 P/Invoke 字符串参数进行封送处理</target>
        <note />
      </trans-unit>
      <trans-unit id="SpecifyMarshalingForPInvokeStringArgumentsDescription">
        <source>A platform invoke member allows partially trusted callers, has a string parameter, and does not explicitly marshal the string. This can cause a potential security vulnerability.</source>
        <target state="translated">平台调用成员允许部分受信任的调用方，具有字符串参数，且不显式封送字符串。这可能导致潜在的安全漏洞。</target>
        <note />
      </trans-unit>
      <trans-unit id="SpecifyMarshalingForPInvokeStringArgumentsMessageParameter">
        <source>To reduce security risk, marshal parameter {0} as Unicode, by setting DllImport.CharSet to CharSet.Unicode, or by explicitly marshaling the parameter as UnmanagedType.LPWStr. If you need to marshal this string as ANSI or system-dependent, set BestFitMapping=false; for added security, also set ThrowOnUnmappableChar=true.</source>
        <target state="translated">为了降低安全风险，请将参数 {0} 封送为 Unicode，方法是将 DllImport.CharSet 设置为 CharSet.Unicode 或者将该参数显式封送为 UnmanagedType.LPWStr。如果你需要将该字符串封送为 ANSI 或与系统相关的编码，请设置 BestFitMapping=false；为了提高安全性，还可以设置 ThrowOnUnmappableChar=true。</target>
        <note />
      </trans-unit>
      <trans-unit id="SpecifyMarshalingForPInvokeStringArgumentsMessageField">
        <source>To reduce security risk, marshal field {0} as Unicode, by setting StructLayout.CharSet on {1} to CharSet.Unicode, or by explicitly marshaling the field as UnmanagedType.LPWStr. If you need to marshal this string as ANSI or system-dependent, use the BestFitMapping attribute to turn best-fit mapping off, and for added security, ensure ThrowOnUnmappableChar is on.</source>
        <target state="translated">为了降低安全风险，请将字段 {0} 封送为 Unicode，方法是将 {1} 上的 StructLayout.CharSet 设置为 CharSet.Unicode，或者将该字段显式封送为 UnmanagedType.LPWStr。如果需要将该字符串封送为 ANSI 或者与系统相关的编码，请使用 BestFitMapping 属性来禁用最佳匹配映射。另外，为了提高安全性，请确保启用 ThrowOnUnmappableChar。</target>
        <note />
      </trans-unit>
      <trans-unit id="SpecifyMarshalingForPInvokeStringArgumentsMessageParameterImplicitAnsi">
        <source>To reduce security risk, marshal parameter {0} as Unicode, by setting DllImport.CharSet to CharSet.Unicode, or by explicitly marshaling the parameter as UnmanagedType.LPWStr. If you need to marshal this string as ANSI or system-dependent, specify MarshalAs explicitly, and set BestFitMapping=false; for added security, also set ThrowOnUnmappableChar=true.</source>
        <target state="translated">为了降低安全风险，请将参数 {0} 封送为 Unicode，方法是将 DllImport.CharSet 设置为 CharSet.Unicode 或者将该参数显式封送为 UnmanagedType.LPWStr。如果需要将该字符串封送为 ANSI 或者与系统相关的编码，请显式指定 MarshalAs，并设置 BestFitMapping=false；为了提高安全性，还应设置 ThrowOnUnmappableChar=true。</target>
        <note />
      </trans-unit>
      <trans-unit id="SpecifyMarshalingForPInvokeStringArgumentsMessageFieldImplicitAnsi">
        <source>To reduce security risk, marshal field {0} as Unicode, by setting StructLayout.CharSet on {1} to CharSet.Unicode, or by explicitly marshaling the field as UnmanagedType.LPWStr. If you need to marshal this string as ANSI or system-dependent, specify MarshalAs explicitly, use the BestFitMapping attribute to turn best-fit mapping off, and for added security, to turn ThrowOnUnmappableChar on.</source>
        <target state="translated">为了降低安全风险，请将字段 {0} 封送为 Unicode，方法是将 {1} 上的 StructLayout.CharSet 设置为 CharSet.Unicode，或者将该字段显式封送为 UnmanagedType.LPWStr。如果需要将该字符串封送为 ANSI 或者与系统相关的编码，请显式指定 MarshalAs，并使用 BestFitMapping 属性来禁用最佳匹配映射；为了提高安全性，启用 ThrowOnUnmappableChar。</target>
        <note />
      </trans-unit>
      <trans-unit id="UseAutoValidateAntiforgeryToken">
        <source>Use antiforgery tokens in ASP.NET Core MVC controllers</source>
        <target state="translated">在 ASP.NET Core MVC 控制器中使用防伪造令牌</target>
        <note />
      </trans-unit>
      <trans-unit id="UseAutoValidateAntiforgeryTokenDescription">
        <source>Handling a POST, PUT, PATCH, or DELETE request without validating an antiforgery token may be vulnerable to cross-site request forgery attacks. A cross-site request forgery attack can send malicious requests from an authenticated user to your ASP.NET Core MVC controller.</source>
        <target state="translated">在未验证防伪造令牌的情况下处理 POST、PUT、PATCH 或 DELETE 请求可能易受跨站点请求伪造攻击。跨站点请求伪造攻击可将来自已通过身份验证的用户的恶意请求发送到 ASP.NET Core MVC 控制器。</target>
        <note />
      </trans-unit>
      <trans-unit id="UseAutoValidateAntiforgeryTokenMessage">
        <source>Method {0} handles a {1} request without performing antiforgery token validation. You also need to ensure that your HTML form sends an antiforgery token.</source>
        <target state="translated">方法 {0} 在不执行防伪造令牌验证的情况下处理 {1} 请求。你还需要确保 HTML 窗体发送防伪造令牌。</target>
        <note />
      </trans-unit>
      <trans-unit id="UseDefaultDllImportSearchPathsAttribute">
        <source>Use DefaultDllImportSearchPaths attribute for P/Invokes</source>
        <target state="translated">对 P/Invoke 使用 DefaultDllImportSearchPaths 属性</target>
        <note />
      </trans-unit>
      <trans-unit id="UseDefaultDllImportSearchPathsAttributeDescription">
        <source>By default, P/Invokes using DllImportAttribute probe a number of directories, including the current working directory for the library to load. This can be a security issue for certain applications, leading to DLL hijacking.</source>
        <target state="translated">默认情况下，使用 DllImportAttribute 探测的 P/Invoke 包含许多目录，包括要加载的库的当前工作目录。对于某些应用程序，这可能是一个安全问题，它会导致 DLL 劫持。</target>
        <note />
      </trans-unit>
      <trans-unit id="UseDefaultDllImportSearchPathsAttributeMessage">
        <source>The method {0} didn't use DefaultDllImportSearchPaths attribute for P/Invokes.</source>
        <target state="translated">方法 {0} 未对 P/Invoke 使用 DefaultDllImportSearchPaths 属性。</target>
        <note />
      </trans-unit>
      <trans-unit id="UseManagedEquivalentsOfWin32ApiTitle">
        <source>Use managed equivalents of win32 api</source>
        <target state="translated">使用 Win32 API 的托管等效项</target>
        <note />
      </trans-unit>
      <trans-unit id="UseManagedEquivalentsOfWin32ApiDescription">
        <source>An operating system invoke method is defined and a method that has the equivalent functionality is located in the .NET Framework class library.</source>
        <target state="translated">已定义操作系统调用方法，且具有等效功能的方法位于 .NET Framework 类库中。</target>
        <note />
      </trans-unit>
      <trans-unit id="UseManagedEquivalentsOfWin32ApiMessage">
        <source>Use managed equivalents of win32 api</source>
        <target state="translated">使用 Win32 API 的托管等效项</target>
        <note />
      </trans-unit>
      <trans-unit id="AlwaysConsumeTheValueReturnedByMethodsMarkedWithPreserveSigAttributeTitle">
        <source>Always consume the value returned by methods marked with PreserveSigAttribute</source>
        <target state="translated">始终使用带有 PreserveSigAttribute 标记的方法返回的值</target>
        <note />
      </trans-unit>
      <trans-unit id="AlwaysConsumeTheValueReturnedByMethodsMarkedWithPreserveSigAttributeDescription">
        <source>PreserveSigAttribute indicates that a method will return an HRESULT, rather than throwing an exception. Therefore, it is important to consume the HRESULT returned by the method, so that errors can be detected. Generally, this is done by calling Marshal.ThrowExceptionForHR.</source>
        <target state="translated">PreserveSigAttribute 表示方法将返回一个 HRESULT，而不是引发异常。因此，请务必使用方法返回的 HRESULT，以便可以检测到错误。通常，通过调用 Marshal.ThrowExceptionForHR 来执行此操作。</target>
        <note />
      </trans-unit>
      <trans-unit id="AlwaysConsumeTheValueReturnedByMethodsMarkedWithPreserveSigAttributeMessage">
        <source>Consume the hresult returned by method '{0}' and call Marshal.ThrowExceptionForHR.</source>
        <target state="translated">使用方法“{0}”返回的 HRESULT，并调用 Marshal.ThrowExceptionForHR。</target>
        <note />
      </trans-unit>
      <trans-unit id="MarkBooleanPInvokeArgumentsWithMarshalAsTitle">
        <source>Mark boolean PInvoke arguments with MarshalAs</source>
        <target state="translated">用 MarshalAs 标记布尔型 PInvoke 参数</target>
        <note />
      </trans-unit>
      <trans-unit id="MarkBooleanPInvokeArgumentsWithMarshalAsDescription">
        <source>The Boolean data type has multiple representations in unmanaged code.</source>
        <target state="translated">布尔数据类型在非托管代码中有多个表示形式。</target>
        <note />
      </trans-unit>
      <trans-unit id="MarkBooleanPInvokeArgumentsWithMarshalAsMessageDefault">
        <source>Add the MarshalAsAttribute to parameter {0} of P/Invoke {1}. If the corresponding unmanaged parameter is a 4-byte Win32 'BOOL', use [MarshalAs(UnmanagedType.Bool)]. For a 1-byte C++ 'bool', use MarshalAs(UnmanagedType.U1).</source>
        <target state="translated">向 P/Invoke {1} 的参数 {0} 添加 MarshalAsAttribute。如果对应的非托管参数为 4 字节的 Win32 "BOOL"，则使用 [MarshalAs(UnmanagedType.Bool)]。对于 1 字节的 C++ "bool"，请使用 MarshalAs(UnmanagedType.U1)。</target>
        <note />
      </trans-unit>
      <trans-unit id="MarkBooleanPInvokeArgumentsWithMarshalAsMessageReturn">
        <source>Add the MarshalAsAttribute to the return type of P/Invoke {0}. If the corresponding unmanaged return type is a 4-byte Win32 'BOOL', use MarshalAs(UnmanagedType.Bool). For a 1-byte C++ 'bool', use MarshalAs(UnmanagedType.U1).</source>
        <target state="translated">向 P/Invoke {0} 的返回类型添加 MarshalAsAttribute。如果对应的非托管返回类型为 4 字节的 Win32 "BOOL"，则使用 MarshalAs(UnmanagedType.Bool)。对于 1 字节的 C++ "bool"，请使用 MarshalAs(UnmanagedType.U1)。</target>
        <note />
      </trans-unit>
      <trans-unit id="MarkAssembliesWithNeutralResourcesLanguageTitle">
        <source>Mark assemblies with NeutralResourcesLanguageAttribute</source>
        <target state="translated">用 NeutralResourcesLanguageAttribute 标记程序集</target>
        <note />
      </trans-unit>
      <trans-unit id="MarkAssembliesWithNeutralResourcesLanguageDescription">
        <source>The NeutralResourcesLanguage attribute informs the ResourceManager of the language that was used to display the resources of a neutral culture for an assembly. This improves lookup performance for the first resource that you load and can reduce your working set.</source>
        <target state="translated">NeutralResourcesLanguage 特性将通知资源管理器用于显示程序集非特定区域性的资源的语言。这样可提高所加载的第一个资源的查找性能，并可减少工作集。</target>
        <note />
      </trans-unit>
      <trans-unit id="MarkAssembliesWithNeutralResourcesLanguageMessage">
        <source>Mark assemblies with NeutralResourcesLanguageAttribute</source>
        <target state="translated">用 NeutralResourcesLanguageAttribute 标记程序集</target>
        <note />
      </trans-unit>
      <trans-unit id="AddNonSerializedAttributeCodeActionTitle">
        <source>Add the 'NonSerialized' attribute to this field.</source>
        <target state="translated">将 "NonSerialized" 特性添加到此字段。</target>
        <note />
      </trans-unit>
      <trans-unit id="AddSerializableAttributeCodeActionTitle">
        <source>Add Serializable attribute</source>
        <target state="translated">添加 Serializable 特性</target>
        <note />
      </trans-unit>
      <trans-unit id="DisposeObjectsBeforeLosingScopeDescription">
        <source>If a disposable object is not explicitly disposed before all references to it are out of scope, the object will be disposed at some indeterminate time when the garbage collector runs the finalizer of the object. Because an exceptional event might occur that will prevent the finalizer of the object from running, the object should be explicitly disposed instead.</source>
        <target state="translated">如果在对某个可释放对象的所有引用超出范围之前未显式释放该对象，则当垃圾回收器运行该对象的终结器时，会在某个不确定时间释放该对象。由于可能会发生阻止该对象的终结器运行的意外事件，因此应改为显式释放该对象。</target>
        <note />
      </trans-unit>
      <trans-unit id="DisposeObjectsBeforeLosingScopeMayBeDisposedMessage">
        <source>Use recommended dispose pattern to ensure that object created by '{0}' is disposed on all paths. If possible, wrap the creation within a 'using' statement or a 'using' declaration. Otherwise, use a try-finally pattern, with a dedicated local variable declared before the try region and an unconditional Dispose invocation on non-null value in the 'finally' region, say 'x?.Dispose()'. If the object is explicitly disposed within the try region or the dispose ownership is transfered to another object or method, assign 'null' to the local variable just after such an operation to prevent double dispose in 'finally'.</source>
        <target state="translated">使用推荐的 Dispose 模式以确保“{0}”创建的对象释放于所有路径上。如果可能，将创建包装在 "using" 语句或 "using" 声明中。否则，使用 try-finally 模式，在 try 区域之前声明一个专用的本地变量，在 "finally" 区域中对非 null 值进行无条件 Dispose 调用，比如，"x?.Dispose()"。如果对象显式释放在 try 区域内或释放所有权转让给另一个对象或方法，则在这样的操作之后立即将 "null" 分配给本地变量，以防止在 "finally" 中进行双重释放。</target>
        <note />
      </trans-unit>
      <trans-unit id="DisposeObjectsBeforeLosingScopeMayBeDisposedOnExceptionPathsMessage">
        <source>Use recommended dispose pattern to ensure that object created by '{0}' is disposed on all exception paths. If possible, wrap the creation within a 'using' statement or a 'using' declaration. Otherwise, use a try-finally pattern, with a dedicated local variable declared before the try region and an unconditional Dispose invocation on non-null value in the 'finally' region, say 'x?.Dispose()'. If the object is explicitly disposed within the try region or the dispose ownership is transfered to another object or method, assign 'null' to the local variable just after such an operation to prevent double dispose in 'finally'.</source>
        <target state="translated">使用推荐的 Dispose 模式以确保“{0}”创建的对象在所有异常路径上释放。如果可能，将创建包装在 "using" 语句或 "using" 声明中。否则，使用 try-finally 模式，在 try 区域之前声明一个专用的本地变量，在 "finally" 区域中对非 null 值进行无条件 Dispose 调用，比如，"x?.Dispose()"。如果对象显式释放在 try 区域内或释放所有权已转让给另一个对象或方法，则在这样的操作之后立即将 "null" 分配给本地变量，以防止在 "finally" 中进行双重释放。</target>
        <note />
      </trans-unit>
      <trans-unit id="DisposeObjectsBeforeLosingScopeNotDisposedMessage">
        <source>Call System.IDisposable.Dispose on object created by '{0}' before all references to it are out of scope.</source>
        <target state="translated">在对 System.IDisposable.Dispose 的所有引用超出范围之前，在“{0}”创建的对象上对其进行调用。</target>
        <note />
      </trans-unit>
      <trans-unit id="DisposeObjectsBeforeLosingScopeNotDisposedOnExceptionPathsMessage">
        <source>Object created by '{0}' is not disposed along all exception paths. Call System.IDisposable.Dispose on the object before all references to it are out of scope.</source>
        <target state="translated">“{0}”创建的对象未按所有异常路径释放。请在对 System.IDisposable.Dispose 的所有引用超出范围之前，在该对象上对其进行调用。</target>
        <note />
      </trans-unit>
      <trans-unit id="DisposeObjectsBeforeLosingScopeTitle">
        <source>Dispose objects before losing scope</source>
        <target state="translated">丢失范围之前释放对象</target>
        <note />
      </trans-unit>
      <trans-unit id="DoNotPassLiteralsAsLocalizedParametersDescription">
        <source>A method passes a string literal as a parameter to a constructor or method in the .NET Framework class library and that string should be localizable. To fix a violation of this rule, replace the string literal with a string retrieved through an instance of the ResourceManager class.</source>
        <target state="translated">方法将文本字符串作为参数传递到构造函数或 .NET Framework 类库中的方法，该字符串应该是可本地化字符串。若要修复此规则的违规行为，将文本字符串替换为通过 ResourceManager 类的实例检索到的字符串。</target>
        <note />
      </trans-unit>
      <trans-unit id="DoNotPassLiteralsAsLocalizedParametersMessage">
        <source>Method '{0}' passes a literal string as parameter '{1}' of a call to '{2}'. Retrieve the following string(s) from a resource table instead: "{3}".</source>
        <target state="translated">方法“{0}”将文本字符串作为“{2}”的调用的参数“{1}”进行传递。改为从资源表检索以下字符串:“{3}”。</target>
        <note />
      </trans-unit>
      <trans-unit id="DoNotPassLiteralsAsLocalizedParametersTitle">
        <source>Do not pass literals as localized parameters</source>
        <target state="translated">请不要将文本作为本地化参数传递</target>
        <note />
      </trans-unit>
      <trans-unit id="ImplementISerializableCorrectlyDescription">
        <source>To fix a violation of this rule, make the GetObjectData method visible and overridable, and make sure that all instance fields are included in the serialization process or explicitly marked by using the NonSerializedAttribute attribute.</source>
        <target state="translated">若要修复此规则的违规行为，将 GetObjectData 方法设置为可见并可重写，并确保所有实例字段都包含在序列化进程中或使用 NonSerializedAttribute 特性显式标记所有实例字段。</target>
        <note />
      </trans-unit>
      <trans-unit id="ImplementISerializableCorrectlyMessageDefault">
        <source>Add an implementation of GetObjectData to type {0}.</source>
        <target state="translated">向类型 {0} 中添加对 GetObjectData 的实现。</target>
        <note />
      </trans-unit>
      <trans-unit id="ImplementISerializableCorrectlyMessageMakeOverridable">
        <source>Make {0}.GetObjectData virtual and overridable.</source>
        <target state="translated">将 {0}.GetObjectData 设置为虚拟的和可重写的。</target>
        <note />
      </trans-unit>
      <trans-unit id="ImplementISerializableCorrectlyMessageMakeVisible">
        <source>Increase the accessibility of {0}.GetObjectData so that it is visible to derived types.</source>
        <target state="translated">提高 {0}.GetObjectData 的可访问性以便它对于派生类型可见。</target>
        <note />
      </trans-unit>
      <trans-unit id="ImplementISerializableCorrectlyTitle">
        <source>Implement ISerializable correctly</source>
        <target state="translated">正确实现 ISerializable</target>
        <note />
      </trans-unit>
      <trans-unit id="ImplementSerializationConstructorsCodeActionTitle">
        <source>Implement Serialization constructor</source>
        <target state="translated">实现序列化构造函数</target>
        <note />
      </trans-unit>
      <trans-unit id="ImplementSerializationConstructorsDescription">
        <source>To fix a violation of this rule, implement the serialization constructor. For a sealed class, make the constructor private; otherwise, make it protected.</source>
        <target state="translated">若要修复此规则的违规行为，请实现序列化构造函数。对于密封类，请将构造函数设为专用；否则，使它处于受保护状态。</target>
        <note />
      </trans-unit>
      <trans-unit id="ImplementSerializationConstructorsMessageCreateMagicConstructor">
        <source>Add a constructor to {0} with the following signature: 'protected {0}(SerializationInfo info, StreamingContext context)'.</source>
        <target state="translated">使用以下签名向 {0} 添加构造函数: “protected {0} (SerializationInfo info, StreamingContext context)”。</target>
        <note />
      </trans-unit>
      <trans-unit id="ImplementSerializationConstructorsMessageMakeSealedMagicConstructorPrivate">
        <source>Declare the serialization constructor of {0}, a sealed type, as private.</source>
        <target state="translated">将密封类型 {0} 的序列化构造函数声明为 private。</target>
        <note />
      </trans-unit>
      <trans-unit id="ImplementSerializationConstructorsMessageMakeUnsealedMagicConstructorFamily">
        <source>Declare the serialization constructor of {0}, an unsealed type, as protected.</source>
        <target state="translated">将非密封类型 {0} 的序列化构造函数声明为 protected。</target>
        <note />
      </trans-unit>
      <trans-unit id="ImplementSerializationConstructorsTitle">
        <source>Implement serialization constructors</source>
        <target state="translated">实现序列化构造函数</target>
        <note />
      </trans-unit>
      <trans-unit id="ImplementSerializationMethodsCorrectlyDescription">
        <source>A method that handles a serialization event does not have the correct signature, return type, or visibility.</source>
        <target state="translated">处理序列化事件的方法没有正确的签名、返回类型或可见性。</target>
        <note />
      </trans-unit>
      <trans-unit id="ImplementSerializationMethodsCorrectlyMessageGeneric">
        <source>Because {0} is marked with OnSerializing, OnSerialized, OnDeserializing, or OnDeserialized, change its signature so that it is no longer generic.</source>
        <target state="translated">由于 {0} 标记有 OnSerializing、OnSerialized、OnDeserializing 或 OnDeserialized，因此请更改它的签名，使它不再是泛型的。</target>
        <note />
      </trans-unit>
      <trans-unit id="ImplementSerializationMethodsCorrectlyMessageParameters">
        <source>Because {0} is marked with OnSerializing, OnSerialized, OnDeserializing, or OnDeserialized, change its signature so that it takes a single parameter of type 'System.Runtime.Serialization.StreamingContext'.</source>
        <target state="translated">由于 {0} 标记有 OnSerializing、OnSerialized、OnDeserializing 或 OnDeserialized，因此请更改它的签名，使它采用类型为“System.Runtime.Serialization.StreamingContext”的单个参数。</target>
        <note />
      </trans-unit>
      <trans-unit id="ImplementSerializationMethodsCorrectlyMessageReturnType">
        <source>Because {0} is marked with OnSerializing, OnSerialized, OnDeserializing, or OnDeserialized, change its return type from {1} to void (Sub in Visual Basic).</source>
        <target state="translated">由于 {0} 标记有 OnSerializing、OnSerialized、OnDeserializing 或 OnDeserialized，因此请将它的返回类型从 {1} 改为 void (Visual Basic 中为 Sub)。</target>
        <note />
      </trans-unit>
      <trans-unit id="ImplementSerializationMethodsCorrectlyMessageStatic">
        <source>Because {0} is marked with OnSerializing, OnSerialized, OnDeserializing, or OnDeserialized, change it from static (Shared in Visual Basic) to an instance method.</source>
        <target state="translated">由于 {0} 标记有 OnSerializing、OnSerialized、OnDeserializing 或 OnDeserialized，因此请将它从 static (Visual Basic 中为 Shared)改为实例方法。</target>
        <note />
      </trans-unit>
      <trans-unit id="ImplementSerializationMethodsCorrectlyMessageVisibility">
        <source>Because {0} is marked with OnSerializing, OnSerialized, OnDeserializing, or OnDeserialized, change its accessibility to private.</source>
        <target state="translated">由于 {0} 标记有 OnSerializing、OnSerialized、OnDeserializing 或 OnDeserialized，因此请将它的可访问性改为 private。</target>
        <note />
      </trans-unit>
      <trans-unit id="ImplementSerializationMethodsCorrectlyTitle">
        <source>Implement serialization methods correctly</source>
        <target state="translated">正确实现序列化方法</target>
        <note />
      </trans-unit>
      <trans-unit id="MarkAllNonSerializableFieldsDescription">
        <source>An instance field of a type that is not serializable is declared in a type that is serializable.</source>
        <target state="translated">不可序列化类型的实例字段在可序列化类型中声明。</target>
        <note />
      </trans-unit>
      <trans-unit id="MarkAllNonSerializableFieldsMessage">
        <source>Field {0} is a member of type {1} which is serializable but is of type {2} which is not serializable</source>
        <target state="translated">字段 {0} 是可序列化类型 {1} 的成员，但该字段是不可序列化的类型 {2}。</target>
        <note />
      </trans-unit>
      <trans-unit id="MarkAllNonSerializableFieldsTitle">
        <source>Mark all non-serializable fields</source>
        <target state="translated">标记所有不可序列化的字段</target>
        <note />
      </trans-unit>
      <trans-unit id="MarkISerializableTypesWithSerializableDescription">
        <source>To be recognized by the common language runtime as serializable, types must be marked by using the SerializableAttribute attribute even when the type uses a custom serialization routine through implementation of the ISerializable interface.</source>
        <target state="translated">要被公共语言运行时识别为可序列化，必须使用 SerializableAttribute 特性标记类型，即使类型通过 ISerializable 接口的实现使用自定义序列化例程时也不例外。</target>
        <note />
      </trans-unit>
      <trans-unit id="MarkISerializableTypesWithSerializableMessage">
        <source>Add [Serializable] to {0} as this type implements ISerializable</source>
        <target state="translated">将 [Serializable] 添加到 {0}，因为此类型实现 ISerializable</target>
        <note />
      </trans-unit>
      <trans-unit id="MarkISerializableTypesWithSerializableTitle">
        <source>Mark ISerializable types with serializable</source>
        <target state="translated">将 ISerializable 类型标记为“可序列化”</target>
        <note />
      </trans-unit>
      <trans-unit id="ProvideDeserializationMethodsForOptionalFieldsDescription">
        <source>A type has a field that is marked by using the System.Runtime.Serialization.OptionalFieldAttribute attribute, and the type does not provide deserialization event handling methods.</source>
        <target state="translated">类型具有使用 System.Runtime.Serialization.OptionalFieldAttribute 特性标记的字段，并且该类型不提供反序列化事件处理方法。</target>
        <note />
      </trans-unit>
      <trans-unit id="ProvideDeserializationMethodsForOptionalFieldsMessageOnDeserialized">
        <source>Add a 'private void OnDeserialized(StreamingContext)' method to type {0} and attribute it with the System.Runtime.Serialization.OnDeserializedAttribute.</source>
        <target state="translated">向类型 {0} 中添加“private void OnDeserialized(StreamingContext)”方法并使其具有 System.Runtime.Serialization.OnDeserializedAttribute 特性。</target>
        <note />
      </trans-unit>
      <trans-unit id="ProvideDeserializationMethodsForOptionalFieldsMessageOnDeserializing">
        <source>Add a 'private void OnDeserializing(StreamingContext)' method to type {0} and attribute it with the System.Runtime.Serialization.OnDeserializingAttribute.</source>
        <target state="translated">向类型 {0} 中添加“private void OnDeserializing(StreamingContext)”方法并使其具有 System.Runtime.Serialization.OnDeserializingAttribute 特性。</target>
        <note />
      </trans-unit>
      <trans-unit id="ProvideDeserializationMethodsForOptionalFieldsTitle">
        <source>Provide deserialization methods for optional fields</source>
        <target state="translated">为可选字段提供反序列化方法</target>
        <note />
      </trans-unit>
      <trans-unit id="UseIndexer">
        <source>Use indexer</source>
        <target state="translated">使用索引器</target>
        <note />
      </trans-unit>
      <trans-unit id="UseOrdinalStringComparisonTitle">
        <source>Use ordinal stringcomparison</source>
        <target state="translated">使用按顺序的 StringComparison</target>
        <note />
      </trans-unit>
      <trans-unit id="UseOrdinalStringComparisonDescription">
        <source>A string comparison operation that is nonlinguistic does not set the StringComparison parameter to either Ordinal or OrdinalIgnoreCase. By explicitly setting the parameter to either StringComparison.Ordinal or StringComparison.OrdinalIgnoreCase, your code often gains speed, becomes more correct, and becomes more reliable.</source>
        <target state="translated">非语义的字符串比较运算没有将 StringComparison 参数设置为 Ordinal 或 OrdinalIgnoreCase。通过将参数显式设置为 StringComparison.Ordinal 或 StringComparison.OrdinalIgnoreCase，通常可提高代码的速度、准确率和可靠性。</target>
        <note />
      </trans-unit>
      <trans-unit id="UseOrdinalStringComparisonMessageStringComparison">
        <source>{0} passes '{1}' as the 'StringComparison' parameter to {2}. To perform a non-linguistic comparison, specify 'StringComparison.Ordinal' or 'StringComparison.OrdinalIgnoreCase' instead.</source>
        <target state="translated">{0} 将“{1}”作为 "StringComparison" 参数传递给 {2}。若要执行非语义比较，请改为指定 "StringComparison.Ordinal" 或 "StringComparison.OrdinalIgnoreCase"。</target>
        <note />
      </trans-unit>
      <trans-unit id="UseOrdinalStringComparisonMessageStringComparer">
        <source>{0} passes '{1}' as the 'StringComparer' parameter to {2}. To perform a non-linguistic comparison, specify 'StringComparer.Ordinal' or 'StringComparer.OrdinalIgnoreCase' instead.</source>
        <target state="translated">{0} 将“{1}”作为 "StringComparer" 参数传递给 {2}。若要执行非语义比较，请改为指定 "StringComparer.Ordinal" 或 "StringComparer.OrdinalIgnoreCase"。</target>
        <note />
      </trans-unit>
      <trans-unit id="DoNotUseTimersThatPreventPowerStateChangesTitle">
        <source>Do not use timers that prevent power state changes</source>
        <target state="translated">不要使用阻止电源状态更改的计时器</target>
        <note />
      </trans-unit>
      <trans-unit id="DoNotUseTimersThatPreventPowerStateChangesDescription">
        <source>Higher-frequency periodic activity will keep the CPU busy and interfere with power-saving idle timers that turn off the display and hard disks.</source>
        <target state="translated">频率较高的定期活动会使 CPU 处于忙状态并且干扰具有节能功能(关闭显示器和硬盘)的空闲计时器。</target>
        <note />
      </trans-unit>
      <trans-unit id="DoNotUseTimersThatPreventPowerStateChangesMessage">
        <source>Do not use timers that prevent power state changes</source>
        <target state="translated">不要使用阻止电源状态更改的计时器</target>
        <note />
      </trans-unit>
      <trans-unit id="AvoidUnsealedAttributesTitle">
        <source>Avoid unsealed attributes</source>
        <target state="translated">避免使用非密封特性</target>
        <note />
      </trans-unit>
      <trans-unit id="AvoidUnsealedAttributesDescription">
        <source>The .NET Framework class library provides methods for retrieving custom attributes. By default, these methods search the attribute inheritance hierarchy. Sealing the attribute eliminates the search through the inheritance hierarchy and can improve performance.</source>
        <target state="translated">.NET Framework 类库提供用于检索自定义特性的方法。默认情况下，这些方法搜索特性继承层次结构。通过密封特性，将无需搜索继承层次结构并可提高性能。</target>
        <note />
      </trans-unit>
      <trans-unit id="AvoidUnsealedAttributesMessage">
        <source>Avoid unsealed attributes</source>
        <target state="translated">避免使用非密封特性</target>
        <note />
      </trans-unit>
      <trans-unit id="TestForEmptyStringsUsingStringLengthTitle">
        <source>Test for empty strings using string length</source>
        <target state="translated">使用字符串长度测试是否有空字符串</target>
        <note />
      </trans-unit>
      <trans-unit id="TestForEmptyStringsUsingStringLengthDescription">
        <source>Comparing strings by using the String.Length property or the String.IsNullOrEmpty method is significantly faster than using Equals.</source>
        <target state="translated">相比于使用 Equals，使用 String.Length 属性或 String.IsNullOrEmpty 方法比较字符串的速度要快得多。</target>
        <note />
      </trans-unit>
      <trans-unit id="TestForEmptyStringsUsingStringLengthMessage">
        <source>Test for empty strings using 'string.Length' property or 'string.IsNullOrEmpty' method instead of an Equality check.</source>
        <target state="translated">使用 "string.Length" 属性或 "string.IsNullOrEmpty" 方法而不是 Equality 检查来测试是否有空字符串。</target>
        <note />
      </trans-unit>
      <trans-unit id="DoNotLockOnObjectsWithWeakIdentityTitle">
        <source>Do not lock on objects with weak identity</source>
        <target state="translated">不要锁定具有弱标识的对象</target>
        <note />
      </trans-unit>
      <trans-unit id="DoNotLockOnObjectsWithWeakIdentityDescription">
        <source>An object is said to have a weak identity when it can be directly accessed across application domain boundaries. A thread that tries to acquire a lock on an object that has a weak identity can be blocked by a second thread in a different application domain that has a lock on the same object.</source>
        <target state="translated">当可以跨应用程序域边界直接访问对象时，则认为该对象具有弱标识。如果某线程尝试获取具有弱标识的对象上的锁，则该线程可能会被其他应用程序域中持有同一对象的锁的另一线程阻止。</target>
        <note />
      </trans-unit>
      <trans-unit id="DoNotLockOnObjectsWithWeakIdentityMessage">
        <source>Do not lock on objects with weak identity</source>
        <target state="translated">不要锁定具有弱标识的对象</target>
        <note />
      </trans-unit>
      <trans-unit id="DoNotCatchCorruptedStateExceptionsInGeneralHandlersTitle">
        <source>Do not catch corrupted state exceptions in general handlers.</source>
        <target state="translated">不要在常规处理程序中捕获损坏状态异常。</target>
        <note />
      </trans-unit>
      <trans-unit id="DoNotCatchCorruptedStateExceptionsInGeneralHandlersDescription">
        <source>Do not author general catch handlers in code that receives corrupted state exceptions.</source>
        <target state="translated">不要在接收到损坏状态异常的代码中编写常规捕获处理程序。</target>
        <note />
      </trans-unit>
      <trans-unit id="DoNotCatchCorruptedStateExceptionsInGeneralHandlersMessage">
        <source>Do not catch corrupted state exceptions in general handlers.</source>
        <target state="translated">不要在常规处理程序中捕获损坏状态异常。</target>
        <note />
      </trans-unit>
      <trans-unit id="RethrowToPreserveStackDetailsTitle">
        <source>Rethrow to preserve stack details</source>
        <target state="translated">再次引发以保留堆栈详细信息</target>
        <note />
      </trans-unit>
      <trans-unit id="RethrowToPreserveStackDetailsDescription">
        <source>An exception is rethrown and the exception is explicitly specified in the throw statement. If an exception is rethrown by specifying the exception in the throw statement, the list of method calls between the original method that threw the exception and the current method is lost.</source>
        <target state="translated">异常被再次引发并在 throw 语句中显式指定。如果通过在 throw 语句中指定异常来重新引发异常，则引发该异常的原始方法与当前方法之间的方法调用列表将丢失。</target>
        <note />
      </trans-unit>
      <trans-unit id="RethrowToPreserveStackDetailsMessage">
        <source>Rethrow to preserve stack details</source>
        <target state="translated">再次引发以保留堆栈详细信息</target>
        <note />
      </trans-unit>
      <trans-unit id="DoNotRaiseReservedExceptionTypesTitle">
        <source>Do not raise reserved exception types</source>
        <target state="translated">不要引发保留的异常类型</target>
        <note />
      </trans-unit>
      <trans-unit id="DoNotRaiseReservedExceptionTypesDescription">
        <source>An exception of type that is not sufficiently specific or reserved by the runtime should never be raised by user code. This makes the original error difficult to detect and debug. If this exception instance might be thrown, use a different exception type.</source>
        <target state="translated">用户代码永不会引发不够具体或运行时保留的异常类型。这样会使原来的错误难以检测和调试。如有可能引发此异常实例，请使用其他异常类型。</target>
        <note />
      </trans-unit>
      <trans-unit id="DoNotRaiseReservedExceptionTypesMessageTooGeneric">
        <source>Exception type {0} is not sufficiently specific.</source>
        <target state="translated">异常类型 {0} 不够具体。</target>
        <note />
      </trans-unit>
      <trans-unit id="DoNotRaiseReservedExceptionTypesMessageReserved">
        <source>Exception type {0} is reserved by the runtime.</source>
        <target state="translated">异常类型 {0} 是运行时保留的。</target>
        <note />
      </trans-unit>
      <trans-unit id="InitializeValueTypeStaticFieldsInlineTitle">
        <source>Initialize value type static fields inline</source>
        <target state="translated">以内联方式初始化值类型的静态字段</target>
        <note />
      </trans-unit>
      <trans-unit id="InitializeReferenceTypeStaticFieldsInlineTitle">
        <source>Initialize reference type static fields inline</source>
        <target state="translated">以内联方式初始化引用类型的静态字段</target>
        <note />
      </trans-unit>
      <trans-unit id="InitializeValueTypeStaticFieldsInlineDescription">
        <source>A value type declares an explicit static constructor. To fix a violation of this rule, initialize all static data when it is declared and remove the static constructor.</source>
        <target state="translated">某值类型声明了显式静态构造函数。要修复与该规则的冲突，请在声明它时初始化所有静态数据，并删除静态构造函数。</target>
        <note />
      </trans-unit>
      <trans-unit id="InitializeReferenceTypeStaticFieldsInlineDescription">
        <source>A reference type declares an explicit static constructor. To fix a violation of this rule, initialize all static data when it is declared and remove the static constructor.</source>
        <target state="translated">某引用类型声明了显式静态构造函数。要修复与该规则的冲突，请在声明它时初始化所有静态数据，并删除静态构造函数。</target>
        <note />
      </trans-unit>
      <trans-unit id="InitializeStaticFieldsInlineMessage">
        <source>Initialize all static fields in '{0}' when those fields are declared and remove the explicit static constructor</source>
        <target state="translated">在声明这些字段时初始化“{0}”中的所有静态字段，并删除静态构造函数</target>
        <note />
      </trans-unit>
      <trans-unit id="DisposableFieldsShouldBeDisposedTitle">
        <source>Disposable fields should be disposed</source>
        <target state="translated">应释放可释放的字段</target>
        <note />
      </trans-unit>
      <trans-unit id="DisposableFieldsShouldBeDisposedDescription">
        <source>A type that implements System.IDisposable declares fields that are of types that also implement IDisposable. The Dispose method of the field is not called by the Dispose method of the declaring type. To fix a violation of this rule, call Dispose on fields that are of types that implement IDisposable if you are responsible for allocating and releasing the unmanaged resources held by the field.</source>
        <target state="translated">实现 System.IDisposable 的类型将声明一些字段，这些字段所属的类型还实现 IDisposable。字段的 Dispose 方法不由声明类型的 Dispose 方法调用。若要修复此规则的违规行为，如果你负责分配和释放该字段持有的非托管资源，请在其所属类型实现 IDisposable 的字段上调用 Dispose。</target>
        <note />
      </trans-unit>
      <trans-unit id="DisposableFieldsShouldBeDisposedMessage">
        <source>'{0}' contains field '{1}' that is of IDisposable type '{2}', but it is never disposed. Change the Dispose method on '{0}' to call Close or Dispose on this field.</source>
        <target state="translated">“{0}”包含 IDisposable 类型“{2}”的字段“{1}”，但从未进行释放。请更改“{0}”上的 Dispose 方法以对此字段调用 Close 或 Dispose。</target>
        <note />
      </trans-unit>
      <trans-unit id="DoNotCallOverridableMethodsInConstructorsTitle">
        <source>Do not call overridable methods in constructors</source>
        <target state="translated">不要在构造函数中调用可重写的方法</target>
        <note />
      </trans-unit>
      <trans-unit id="DoNotCallOverridableMethodsInConstructorsDescription">
        <source>When a constructor calls a virtual method, the constructor for the instance that invokes the method may not have executed.</source>
        <target state="translated">构造函数调用虚方法时，可能尚未执行调用该方法的实例的构造函数。</target>
        <note />
      </trans-unit>
      <trans-unit id="DoNotCallOverridableMethodsInConstructorsMessage">
        <source>Do not call overridable methods in constructors</source>
        <target state="translated">不要在构造函数中调用可重写的方法</target>
        <note />
      </trans-unit>
      <trans-unit id="DisposeMethodsShouldCallBaseClassDisposeTitle">
        <source>Dispose methods should call base class dispose</source>
        <target state="translated">Dispose 方法应调用基类释放</target>
        <note />
      </trans-unit>
      <trans-unit id="DisposeMethodsShouldCallBaseClassDisposeDescription">
        <source>A type that implements System.IDisposable inherits from a type that also implements IDisposable. The Dispose method of the inheriting type does not call the Dispose method of the parent type. To fix a violation of this rule, call base.Dispose in your Dispose method.</source>
        <target state="translated">实现 System.IDisposable 的类型继承自实现 IDisposable 的类型。继承类型的 Dispose 方法不调用父类型的 Dispose 方法。若要修复此规则的违规行为，请在 Dispose 方法中调用 base.Dispose。</target>
        <note />
      </trans-unit>
      <trans-unit id="DisposeMethodsShouldCallBaseClassDisposeMessage">
        <source>Ensure that method '{0}' calls '{1}' in all possible control flow paths.</source>
        <target state="translated">请确保方法“{0}”在所有可能的控制流路径中都调用“{1}”。</target>
        <note />
      </trans-unit>
      <trans-unit id="DisposableTypesShouldDeclareFinalizerTitle">
        <source>Disposable types should declare finalizer</source>
        <target state="translated">可释放类型应声明终结器</target>
        <note />
      </trans-unit>
      <trans-unit id="DisposableTypesShouldDeclareFinalizerDescription">
        <source>A type that implements System.IDisposable and has fields that suggest the use of unmanaged resources does not implement a finalizer, as described by Object.Finalize.</source>
        <target state="translated">如果某类型实现了 System.IDisposable 且包含建议使用非托管资源的字段，则该类型不会实现 Object.Finalize 所述的终结器。</target>
        <note />
      </trans-unit>
      <trans-unit id="DisposableTypesShouldDeclareFinalizerMessage">
        <source>Disposable types should declare finalizer</source>
        <target state="translated">可释放类型应声明终结器</target>
        <note />
      </trans-unit>
      <trans-unit id="FinalizersShouldCallBaseClassFinalizerTitle">
        <source>Finalizers should call base class finalizer</source>
        <target state="translated">终结器应调用基类的终结器</target>
        <note />
      </trans-unit>
      <trans-unit id="FinalizersShouldCallBaseClassFinalizerDescription">
        <source>Finalization must be propagated through the inheritance hierarchy. To guarantee this, types must call their base class Finalize method in their own Finalize method.</source>
        <target state="translated">终止必须通过继承层次结构传播。要确保这一点，类型必须从其自身的 Finalize 方法调用它们的基类 Finalize 方法。</target>
        <note />
      </trans-unit>
      <trans-unit id="FinalizersShouldCallBaseClassFinalizerMessage">
        <source>Finalizers should call base class finalizer</source>
        <target state="translated">终结器应调用基类的终结器</target>
        <note />
      </trans-unit>
      <trans-unit id="ProvideCorrectArgumentsToFormattingMethodsTitle">
        <source>Provide correct arguments to formatting methods</source>
        <target state="translated">为格式化方法提供正确的参数</target>
        <note />
      </trans-unit>
      <trans-unit id="ProvideCorrectArgumentsToFormattingMethodsDescription">
        <source>The format argument that is passed to System.String.Format does not contain a format item that corresponds to each object argument, or vice versa.</source>
        <target state="translated">传递到 System.String.Format 的 format 参数不包含与各对象参数相对应的格式项，反之亦然。</target>
        <note />
      </trans-unit>
      <trans-unit id="ProvideCorrectArgumentsToFormattingMethodsMessage">
        <source>Provide correct arguments to formatting methods</source>
        <target state="translated">为格式化方法提供正确的参数</target>
        <note />
      </trans-unit>
      <trans-unit id="TestForNaNCorrectlyTitle">
        <source>Test for NaN correctly</source>
        <target state="translated">正确测试 NaN</target>
        <note />
      </trans-unit>
      <trans-unit id="TestForNaNCorrectlyDescription">
        <source>This expression tests a value against Single.Nan or Double.Nan. Use Single.IsNan(Single) or Double.IsNan(Double) to test the value.</source>
        <target state="translated">此表达式针对 Single.Nan 或 Double.Nan 测试某个值。使用 Single.IsNan(Single) 或 Double.IsNan(Double) 来测试值。</target>
        <note />
      </trans-unit>
      <trans-unit id="TestForNaNCorrectlyMessage">
        <source>Test for NaN correctly</source>
        <target state="translated">正确测试 NaN</target>
        <note />
      </trans-unit>
      <trans-unit id="AttributeStringLiteralsShouldParseCorrectlyTitle">
        <source>Attribute string literals should parse correctly</source>
        <target state="translated">特性字符串文本应正确分析</target>
        <note />
      </trans-unit>
      <trans-unit id="AttributeStringLiteralsShouldParseCorrectlyDescription">
        <source>The string literal parameter of an attribute does not parse correctly for a URL, a GUID, or a version.</source>
        <target state="translated">特性的字符串文本参数未正确解析 URL、GUID 或版本。</target>
        <note />
      </trans-unit>
      <trans-unit id="AttributeStringLiteralsShouldParseCorrectlyMessageDefault">
        <source>In the constructor of '{0}', change the value of argument '{1}', which is currently "{2}", to something that can be correctly parsed as '{3}'.</source>
        <target state="translated">在“{0}”的构造函数中，将参数“{1}”的当前值“{2}”更改为可正确解析为“{3}”的某个值。</target>
        <note />
      </trans-unit>
      <trans-unit id="AttributeStringLiteralsShouldParseCorrectlyMessageEmpty">
        <source>In the constructor of '{0}', change the value of argument '{1}', which is currently an empty string (""), to something that can be correctly parsed as '{2}'.</source>
        <target state="translated">在“{0}”的构造函数中，将参数“{1}”的值(此值当前为空字符串(""))更改为可正确解析为“{2}”的某个值。</target>
        <note />
      </trans-unit>
      <trans-unit id="AvoidZeroLengthArrayAllocationsTitle">
        <source>Avoid zero-length array allocations.</source>
        <target state="translated">避免长度为零的数组分配。</target>
        <note />
      </trans-unit>
      <trans-unit id="AvoidZeroLengthArrayAllocationsMessage">
        <source>Avoid unnecessary zero-length array allocations.  Use {0} instead.</source>
        <target state="translated">避免不必要的长度为零的数组分配。改用 {0}。</target>
        <note />
      </trans-unit>
      <trans-unit id="DoNotUseEnumerableMethodsOnIndexableCollectionsInsteadUseTheCollectionDirectlyTitle">
        <source>Do not use Enumerable methods on indexable collections. Instead use the collection directly</source>
        <target state="translated">不要在可索引的集合上使用 Enumerable 方法。而是直接使用集合</target>
        <note />
      </trans-unit>
      <trans-unit id="DoNotUseEnumerableMethodsOnIndexableCollectionsInsteadUseTheCollectionDirectlyDescription">
        <source>This collection is directly indexable. Going through LINQ here causes unnecessary allocations and CPU work.</source>
        <target state="translated">该集合是可直接索引的。在此处查看 LINQ 会导致不必要的分配和 CPU 工作。</target>
        <note />
      </trans-unit>
      <trans-unit id="DoNotUseEnumerableMethodsOnIndexableCollectionsInsteadUseTheCollectionDirectlyMessage">
        <source>Do not use Enumerable methods on indexable collections. Instead use the collection directly</source>
        <target state="translated">不要在可索引的集合上使用 Enumerable 方法。而是直接使用集合</target>
        <note />
      </trans-unit>
      <trans-unit id="SpecifyCultureInfoTitle">
        <source>Specify CultureInfo</source>
        <target state="translated">指定 CultureInfo</target>
        <note />
      </trans-unit>
      <trans-unit id="SpecifyCultureInfoDescription">
        <source>A method or constructor calls a member that has an overload that accepts a System.Globalization.CultureInfo parameter, and the method or constructor does not call the overload that takes the CultureInfo parameter. When a CultureInfo or System.IFormatProvider object is not supplied, the default value that is supplied by the overloaded member might not have the effect that you want in all locales. If the result will be displayed to the user, specify 'CultureInfo.CurrentCulture' as the 'CultureInfo' parameter. Otherwise, if the result will be stored and accessed by software, such as when it is persisted to disk or to a database, specify 'CultureInfo.InvariantCulture'.</source>
        <target state="translated">某方法或构造函数调用的成员有一个接受 System.Globalization.CultureInfo 参数的重载，但该方法或构造函数没有调用接受 CultureInfo 参数的重载。如果未提供 CultureInfo 或 System.IFormatProvider 对象，则重载成员提供的默认值可能不会在所有区域设置中产生想要的效果。如果要向用户显示结果，请指定 "CultureInfo.CurrentCulture" 作为 "CultureInfo" 参数。或者，如果软件将存储和访问此结果(例如，当将此结果保留到磁盘或数据库中时)，则指定 "CultureInfo.InvariantCulture"。</target>
        <note />
      </trans-unit>
      <trans-unit id="SpecifyCultureInfoMessage">
        <source>The behavior of '{0}' could vary based on the current user's locale settings. Replace this call in '{1}' with a call to '{2}'.</source>
        <target state="translated">“{0}”的行为可能因当前用户的区域设置而异。请将“{1}”中的此调用替换为对“{2}”的调用。</target>
        <note />
      </trans-unit>
      <trans-unit id="SpecifyIFormatProviderTitle">
        <source>Specify IFormatProvider</source>
        <target state="translated">指定 IFormatProvider</target>
        <note />
      </trans-unit>
      <trans-unit id="SpecifyIFormatProviderDescription">
        <source>A method or constructor calls one or more members that have overloads that accept a System.IFormatProvider parameter, and the method or constructor does not call the overload that takes the IFormatProvider parameter. When a System.Globalization.CultureInfo or IFormatProvider object is not supplied, the default value that is supplied by the overloaded member might not have the effect that you want in all locales. If the result will be based on the input from/output displayed to the user, specify 'CultureInfo.CurrentCulture' as the 'IFormatProvider'. Otherwise, if the result will be stored and accessed by software, such as when it is loaded from disk/database and when it is persisted to disk/database, specify 'CultureInfo.InvariantCulture'</source>
        <target state="translated">某方法或构造函数调用的一个或多个成员具有接受 System.IFormatProvider 参数的重载，但该方法或构造函数没有调用接受 IFormatProvider 参数的重载。如果未提供 System.Globalization.CultureInfo 或 System.IFormatProvider 对象，则重载成员提供的默认值可能不会在所有区域设置中产生想要的效果。如果要基于输入/输出向用户显示结果，请指定 "CultureInfo.CurrentCulture" 作为 "IFormatProvider" 参数。或者，如果软件将存储和访问此结果(例如，从磁盘/数据库加载此结果以及将它保留到磁盘/数据库中时)，则指定 "CultureInfo.InvariantCulture"</target>
        <note />
      </trans-unit>
      <trans-unit id="SpecifyIFormatProviderMessageIFormatProviderAlternateString">
        <source>The behavior of '{0}' could vary based on the current user's locale settings. Replace this call in '{1}' with a call to '{2}'.</source>
        <target state="translated">“{0}”的行为可能因当前用户的区域设置而异。请将“{1}”中的此调用替换为对“{2}”的调用。</target>
        <note />
      </trans-unit>
      <trans-unit id="SpecifyIFormatProviderMessageIFormatProviderAlternate">
        <source>The behavior of '{0}' could vary based on the current user's locale settings. Replace this call in '{1}' with a call to '{2}'.</source>
        <target state="translated">“{0}”的行为可能因当前用户的区域设置而异。请将“{1}”中的此调用替换为对“{2}”的调用。</target>
        <note />
      </trans-unit>
      <trans-unit id="SpecifyIFormatProviderMessageUICultureString">
        <source>'{0}' passes '{1}' as the 'IFormatProvider' parameter to '{2}'. This property returns a culture that is inappropriate for formatting methods.</source>
        <target state="translated">“{0}”将“{1}”作为 "IFormatProvider" 参数传递给“{2}”。此属性返回一个区域性，但它不适合格式化方法。</target>
        <note />
      </trans-unit>
      <trans-unit id="SpecifyIFormatProviderMessageUICulture">
        <source>'{0}' passes '{1}' as the 'IFormatProvider' parameter to '{2}'. This property returns a culture that is inappropriate for formatting methods.</source>
        <target state="translated">“{0}”将“{1}”作为 "IFormatProvider" 参数传递给“{2}”。此属性返回一个区域性，但它不适合格式化方法。</target>
        <note />
      </trans-unit>
      <trans-unit id="SpecifyStringComparisonTitle">
        <source>Specify StringComparison</source>
        <target state="translated">指定 StringComparison</target>
        <note />
      </trans-unit>
      <trans-unit id="SpecifyStringComparisonDescription">
        <source>A string comparison operation uses a method overload that does not set a StringComparison parameter. If the result will be displayed to the user, such as when sorting a list of items for display in a list box, specify 'StringComparison.CurrentCulture' or 'StringComparison.CurrentCultureIgnoreCase' as the 'StringComparison' parameter. If comparing case-insensitive identifiers, such as file paths, environment variables, or registry keys and values, specify 'StringComparison.OrdinalIgnoreCase'. Otherwise, if comparing case-sensitive identifiers, specify 'StringComparison.Ordinal'.</source>
        <target state="translated">字符串比较运算使用不设置 StringComparison 参数的方法重载。如果要向用户显示结果(例如，在对某个项列表进行排序以便在列表框中显示时)，请指定 "StringComparison.CurrentCulture" 或 "StringComparison.CurrentCultureIgnoreCase" 作为 "StringComparison" 参数。如果比较不区分大小写的标识符(例如，文件路径、环境变量或注册表项和值)，则指定 "StringComparison.OrdinalIgnoreCase"。或者，如果比较区分大小写的标识符，则指定 "StringComparison.Ordinal"。</target>
        <note />
      </trans-unit>
      <trans-unit id="SpecifyStringComparisonMessage">
        <source>The behavior of '{0}' could vary based on the current user's locale settings. Replace this call in '{1}' with a call to '{2}'.</source>
        <target state="translated">“{0}”的行为可能因当前用户的区域设置而异。请将“{1}”中的此调用替换为对“{2}”的调用。</target>
        <note />
      </trans-unit>
      <trans-unit id="NormalizeStringsToUppercaseTitle">
        <source>Normalize strings to uppercase</source>
        <target state="translated">将字符串规范化为大写</target>
        <note />
      </trans-unit>
      <trans-unit id="NormalizeStringsToUppercaseDescription">
        <source>Strings should be normalized to uppercase. A small group of characters cannot make a round trip when they are converted to lowercase. To make a round trip means to convert the characters from one locale to another locale that represents character data differently, and then to accurately retrieve the original characters from the converted characters.</source>
        <target state="translated">字符串应规范化为大写。有少量字符在转换为小写后不能转换回来。往返转换是指将字符从一个区域设置转换为按其他方式表示字符数据的另一区域设置，然后准确地从转换后的字符中检索到原始字符。</target>
        <note />
      </trans-unit>
      <trans-unit id="NormalizeStringsToUppercaseMessageToUpper">
        <source>In method '{0}', replace the call to '{1}' with '{2}'.</source>
        <target state="translated">在方法“{0}”中，将对“{1}”的调用替换为“{2}”。</target>
        <note />
      </trans-unit>
      <trans-unit id="CallGCSuppressFinalizeCorrectlyTitle">
        <source>Dispose methods should call SuppressFinalize</source>
        <target state="translated">Dispose 方法应调用 SuppressFinalize</target>
        <note />
      </trans-unit>
      <trans-unit id="CallGCSuppressFinalizeCorrectlyDescription">
        <source>A method that is an implementation of Dispose does not call GC.SuppressFinalize; or a method that is not an implementation of Dispose calls GC.SuppressFinalize; or a method calls GC.SuppressFinalize and passes something other than this (Me in Visual?Basic).</source>
        <target state="translated">表示 Dispose 实现的方法没有调用 GC.SuppressFinalize；或不表示 Dispose 实现的方法调用了 GC.SuppressFinalize；或方法调用了 GC.SuppressFinalize 并传递 this (在 Visual Basic 中是 Me)以外的某个值。</target>
        <note />
      </trans-unit>
      <trans-unit id="CallGCSuppressFinalizeCorrectlyMessageNotCalledWithFinalizer">
        <source>Change {0} to call {1}. This will prevent unnecessary finalization of the object once it has been disposed and it has fallen out of scope.</source>
        <target state="translated">将 {0} 更改为调用 {1}。这样可以防止当对象已释放并超出范围时，对该对象进行不必要的终止。</target>
        <note />
      </trans-unit>
      <trans-unit id="CallGCSuppressFinalizeCorrectlyMessageNotCalled">
        <source>Change {0} to call {1}. This will prevent derived types that introduce a finalizer from needing to re-implement 'IDisposable' to call it.</source>
        <target state="translated">将 {0} 更改为调用 {1}。这将使引入终结器的派生类型无需重新实现 "IDisposable" 即可调用它。</target>
        <note />
      </trans-unit>
      <trans-unit id="CallGCSuppressFinalizeCorrectlyMessageNotPassedThis">
        <source>{0} calls {1} on something other than itself. Change the call site to pass 'this' ('Me' in Visual Basic) instead.</source>
        <target state="translated">{0} 对除自身以外的其他对象调用 {1}。请更改调用站点，改而传递 "this" (在 Visual Basic 中为 "Me")。</target>
        <note />
      </trans-unit>
      <trans-unit id="CallGCSuppressFinalizeCorrectlyMessageOutsideDispose">
        <source>{0} calls {1}, a method that is typically only called within an implementation of 'IDisposable.Dispose'. Refer to the IDisposable pattern for more information.</source>
        <target state="translated">{0} 调用 {1}，该方法通常只在 "IDisposable.Dispose" 实现内部调用。有关详细信息，请参见 IDisposable 模式。</target>
        <note />
      </trans-unit>
      <trans-unit id="InstantiateArgumentExceptionsCorrectlyTitle">
        <source>Instantiate argument exceptions correctly</source>
        <target state="translated">正确实例化参数异常</target>
        <note />
      </trans-unit>
      <trans-unit id="InstantiateArgumentExceptionsCorrectlyDescription">
        <source>A call is made to the default (parameterless) constructor of an exception type that is or derives from ArgumentException, or an incorrect string argument is passed to a parameterized constructor of an exception type that is or derives from ArgumentException.</source>
        <target state="translated">调用了 ArgumentException 异常类型或其派生异常类型的默认(无参数)构造函数，或将不正确的字符串参数传递给 ArgumentException. 异常类型或其派生异常类型的参数化构造函数。</target>
        <note />
      </trans-unit>
      <trans-unit id="InstantiateArgumentExceptionsCorrectlyMessageNoArguments">
        <source>Call the {0} constructor that contains a message and/or paramName parameter.</source>
        <target state="translated">调用 {0} 构造函数，该函数包含 message 和/或 paramName 参数。</target>
        <note />
      </trans-unit>
      <trans-unit id="InstantiateArgumentExceptionsCorrectlyMessageIncorrectMessage">
        <source>Method {0} passes parameter name '{1}' as the {2} argument to a {3} constructor. Replace this argument with a descriptive message and pass the parameter name in the correct position.</source>
        <target state="translated">方法 {0} 将参数名“{1}”作为变量 {2} 传递给构造函数 {3}。请将此参数替换为一则说明性消息并在正确的位置传递参数名。</target>
        <note />
      </trans-unit>
      <trans-unit id="InstantiateArgumentExceptionsCorrectlyMessageIncorrectParameterName">
        <source>Method {0} passes '{1}' as the {2} argument to a {3} constructor. Replace this argument with one of the method's parameter names. Note that the provided parameter name should have the exact casing as declared on the method.</source>
        <target state="translated">方法 {0} 将“{1}”作为变量 {2} 传递给构造函数 {3}。请将此参数替换为该方法的某个参数名。请注意，所提供的参数名的大小写应与方法中声明的大小写完全一致。</target>
        <note />
      </trans-unit>
      <trans-unit id="UseArrayEmpty">
        <source>Use Array.Empty</source>
        <target state="translated">使用 Array.Empty</target>
        <note />
      </trans-unit>
      <trans-unit id="BinaryFormatterMethodUsedDescription">
        <source>The method '{0}' is insecure when deserializing untrusted data.  If you need to instead detect BinaryFormatter deserialization without a SerializationBinder set, then disable rule CA2300, and enable rules CA2301 and CA2302.</source>
        <target state="translated">反序列化不受信任的数据时，方法“{0}”不安全。如果需要在未设置 SerializationBinder 的情况下改为检测 BinaryFormatter 反序列化，则请禁用 CA2300 规则，并启用 CA2301 和 CA2302 规则。</target>
        <note />
      </trans-unit>
      <trans-unit id="BinaryFormatterMethodUsedMessage">
        <source>The method '{0}' is insecure when deserializing untrusted data.</source>
        <target state="translated">对不受信任的数据进行反序列化时，方法“{0}”不安全。</target>
        <note />
      </trans-unit>
      <trans-unit id="BinaryFormatterMethodUsedTitle">
        <source>Do not use insecure deserializer BinaryFormatter</source>
        <target state="translated">请勿使用不安全的反序列化程序 BinaryFormatter</target>
        <note />
      </trans-unit>
      <trans-unit id="DoNotDisableUsingServicePointManagerSecurityProtocolsMessage">
        <source>Do not set Switch.System.ServiceModel.DisableUsingServicePointManagerSecurityProtocols to true.  Setting this switch limits Windows Communication Framework (WCF) to using Transport Layer Security (TLS) 1.0, which is insecure and obsolete.</source>
        <target state="translated">不要将 Switch.System.ServiceModel.DisableUsingServicePointManagerSecurityProtocols 设置为 true。设置此开关会将 Windows Communication Framework (WCF)限制为使用传输层安全性(TLS) 1.0，而该层不安全且已过时。</target>
        <note />
      </trans-unit>
      <trans-unit id="DoNotDisableUsingServicePointManagerSecurityProtocolsTitle">
        <source>Do not disable ServicePointManagerSecurityProtocols</source>
        <target state="translated">不禁用 ServicePointManagerSecurityProtocols</target>
        <note />
      </trans-unit>
      <trans-unit id="JavaScriptSerializerMaybeWithSimpleTypeResolverMessage">
        <source>The method '{0}' is insecure when deserializing untrusted data with a JavaScriptSerializer initialized with a SimpleTypeResolver. Ensure that the JavaScriptSerializer is initialized without a JavaScriptTypeResolver specified, or initialized with a JavaScriptTypeResolver that limits the types of objects in the deserialized object graph.</source>
        <target state="translated">使用通过 SimpleTypeResolver 初始化的 JavaScriptSerializer 反序列化不可信数据时，{0} 方法不安全。请确保初始化 JavaScriptSerializer 但不指定 JavaScriptTypeResolver，或使用限制为反序列化对象图形中的对象类型的 JavaScriptTypeResolver 初始化该对象。</target>
        <note />
      </trans-unit>
      <trans-unit id="JavaScriptSerializerMaybeWithSimpleTypeResolverTitle">
        <source>Ensure JavaScriptSerializer is not initialized with SimpleTypeResolver before deserializing</source>
        <target state="translated">请确保 JavaScriptSerializer 在反序列化之前未使用 SimpleTypeResolver 初始化</target>
        <note />
      </trans-unit>
      <trans-unit id="JavaScriptSerializerWithSimpleTypeResolverMessage">
        <source>The method '{0}' is insecure when deserializing untrusted data with a JavaScriptSerializer initialized with a SimpleTypeResolver. Initialize JavaScriptSerializer without a JavaScriptTypeResolver specified, or initialize with a JavaScriptTypeResolver that limits the types of objects in the deserialized object graph.</source>
        <target state="translated">使用通过 SimpleTypeResolver 初始化的 JavaScriptSerializer 反序列化不可信数据时，{0} 方法不安全。请初始化 JavaScriptSerializer 但不指定 JavaScriptTypeResolver，或使用限制为反序列化对象图形中的对象类型的 JavaScriptTypeResolver 初始化该对象。</target>
        <note />
      </trans-unit>
      <trans-unit id="JavaScriptSerializerWithSimpleTypeResolverTitle">
        <source>Do not deserialize with JavaScriptSerializer using a SimpleTypeResolver</source>
        <target state="translated">请勿通过使用 SimpleTypeResolver 的 JavaScriptSerializer 进行反序列化</target>
        <note />
      </trans-unit>
      <trans-unit id="JsonNetInsecureSettingsMessage">
        <source>When deserializing untrusted input, allowing arbitrary types to be deserialized is insecure.  When using JsonSerializerSettings, use TypeNameHandling.None, or for values other than None, restrict deserialized types with a SerializationBinder.</source>
        <target state="translated">对不信任的输入进行反序列化时，允许反序列化任意类型这一行为是不安全的。使用 JsonSerializerSettings 时，请使用 TypeNameHandling.None；对于不是“无”的值，请使用 SerializationBinder 限制反序列化的类型。</target>
        <note />
      </trans-unit>
      <trans-unit id="JsonNetInsecureSettingsTitle">
        <source>Do not use insecure JsonSerializerSettings</source>
        <target state="translated">请勿使用不安全的 JsonSerializerSettings</target>
        <note />
      </trans-unit>
      <trans-unit id="JsonNetMaybeInsecureSettingsMessage">
        <source>When deserializing untrusted input, allowing arbitrary types to be deserialized is insecure.  When using JsonSerializerSettings, ensure TypeNameHandling.None is specified, or for values other than None, ensure a SerializationBinder is specified to restrict deserialized types.</source>
        <target state="translated">对不信任的输入进行反序列化时，允许反序列化任意类型这一行为是不安全的。使用 JsonSerializerSettings 时，请确保已指定 TypeNameHandling.None；对于不是“无”的值，请确保指定了 SerializationBinder 来限制反序列化的类型。</target>
        <note />
      </trans-unit>
      <trans-unit id="JsonNetMaybeInsecureSettingsTitle">
        <source>Ensure that JsonSerializerSettings are secure</source>
        <target state="translated">请确保 JsonSerializerSetting 是安全的</target>
        <note />
      </trans-unit>
      <trans-unit id="JsonNetTypeNameHandlingDescription">
        <source>Deserializing JSON when using a TypeNameHandling value other than None can be insecure.  If you need to instead detect Json.NET deserialization when a SerializationBinder isn't specified, then disable rule CA2326, and enable rules CA2327, CA2328, CA2329, and CA2330.</source>
        <target state="translated">使用“无”以外的 TypeNameHandling 值时，进行 JSON 反序列化可能不安全。如需在未指定 SerializationBinder 时检测 Json.NET 反序列化，请禁用规则 CA2326 并启用规则 CA2327、CA2328、CA2329 和 CA2330。</target>
        <note />
      </trans-unit>
      <trans-unit id="JsonNetTypeNameHandlingMessage">
        <source>Deserializing JSON when using a TypeNameHandling value other than None can be insecure.</source>
        <target state="translated">使用“无”以外的 TypeNameHandling 值时，进行 JSON 反序列化可能不安全。</target>
        <note />
      </trans-unit>
      <trans-unit id="JsonNetTypeNameHandlingTitle">
        <source>Do not use TypeNameHandling values other than None</source>
        <target state="translated">请勿使用“无”以外的 TypeNameHandling 值</target>
        <note />
      </trans-unit>
      <trans-unit id="LosFormatterMethodUsedMessage">
        <source>The method '{0}' is insecure when deserializing untrusted data.</source>
        <target state="translated">对不受信任的数据进行反序列化时，方法“{0}”不安全。</target>
        <note />
      </trans-unit>
      <trans-unit id="LosFormatterMethodUsedTitle">
        <source>Do not use insecure deserializer LosFormatter</source>
        <target state="translated">请勿使用不安全的反序列化程序 LosFormatter</target>
        <note />
      </trans-unit>
      <trans-unit id="NetDataContractSerializerDeserializeMaybeWithoutBinderSetMessage">
        <source>The method '{0}' is insecure when deserializing untrusted data without a SerializationBinder to restrict the type of objects in the deserialized object graph.</source>
        <target state="translated">在不使用 SerializationBinder 对不受信任的数据进行反序列化，以限制反序列化对象图中的对象类型时，方法“{0}”不安全。</target>
        <note />
      </trans-unit>
      <trans-unit id="NetDataContractSerializerDeserializeMaybeWithoutBinderSetTitle">
        <source>Ensure NetDataContractSerializer.Binder is set before deserializing</source>
        <target state="translated">请确保在反序列化之前设置 NetDataContractSerializer.Binder</target>
        <note />
      </trans-unit>
      <trans-unit id="NetDataContractSerializerDeserializeWithoutBinderSetMessage">
        <source>The method '{0}' is insecure when deserializing untrusted data without a SerializationBinder to restrict the type of objects in the deserialized object graph.</source>
        <target state="translated">在不使用 SerializationBinder 对不受信任的数据进行反序列化，以限制反序列化对象图中的对象类型时，方法“{0}”不安全。</target>
        <note />
      </trans-unit>
      <trans-unit id="NetDataContractSerializerDeserializeWithoutBinderSetTitle">
        <source>Do not deserialize without first setting NetDataContractSerializer.Binder</source>
        <target state="translated">在未设置 NetDataContractSerializer.Binder 的情况下，请不要反序列化</target>
        <note />
      </trans-unit>
      <trans-unit id="NetDataContractSerializerMethodUsedDescription">
        <source>The method '{0}' is insecure when deserializing untrusted data.  If you need to instead detect NetDataContractSerializer deserialization without a SerializationBinder set, then disable rule CA2310, and enable rules CA2311 and CA2312.</source>
        <target state="translated">反序列化不受信任的数据时，方法“{0}”不安全。如果需要在未设置 SerializationBinder 的情况下改为检测 NetDataContractSerializer 反序列化，则请禁用 CA2310 规则，并启用 CA2311 和 CA2312 规则。</target>
        <note />
      </trans-unit>
      <trans-unit id="NetDataContractSerializerMethodUsedMessage">
        <source>The method '{0}' is insecure when deserializing untrusted data.</source>
        <target state="translated">对不受信任的数据进行反序列化时，方法“{0}”不安全。</target>
        <note />
      </trans-unit>
      <trans-unit id="NetDataContractSerializerMethodUsedTitle">
        <source>Do not use insecure deserializer NetDataContractSerializer</source>
        <target state="translated">请勿使用不安全的反序列化程序 NetDataContractSerializer</target>
        <note />
      </trans-unit>
      <trans-unit id="ObjectStateFormatterMethodUsedMessage">
        <source>The method '{0}' is insecure when deserializing untrusted data.</source>
        <target state="translated">对不受信任的数据进行反序列化时，方法“{0}”不安全。</target>
        <note />
      </trans-unit>
      <trans-unit id="ObjectStateFormatterMethodUsedTitle">
        <source>Do not use insecure deserializer ObjectStateFormatter</source>
        <target state="translated">请勿使用不安全的反序列化程序 ObjectStateFormatter</target>
        <note />
      </trans-unit>
      <trans-unit id="ReviewCodeForDllInjectionVulnerabilitiesMessage">
        <source>Potential DLL injection vulnerability was found where '{0}' in method '{1}' may be tainted by user-controlled data from '{2}' in method '{3}'.</source>
        <target state="translated">找到了潜在的 DLL 注入漏洞，其中方法“{1}”中的“{0}”可能会受到方法“{3}”中“{2}”的用户控制数据的污染。</target>
        <note />
      </trans-unit>
      <trans-unit id="ReviewCodeForDllInjectionVulnerabilitiesTitle">
        <source>Review code for DLL injection vulnerabilities</source>
        <target state="translated">查看 DLL 注入漏洞的代码</target>
        <note />
      </trans-unit>
      <trans-unit id="ReviewCodeForFilePathInjectionVulnerabilitiesMessage">
        <source>Potential file path injection vulnerability was found where '{0}' in method '{1}' may be tainted by user-controlled data from '{2}' in method '{3}'.</source>
        <target state="translated">找到了潜在的文件路径注入漏洞，其中方法“{1}”中的“{0}”可能会受到方法“{3}”中“{2}”的用户控制数据的污染。</target>
        <note />
      </trans-unit>
      <trans-unit id="ReviewCodeForFilePathInjectionVulnerabilitiesTitle">
        <source>Review code for file path injection vulnerabilities</source>
        <target state="translated">查看文件路径注入漏洞的代码</target>
        <note />
      </trans-unit>
      <trans-unit id="ReviewCodeForInformationDisclosureVulnerabilitiesMessage">
        <source>Potential information disclosure vulnerability was found where '{0}' in method '{1}' may contain unintended information from '{2}' in method '{3}'.</source>
        <target state="translated">找到了潜在信息泄露漏洞，其中方法“{1}”中的“{0}”可能包含方法“{3}”中“{2}”的意外信息。</target>
        <note />
      </trans-unit>
      <trans-unit id="ReviewCodeForInformationDisclosureVulnerabilitiesTitle">
        <source>Review code for information disclosure vulnerabilities</source>
        <target state="translated">查看信息泄露漏洞的代码</target>
        <note />
      </trans-unit>
      <trans-unit id="ReviewCodeForLdapInjectionVulnerabilitiesMessage">
        <source>Potential LDAP injection vulnerability was found where '{0}' in method '{1}' may be tainted by user-controlled data from '{2}' in method '{3}'.</source>
        <target state="translated">找到了潜在 LDAP 注入漏洞，其中方法“{1}”中的“{0}”可能会受到方法“{3}”中“{2}”的用户控制数据的污染。</target>
        <note />
      </trans-unit>
      <trans-unit id="ReviewCodeForLdapInjectionVulnerabilitiesTitle">
        <source>Review code for LDAP injection vulnerabilities</source>
        <target state="translated">查看 LDAP 注入漏洞的代码</target>
        <note />
      </trans-unit>
      <trans-unit id="ReviewCodeForOpenRedirectVulnerabilitiesMessage">
        <source>Potential open redirect vulnerability was found where '{0}' in method '{1}' may be tainted by user-controlled data from '{2}' in method '{3}'.</source>
        <target state="translated">找到了潜在开放重定向漏洞，其中方法“{1}”中的“{0}”可能会受到方法“{3}”中“{2}”的用户控制数据的污染。</target>
        <note />
      </trans-unit>
      <trans-unit id="ReviewCodeForOpenRedirectVulnerabilitiesTitle">
        <source>Review code for open redirect vulnerabilities</source>
        <target state="translated">查看开放重定向漏洞的代码</target>
        <note />
      </trans-unit>
      <trans-unit id="ReviewCodeForProcessCommandInjectionVulnerabilitiesMessage">
        <source>Potential process command injection vulnerability was found where '{0}' in method '{1}' may be tainted by user-controlled data from '{2}' in method '{3}'.</source>
        <target state="translated">找到了潜在进程命令注入漏洞，其中方法“{1}”中的“{0}”可能会受到方法“{3}”中“{2}”的用户控制数据的污染。</target>
        <note />
      </trans-unit>
      <trans-unit id="ReviewCodeForProcessCommandInjectionVulnerabilitiesTitle">
        <source>Review code for process command injection vulnerabilities</source>
        <target state="translated">查看进程命令注入漏洞的代码</target>
        <note />
      </trans-unit>
      <trans-unit id="ReviewCodeForRegexInjectionVulnerabilitiesMessage">
        <source>Potential regex injection vulnerability was found where '{0}' in method '{1}' may be tainted by user-controlled data from '{2}' in method '{3}'.</source>
        <target state="translated">找到了潜在正则表达式注入漏洞，其中方法“{1}”中的“{0}”可能会受到方法“{3}”中“{2}”的用户控制数据的污染。</target>
        <note />
      </trans-unit>
      <trans-unit id="ReviewCodeForRegexInjectionVulnerabilitiesTitle">
        <source>Review code for regex injection vulnerabilities</source>
        <target state="translated">查看正则表达式注入漏洞的代码</target>
        <note />
      </trans-unit>
      <trans-unit id="ReviewCodeForSqlInjectionVulnerabilitiesMessage">
        <source>Potential SQL injection vulnerability was found where '{0}' in method '{1}' may be tainted by user-controlled data from '{2}' in method '{3}'.</source>
        <target state="translated">找到了潜在 SQL 注入漏洞，其中方法“{1}”中的“{0}”可能会受到方法“{3}”中“{2}”的用户控制数据的污染。</target>
        <note />
      </trans-unit>
      <trans-unit id="ReviewCodeForSqlInjectionVulnerabilitiesTitle">
        <source>Review code for SQL injection vulnerabilities</source>
        <target state="translated">检查 SQL 注入漏洞的代码</target>
        <note />
      </trans-unit>
      <trans-unit id="BinaryFormatterDeserializeMaybeWithoutBinderSetMessage">
        <source>The method '{0}' is insecure when deserializing untrusted data without a SerializationBinder to restrict the type of objects in the deserialized object graph.</source>
        <target state="translated">在不使用 SerializationBinder 对不受信任的数据进行反序列化，以限制反序列化对象图中的对象类型时，方法“{0}”不安全。</target>
        <note />
      </trans-unit>
      <trans-unit id="BinaryFormatterDeserializeMaybeWithoutBinderSetTitle">
        <source>Ensure BinaryFormatter.Binder is set before calling BinaryFormatter.Deserialize</source>
        <target state="translated">请确保在调用 BinaryFormatter.Deserialize 之前设置 BinaryFormatter.Binder</target>
        <note />
      </trans-unit>
      <trans-unit id="BinaryFormatterDeserializeWithoutBinderSetMessage">
        <source>The method '{0}' is insecure when deserializing untrusted data without a SerializationBinder to restrict the type of objects in the deserialized object graph.</source>
        <target state="translated">在不使用 SerializationBinder 对不受信任的数据进行反序列化，以限制反序列化对象图中的对象类型时，方法“{0}”不安全。</target>
        <note />
      </trans-unit>
      <trans-unit id="BinaryFormatterDeserializeWithoutBinderSetTitle">
        <source>Do not call BinaryFormatter.Deserialize without first setting BinaryFormatter.Binder</source>
        <target state="translated">在未设置 BinaryFormatter.Binder 的情况下，请不要调用 BinaryFormatter.Deserialize</target>
        <note />
      </trans-unit>
      <trans-unit id="ReviewCodeForXPathInjectionVulnerabilitiesMessage">
        <source>Potential XPath injection vulnerability was found where '{0}' in method '{1}' may be tainted by user-controlled data from '{2}' in method '{3}'.</source>
        <target state="translated">找到了潜在 XPath 注入漏洞，其中方法“{1}”中的“{0}”可能会受到方法“{3}”中“{2}”的用户控制数据的污染。</target>
        <note />
      </trans-unit>
      <trans-unit id="ReviewCodeForXPathInjectionVulnerabilitiesTitle">
        <source>Review code for XPath injection vulnerabilities</source>
        <target state="translated">查看 XPath 注入漏洞的代码</target>
        <note />
      </trans-unit>
      <trans-unit id="ReviewCodeForXamlInjectionVulnerabilitiesMessage">
        <source>Potential XAML injection vulnerability was found where '{0}' in method '{1}' may be tainted by user-controlled data from '{2}' in method '{3}'.</source>
        <target state="translated">找到了潜在 XAML 注入漏洞，其中方法“{1}”中的“{0}”可能会受到方法“{3}”中“{2}”的用户控制数据的污染。</target>
        <note />
      </trans-unit>
      <trans-unit id="ReviewCodeForXamlInjectionVulnerabilitiesTitle">
        <source>Review code for XAML injection vulnerabilities</source>
        <target state="translated">查看 XAML 注入漏洞的代码</target>
        <note />
      </trans-unit>
      <trans-unit id="ReviewCodeForXmlInjectionVulnerabilitiesMessage">
        <source>Potential XML injection vulnerability was found where '{0}' in method '{1}' may be tainted by user-controlled data from '{2}' in method '{3}'.</source>
        <target state="translated">找到了潜在 XML 注入漏洞，其中方法“{1}”中的“{0}”可能会受到方法“{3}”中“{2}”的用户控制数据的污染。</target>
        <note />
      </trans-unit>
      <trans-unit id="ReviewCodeForXmlInjectionVulnerabilitiesTitle">
        <source>Review code for XML injection vulnerabilities</source>
        <target state="translated">查看 XML 注入漏洞的代码</target>
        <note />
      </trans-unit>
      <trans-unit id="ReviewCodeForXssVulnerabilitiesMessage">
        <source>Potential cross-site scripting (XSS) vulnerability was found where '{0}' in method '{1}' may be tainted by user-controlled data from '{2}' in method '{3}'.</source>
        <target state="translated">找到了潜在跨站点脚本(XSS)漏洞，其中方法“{1}”中的“{0}”可能会受到方法“{3}”中“{2}”的用户控制数据的污染。</target>
        <note />
      </trans-unit>
      <trans-unit id="ReviewCodeForXssVulnerabilitiesTitle">
        <source>Review code for XSS vulnerabilities</source>
        <target state="translated">检查 XSS 漏洞的代码</target>
        <note />
      </trans-unit>
      <trans-unit id="ApprovedCipherMode">
        <source>Do Not Use Unsafe Cipher Modes</source>
        <target state="translated">请勿使用不安全的密码模式</target>
        <note />
      </trans-unit>
      <trans-unit id="ApprovedCipherModeDescription">
        <source>These modes are vulnerable to attacks. Use only approved modes (CBC, CTS).</source>
        <target state="translated">这些模式容易受到攻击。请只使用批准的模式（CBC，CTS）。</target>
        <note />
      </trans-unit>
      <trans-unit id="ApprovedCipherModeMessage">
        <source>It uses an unsafe Cipher Mode {0}</source>
        <target state="translated">它使用不安全的密码模式 {0} .</target>
        <note />
      </trans-unit>
      <trans-unit id="DefinitelyInstallRootCert">
        <source>Do Not Add Certificates To Root Store</source>
        <target state="translated">不将证书添加到根存储</target>
        <note />
      </trans-unit>
      <trans-unit id="DefinitelyInstallRootCertMessage">
        <source>Adding certificates to the operating system's trusted root certificates increases the risk of incorrectly authenticating an illegitimate certificate</source>
        <target state="translated">如果将证书添加到操作系统受信任的根证书中，则会增加非法证书验证不当的风险</target>
        <note />
      </trans-unit>
      <trans-unit id="DefinitelyUseSecureCookiesASPNetCore">
        <source>Use Secure Cookies In ASP.Net Core</source>
        <target state="translated">在 ASP.Net Core 中使用安全 Cookie</target>
        <note />
      </trans-unit>
      <trans-unit id="DefinitelyUseSecureCookiesASPNetCoreMessage">
        <source>Set CookieOptions.Secure = true when setting a cookie</source>
        <target state="translated">设置 Cookie 时设置 CookieOptions.Secure = true</target>
        <note />
      </trans-unit>
      <trans-unit id="DoNotAddArchiveItemPathToTheTargetFileSystemPath">
        <source>Do Not Add Archive Item's Path To The Target File System Path</source>
        <target state="translated">请勿将存档项的路径添加到目标文件系统路径</target>
        <note />
      </trans-unit>
      <trans-unit id="DoNotAddArchiveItemPathToTheTargetFileSystemPathDescription">
        <source>When extracting files from an archive and using the archive item's path, check if the path is safe. Archive path can be relative and can lead to file system access outside of the expected file system target path, leading to malicious config changes and remote code execution via lay-and-wait technique.</source>
        <target state="translated">从存档中提取文件并使用该存档项的路径时，请检查该路径是否安全。存档路径可以是相对路径，并可能导致文件系统在预期的文件系统目标路径之外进行访问，从而导致恶意配置更改并通过 "lay-and-wait" 方法执行远程代码。</target>
        <note />
      </trans-unit>
      <trans-unit id="DoNotAddArchiveItemPathToTheTargetFileSystemPathMessage">
        <source>When creating path for '{0} in method {1}' from relative archive item path to extract file and the source is an untrusted zip archive, make sure to sanitize relative archive item path '{2} in method {3}'</source>
        <target state="translated">从提取文件的相对存档项路径为“方法 {1} 中的 {0}”创建路径时，如果源为不受信任的 ZIP 存档文件，请确保净化相对存档项路径“方法 {3} 中的 {2}”</target>
        <note />
      </trans-unit>
      <trans-unit id="DefinitelyUseWeakKDFInsufficientIterationCount">
        <source>Do Not Use Weak Key Derivation Function With Insufficient Iteration Count</source>
        <target state="translated">请勿使用迭代计数不足的弱密钥派生功能</target>
        <note />
      </trans-unit>
      <trans-unit id="DefinitelyUseWeakKDFInsufficientIterationCountMessage">
        <source>Use at least {0} iterations when deriving a cryptographic key from a password. By default, Rfc2898DeriveByte's IterationCount is only 1000</source>
        <target state="translated">基于密码派生加密密钥时，请至少进行 {0} 次迭代。默认情况下，Rfc2898DeriveByte 的 IterationCount 仅为 1000</target>
        <note />
      </trans-unit>
      <trans-unit id="DoNotAddSchemaByURL">
        <source>Do Not Add Schema By URL</source>
        <target state="translated">请勿通过 URL 添加架构</target>
        <note />
      </trans-unit>
      <trans-unit id="DoNotAddSchemaByURLDescription">
        <source>This overload of XmlSchemaCollection.Add method internally enables DTD processing on the XML reader instance used, and uses UrlResolver for resolving external XML entities. The outcome is information disclosure. Content from file system or network shares for the machine processing the XML can be exposed to attacker. In addition, an attacker can use this as a DoS vector.</source>
        <target state="translated">XmlSchemaCollection.Add 方法的此项重载在内部启用了对所使用的 XML 读取器实例的 DTD 处理，并使用 UrlResolver 解析外部 XML 实体。这会导致信息泄漏。文件系统的内容或供计算机处理 XML 的网络共享中的内容可能会暴露给攻击者。此外，攻击者可将其用作 DoS 向量。</target>
        <note />
      </trans-unit>
      <trans-unit id="DoNotAddSchemaByURLMessage">
        <source>This overload of the Add method is potentially unsafe because it may resolve dangerous external references</source>
        <target state="translated">Add 方法的此项重载可能不安全，因为它可能会解析危险的外部引用</target>
        <note />
      </trans-unit>
      <trans-unit id="DoNotCallDangerousMethodsInDeserialization">
        <source>Do Not Call Dangerous Methods In Deserialization</source>
        <target state="translated">在反序列化中不要调用危险方法</target>
        <note />
      </trans-unit>
      <trans-unit id="DoNotCallDangerousMethodsInDeserializationDescription">
        <source>Insecure Deserialization is a vulnerability which occurs when untrusted data is used to abuse the logic of an application, inflict a Denial-of-Service (DoS) attack, or even execute arbitrary code upon it being deserialized. It’s frequently possible for malicious users to abuse these deserialization features when the application is deserializing untrusted data which is under their control. Specifically, invoke dangerous methods in the process of deserialization. Successful insecure deserialization attacks could allow an attacker to carry out attacks such as DoS attacks, authentication bypasses, and remote code execution.</source>
        <target state="translated">不安全反序列化是一种漏洞，当不受信任的数据被用来滥用应用程序的逻辑、实施拒绝服务(dos)攻击，甚至在反序列化时执行任意代码时发生。当应用程序反序列化由其控制的不受信任的数据时，恶意用户通常可能会滥用这些反序列化功能。具体来说，在反序列化过程中调用危险方法。成功的不安全反序列化攻击可能允许攻击者执行攻击，例如 dos 攻击、身份验证绕过和远程代码执行。</target>
        <note />
      </trans-unit>
      <trans-unit id="DoNotCallDangerousMethodsInDeserializationMessage">
        <source>When deserializing an instance of class {0}, method {1} can call dangerous method {2}.</source>
        <target state="translated">反序列化类 {0} 的实例时, 方法 {1} 可以调用危险方法 {2}。</target>
        <note />
      </trans-unit>
      <trans-unit id="DoNotDisableCertificateValidation">
        <source>Do Not Disable Certificate Validation</source>
        <target state="translated">请勿禁用证书验证</target>
        <note />
      </trans-unit>
      <trans-unit id="DoNotDisableCertificateValidationDescription">
        <source>A certificate can help authenticate the identity of the server. Clients should validate the server certificate to ensure requests are sent to the intended server. If the ServerCertificateValidationCallback always returns 'true', any certificate will pass validation.</source>
        <target state="translated">证书可以帮助认证服务器的身份。客户端应该验证服务器的证书，以确保将请求发送到预期的服务器。如果 ServerCertificateValidationCallback 始终返回 "true"，那么任何证书都将通过验证。</target>
        <note />
      </trans-unit>
      <trans-unit id="DoNotDisableCertificateValidationMessage">
        <source>The ServerCertificateValidationCallback is set to a function that accepts any server certificate, by always returning true. Ensure that server certificates are validated to verify the identity of the server receiving requests.</source>
        <target state="translated">已将 ServerCertificateValidationCallback 设置为通过始终返回 true 来接受任何服务器证书的一个函数。请确保服务器证书已经过验证，从而验证要接收请求的服务器的标识。</target>
        <note />
      </trans-unit>
      <trans-unit id="DoNotDisableHTTPHeaderChecking">
        <source>Do Not Disable HTTP Header Checking</source>
        <target state="translated">请勿禁用 HTTP 标头检查</target>
        <note />
      </trans-unit>
      <trans-unit id="DoNotDisableHTTPHeaderCheckingDescription">
        <source>HTTP header checking enables encoding of the carriage return and newline characters, \r and \n, that are found in response headers. This encoding can help to avoid injection attacks that exploit an application that echoes untrusted data contained by the header.</source>
        <target state="translated">HTTP 标头检查可对在响应标头中找到的回车和换行符(\r 和 \n)进行编码。这种编码有助于避免注入攻击，此类攻击会利用应答标头包含的不受信任数据的应用程序。</target>
        <note />
      </trans-unit>
      <trans-unit id="DoNotDisableHTTPHeaderCheckingMessage">
        <source>Do not disable HTTP header checking</source>
        <target state="translated">请勿禁用 HTTP 标头检查</target>
        <note />
      </trans-unit>
      <trans-unit id="DoNotDisableRequestValidation">
        <source>Do Not Disable Request Validation</source>
        <target state="translated">请勿禁用请求验证</target>
        <note />
      </trans-unit>
      <trans-unit id="DoNotDisableRequestValidationDescription">
        <source>Request validation is a feature in ASP.NET that examines HTTP requests and determines whether they contain potentially dangerous content. This check adds protection from markup or code in the URL query string, cookies, or posted form values that might have been added for malicious purposes. So, it is generally desirable and should be left enabled for defense in depth.</source>
        <target state="translated">请求验证是 ASP.NET 中的一项功能，用于检查 HTTP 请求，并确定它们是否包含潜在危险内容。此检查可针对 URL 查询字符串中的标记或代码、cookie 或可能因恶意目的而添加的已发布表单值进行防护。因此，通常需要此验证并且应该保持启用以进行深度防御。</target>
        <note />
      </trans-unit>
      <trans-unit id="DoNotDisableRequestValidationMessage">
        <source>{0} has request validation disabled</source>
        <target state="translated">{0} 已禁用请求验证</target>
        <note />
      </trans-unit>
      <trans-unit id="DoNotDisableSchUseStrongCrypto">
        <source>Do Not Disable SChannel Use of Strong Crypto</source>
        <target state="translated">请勿禁用较强加密的 SChannel 使用</target>
        <note />
      </trans-unit>
      <trans-unit id="DoNotDisableSchUseStrongCryptoDescription">
        <source>Starting with the .NET Framework 4.6, the System.Net.ServicePointManager and System.Net.Security.SslStream classes are recommeded to use new protocols. The old ones have protocol weaknesses and are not supported. Setting Switch.System.Net.DontEnableSchUseStrongCrypto with true will use the old weak crypto check and opt out of the protocol migration.</source>
        <target state="translated">建议从 .NET Framework 4.6、System.Net.ServicePointManager 和 System.Net.Security.SslStream 类开始以使用新的协议。旧的协议具有协议缺陷，不受支持。将 Switch.System.Net.DontEnableSchUseStrongCrypto 设置为 true 将使用旧的弱加密检查并选择退出协议迁移。</target>
        <note />
      </trans-unit>
      <trans-unit id="DoNotDisableSchUseStrongCryptoMessage">
        <source>{0} disables TLS 1.2 and enables SSLv3</source>
        <target state="translated">{0} 禁用 TLS 1.2 并且启用 SSLv3</target>
        <note />
      </trans-unit>
      <trans-unit id="DoNotHardCodeEncryptionKey">
        <source>Do Not Hard Code Encryption Key</source>
        <target state="translated">请勿硬编码加密密钥</target>
        <note />
      </trans-unit>
      <trans-unit id="DoNotHardCodeEncryptionKeyDescription">
        <source>SymmetricAlgorithm's .Key property, or a method's rgbKey parameter, should never be a hardcoded value.</source>
        <target state="translated">SymmetricAlgorithm 的 .Key 属性或方法的 rgbKey 参数永远都不得是硬编码值。</target>
        <note />
      </trans-unit>
      <trans-unit id="DoNotHardCodeEncryptionKeyMessage">
        <source>Potential security vulnerability was found where '{0}' in method '{1}' may be tainted by hardcoded key from '{2}' in method '{3}'</source>
        <target state="translated">找到了潜在安全漏洞，其中方法“{1}”中的“{0}”可能会受到方法“{3}”中“{2}”的硬编码密钥污染。</target>
        <note />
      </trans-unit>
      <trans-unit id="DoNotInstallRootCertDescription">
        <source>By default, the Trusted Root Certification Authorities certificate store is configured with a set of public CAs that has met the requirements of the Microsoft Root Certificate Program. Since all trusted root CAs can issue certificates for any domain, an attacker can pick a weak or coercible CA that you install by yourself to target for an attack – and a single vulnerable, malicious or coercible CA undermines the security of the entire system. To make matters worse, these attacks can go unnoticed quite easily.</source>
        <target state="translated">默认情况下，“受信任的根证书颁发机构”证书存储配置有一组符合 Microsoft 根证书程序的公共 CA。由于所有受信任的根 CA 都可为任意域颁发证书，因此攻击者可能会选择你自行安装的某个安全性较弱或可强迫的 CA 进行攻击；一个易受攻击、恶意或可强迫的 CA 就会降低整个系统的安全性。更糟糕的是，这些攻击者可能很难被察觉。</target>
        <note />
      </trans-unit>
      <trans-unit id="DoNotReferSelfInSerializableClass">
        <source>Do Not Refer Self In Serializable Class</source>
        <target state="translated">请勿在可序列化类中引用自身</target>
        <note />
      </trans-unit>
      <trans-unit id="DoNotReferSelfInSerializableClassDescription">
        <source>This can allow an attacker to DOS or exhaust the memory of the process.</source>
        <target state="translated">这可能允许攻击者进入 DOS 或耗尽进程的内存。</target>
        <note />
      </trans-unit>
      <trans-unit id="DoNotReferSelfInSerializableClassMessage">
        <source>{0} participates in a potential reference cycle</source>
        <target state="translated">{0} 参与潜在的引用周期</target>
        <note />
      </trans-unit>
      <trans-unit id="DoNotSerializeTypesWithPointerFields">
        <source>Do Not Serialize Types With Pointer Fields</source>
        <target state="translated">请勿序列化具有 Pointer 字段的类型</target>
        <note />
      </trans-unit>
      <trans-unit id="DoNotSerializeTypesWithPointerFieldsDescription">
        <source>Pointers are not "type safe" in the sense that you cannot guarantee the correctness of the memory they point at. So, serializing types with pointer fields is dangerous, as it may allow an attacker to control the pointer.</source>
        <target state="translated">Pointer 不是“类型安全”，因为无法保证它们所指向内存的正确性。因此，序列化具有 Pointer 字段的类型是危险的，它可能允许攻击者控制指针。</target>
        <note />
      </trans-unit>
      <trans-unit id="DoNotSerializeTypesWithPointerFieldsMessage">
        <source>Pointer field {0} on serializable type.</source>
        <target state="translated">可序列化类型上的 Pointer 字段 {0}。</target>
        <note />
      </trans-unit>
      <trans-unit id="DoNotUseAccountSAS">
        <source>Do Not Use Account Shared Access Signature</source>
        <target state="translated">不使用帐户共享访问签名</target>
        <note />
      </trans-unit>
      <trans-unit id="DoNotUseAccountSASDescription">
        <source>Shared Access Signatures(SAS) are a vital part of the security model for any application using Azure Storage, they should provide limited and safe permissions to your storage account to clients that don't have the account key. All of the operations available via a service SAS are also available via an account SAS, that is, account SAS is too powerful. So it is recommended to use Service SAS to delegate access more carefully.</source>
        <target state="translated">共享访问签名(SAS)是使用 Azure 存储的任何应用程序的安全模型的重要部分，它们应为没有帐户密钥的客户端提供对存储帐户的有限安全权限。通过服务 SAS可使用的所有操作也可通过帐户 SAS 实现，即帐户 SAS 的功能太过强大。因此，建议使用服务 SAS 更仔细地委派访问权限。</target>
        <note />
      </trans-unit>
      <trans-unit id="DoNotUseAccountSASMessage">
        <source>Use Service SAS instead of Account SAS for fine grained access control and container-level access policy</source>
        <target state="translated">使用服务 SAS 而不是帐户 SAS 实现精细访问控制和容器级访问策略</target>
        <note />
      </trans-unit>
      <trans-unit id="DoNotUseBrokenCryptographicAlgorithms">
        <source>Do Not Use Broken Cryptographic Algorithms</source>
        <target state="translated">不要使用损坏的加密算法</target>
        <note />
      </trans-unit>
      <trans-unit id="DoNotUseBrokenCryptographicAlgorithmsDescription">
        <source>An attack making it computationally feasible to break this algorithm exists. This allows attackers to break the cryptographic guarantees it is designed to provide. Depending on the type and application of this cryptographic algorithm, this may allow attackers to read enciphered messages, tamper with enciphered  messages, forge digital signatures, tamper with hashed content, or otherwise compromise any cryptosystem based on this algorithm. Replace encryption uses with the AES algorithm (AES-256, AES-192 and AES-128 are acceptable) with a key length greater than or equal to 128 bits. Replace hashing uses with a hashing function in the SHA-2 family, such as SHA512, SHA384, or SHA256. Replace digital signature uses with RSA with a key length greater than or equal to 2048-bits, or ECDSA with a key length greater than or equal to 256 bits.</source>
        <target state="translated">存在可能在计算方面破坏此算法的攻击。这使得攻击者可以破坏它本应提供的加密保证。根据此加密算法的类型和应用情况，可能会使攻击者读取加密消息、篡改加密消息、伪造数字签名、篡改哈希内容，或以其他方式危害任何基于该算法的加密系统。将加密用法替换为密钥长度大于或等于 128 位的 AES 算法(AES-256、AES-192 和 AES-128 均可)。将哈希用法替换为 SHA-2 系列中的哈希函数，例如 SHA512、SHA384 或 SHA256。将数字签名用法替换为密钥长度大于等于 2048 位的 RSA，或者密钥长度大于等于 256 位的 ECDSA。</target>
        <note />
      </trans-unit>
      <trans-unit id="DoNotUseBrokenCryptographicAlgorithmsMessage">
        <source>{0} uses a broken cryptographic algorithm {1}</source>
        <target state="translated">{0} 使用损坏的加密算法 {1}</target>
        <note />
      </trans-unit>
      <trans-unit id="DoNotUseDSA">
        <source>Do Not Use Digital Signature Algorithm (DSA)</source>
        <target state="translated">不使用数字签名算法(DSA)</target>
        <note />
      </trans-unit>
      <trans-unit id="DoNotUseDSADescription">
        <source>DSA is too weak to use.</source>
        <target state="translated">DSA 太弱，无法使用。</target>
        <note />
      </trans-unit>
      <trans-unit id="DoNotUseDSAMessage">
        <source>Asymmetric encryption algorithm {0} is weak. Switch to an RSA with at least 2048 key size, ECDH or ECDSA algorithm instead</source>
        <target state="translated">非对称加密算法 {0} 较弱。请转而切换到至少具有 2048 位密钥大小的 RSA、ECDH 或者 ECDSA 算法</target>
        <note />
      </trans-unit>
      <trans-unit id="DoNotUseDeprecatedSecurityProtocols">
        <source>Do Not Use Deprecated Security Protocols</source>
        <target state="translated">请勿使用弃用的安全协议</target>
        <note />
      </trans-unit>
      <trans-unit id="DoNotUseDeprecatedSecurityProtocolsDescription">
        <source>Using a deprecated security protocol rather than the system default is risky.</source>
        <target state="translated">使用弃用的安全协议而不是系统默认协议将有风险。</target>
        <note />
      </trans-unit>
      <trans-unit id="DoNotUseDeprecatedSecurityProtocolsMessage">
        <source>Hard-coded use of deprecated security protocol {0}</source>
        <target state="translated">以硬编码方式使用弃用的安全协议 {0}</target>
        <note />
      </trans-unit>
      <trans-unit id="DoNotUseMD5">
        <source>Do not use insecure cryptographic algorithm MD5.</source>
        <target state="translated">不要使用不安全的加密算法 MD5。</target>
        <note />
      </trans-unit>
      <trans-unit id="DoNotUseMD5Description">
        <source>This type implements MD5, a cryptographically insecure hashing function. Hash collisions are computationally feasible for the MD5 and HMACMD5 algorithms. Replace this usage with a SHA-2 family hash algorithm (SHA512, SHA384, SHA256).</source>
        <target state="translated">此类型实现 MD5，它是一种不安全的加密哈希函数。在计算方面，MD5 和 HMACMD5 算法可能出现哈希冲突。请将此使用项替换为 SHA-2 系列哈希算法(SHA512、SHA384、SHA256)。</target>
        <note />
      </trans-unit>
      <trans-unit id="DoNotUseObsoleteKDFAlgorithm">
        <source>Do not use obsolete key derivation function</source>
        <target state="translated">请勿使用已过时的密钥派生功能</target>
        <note />
      </trans-unit>
      <trans-unit id="DoNotUseObsoleteKDFAlgorithmDescription">
        <source>Password-based key derivation should use PBKDF2 with SHA-2. Avoid using PasswordDeriveBytes since it generates a PBKDF1 key. Avoid using Rfc2898DeriveBytes.CryptDeriveKey since it doesn't use the iteration count or salt.</source>
        <target state="translated">基于密码的密钥派生应结合使用 PBKDF2 和 SHA-2。请避免使用 PasswordDeriveBytes，因为它会生成 PBKDF1 密钥。还需避免使用 Rfc2898DeriveBytes.CryptDeriveKey，因为它不使用迭代计数或加盐。</target>
        <note />
      </trans-unit>
      <trans-unit id="DoNotUseObsoleteKDFAlgorithmMessage">
        <source>Call to obsolete key derivation function {0}.{1}</source>
        <target state="translated">调用已过时的密钥派生功能 {0}。{1}</target>
        <note />
      </trans-unit>
      <trans-unit id="DoNotUseSHA1">
        <source>Do not use insecure cryptographic algorithm SHA1.</source>
        <target state="translated">不要使用不安全的加密算法 SHA1。</target>
        <note />
      </trans-unit>
      <trans-unit id="DoNotUseSHA1Description">
        <source>This type implements SHA1, a cryptographically insecure hashing function. Hash collisions are computationally feasible for the SHA-1 and SHA-0 algorithms. Replace this usage with a SHA-2 family hash algorithm (SHA512, SHA384, SHA256).</source>
        <target state="translated">此类型实现 SHA1，它是一种不安全的加密哈希函数。在计算方面，SHA-1 和 SHA-0 算法可能出现哈希冲突。请将此使用项替换为 SHA-2 系列哈希算法(SHA512、SHA384、SHA256)。</target>
        <note />
      </trans-unit>
      <trans-unit id="DoNotUseWeakCryptographicAlgorithms">
        <source>Do Not Use Weak Cryptographic Algorithms</source>
        <target state="translated">不要使用弱加密算法</target>
        <note />
      </trans-unit>
      <trans-unit id="DoNotUseWeakCryptographicAlgorithmsDescription">
        <source>Cryptographic algorithms degrade over time as attacks become for advances to attacker get access to more computation. Depending on the type and application of this cryptographic algorithm, further degradation of the cryptographic strength of it may allow attackers to read enciphered messages, tamper with enciphered  messages, forge digital signatures, tamper with hashed content, or otherwise compromise any cryptosystem based on this algorithm. Replace encryption uses with the AES algorithm (AES-256, AES-192 and AES-128 are acceptable) with a key length greater than or equal to 128 bits. Replace hashing uses with a hashing function in the SHA-2 family, such as SHA-2 512, SHA-2 384, or SHA-2 256.</source>
        <target state="translated">加密算法随时间的推移而变弱，因为攻击成为攻击者获取更多计算的推动因素。根据此加密算法的类型和应用情况，其加密强度逐渐降低可能会使攻击者读取加密消息、篡改加密消息、伪造数字签名、篡改哈希内容，或以其他方式危害任何基于该算法的加密系统。将加密用法替换为密钥长度大于或等于 128 位的 AES 算法(AES-256、AES-192 和 AES-128 均可)。将哈希用法替换为 SHA-2 系列中的哈希函数，例如 SHA-2 512、SHA-2 384 或 SHA-2 256。</target>
        <note />
      </trans-unit>
      <trans-unit id="DoNotUseWeakCryptographicAlgorithmsMessage">
        <source>{0} uses a weak cryptographic algorithm {1}</source>
        <target state="translated">{0} 使用弱加密算法 {1}</target>
        <note />
      </trans-unit>
      <trans-unit id="DoNotUseWeakKDFAlgorithm">
        <source>Do Not Use Weak Key Derivation Function Algorithm</source>
        <target state="translated">不使用弱密钥派生功能算法</target>
        <note />
      </trans-unit>
      <trans-unit id="DoNotUseWeakKDFAlgorithmDescription">
        <source>Some implementations of the Rfc2898DeriveBytes class allow for a hash algorithm to be specified in a constructor parameter or overwritten in the HashAlgorithm property. If a hash algorithm is specified, then it should be SHA-256 or higher.</source>
        <target state="translated">Rfc2898DeriveBytes 类的某些实现允许在构造函数参数中指定哈希算法或在 HashAlgorithm 属性中覆盖它。如果指定了哈希算法，则它应为 SHA-256 或更高版本。</target>
        <note />
      </trans-unit>
      <trans-unit id="DoNotUseWeakKDFAlgorithmMessage">
        <source>{0} created with a weak hash algorithm. Use SHA256, SHA384, or SHA512 to create a strong key from a password</source>
        <target state="translated">{0} 是使用弱哈希算法创建的。请使用 SHA256、SHA384 或 SHA512 根据密码创建强密钥</target>
        <note />
      </trans-unit>
      <trans-unit id="DoNotUseWeakKDFInsufficientIterationCountDescription">
        <source>When deriving cryptographic keys from user-provided inputs such as password, use sufficient iteration count (at least 100k).</source>
        <target state="translated">基于用户提供的输入(如密码)派生加密密钥时，请使用足够大的迭代计数(至少 100,000 次)。</target>
        <note />
      </trans-unit>
      <trans-unit id="DoNotUseXslTransform">
        <source>Do Not Use XslTransform</source>
        <target state="translated">请勿使用 XslTransform</target>
        <note />
      </trans-unit>
      <trans-unit id="DoNotUseXslTransformMessage">
        <source>Do not use XslTransform. It does not restrict potentially dangerous external references.</source>
        <target state="translated">请勿使用 XslTransform。它对具有潜在危险的外部引用并没有限制。</target>
        <note />
      </trans-unit>
      <trans-unit id="HardCodedSecurityProtocolMessage">
        <source>Avoid hardcoding SecurityProtocolType {0}, and instead use SecurityProtocolType.SystemDefault to allow the operating system to choose the best Transport Layer Security protocol to use.</source>
        <target state="translated">避免 hardcoding SecurityProtocolType {0}, 转而使用 SecurityProtocolType. SystemDefault 允许操作系统选择要使用的最佳传输层安全性协议。</target>
        <note />
      </trans-unit>
      <trans-unit id="HardCodedSecurityProtocolTitle">
        <source>Avoid hardcoding SecurityProtocolType value</source>
        <target state="translated">避免 hardcoding SecurityProtocolType 值</target>
        <note />
      </trans-unit>
      <trans-unit id="MaybeInstallRootCert">
        <source>Ensure Certificates Are Not Added To Root Store</source>
        <target state="translated">确保没有将证书添加到根存储</target>
        <note />
      </trans-unit>
      <trans-unit id="MaybeInstallRootCertMessage">
        <source>Adding certificates to the operating system's trusted root certificates is insecure. Ensure that the target store is not root store.</source>
        <target state="translated">将证书添加到操作系统受信任的根证书很不安全。请确保目标存储不是根存储。</target>
        <note />
      </trans-unit>
      <trans-unit id="MaybeUseSecureCookiesASPNetCore">
        <source>Ensure Use Secure Cookies In ASP.Net Core</source>
        <target state="translated">确保在 ASP.Net Core 中使用安全 Cookie</target>
        <note />
      </trans-unit>
      <trans-unit id="MaybeUseSecureCookiesASPNetCoreMessage">
        <source>Ensure that CookieOptions.Secure = true when setting a cookie</source>
        <target state="translated">请确保设置 Cookie 时 CookieOptions.Secure = true</target>
        <note />
      </trans-unit>
      <trans-unit id="MaybeUseWeakKDFInsufficientIterationCount">
        <source>Ensure Sufficient Iteration Count When Using Weak Key Derivation Function</source>
        <target state="translated">使用弱密钥派生功能时，请确保迭代计数足够大</target>
        <note />
      </trans-unit>
      <trans-unit id="MaybeUseWeakKDFInsufficientIterationCountMessage">
        <source>Ensure that the iteration count is at least {0} when deriving a cryptographic key from a password. By default, Rfc2898DeriveByte's IterationCount is only 1000</source>
        <target state="translated">基于密码派生加密密钥时，请确保迭代计数至少为 {0}。默认情况下，Rfc2898DeriveByte 的 IterationCount 仅为 1000</target>
        <note />
      </trans-unit>
      <trans-unit id="SetViewStateUserKey">
        <source>Set ViewStateUserKey For Classes Derived From Page</source>
        <target state="translated">针对派生自 Page 的类设置 ViewStateUserKey</target>
        <note />
      </trans-unit>
      <trans-unit id="SetViewStateUserKeyDescription">
        <source>Setting the ViewStateUserKey property can help you prevent attacks on your application by allowing you to assign an identifier to the view-state variable for individual users so that they cannot use the variable to generate an attack. Otherwise, there will be cross-site request forgery vulnerabilities.</source>
        <target state="translated">设置 ViewStateUserKey 属性可帮助防止对应用程序的攻击，方法是允许为单个用户的视图状态变量分配标识符，使他们不能使用该变量来生成攻击。否则，会出现跨站点请求伪造漏洞。</target>
        <note />
      </trans-unit>
      <trans-unit id="SetViewStateUserKeyMessage">
        <source>The class {0} derived from System.Web.UI.Page does not set the ViewStateUserKey property in the OnInit method or Page_Init method</source>
        <target state="translated">从 ViewStateUserKey 派生的 {0} 类不能在 OnInit 方法或 Page_Init 方法中设置属性</target>
        <note />
      </trans-unit>
      <trans-unit id="UseContainerLevelAccessPolicy">
        <source>Use Container Level Access Policy</source>
        <target state="translated">使用容器级别访问策略</target>
        <note />
      </trans-unit>
      <trans-unit id="UseContainerLevelAccessPolicyDescription">
        <source>No access policy identifier is specified, making tokens non-revocable.</source>
        <target state="translated">未指定访问策略标识符，这使得令牌不可撤消。</target>
        <note />
      </trans-unit>
      <trans-unit id="UseContainerLevelAccessPolicyMessage">
        <source>Consider using Azure's role-based access control instead of a Shared Access Signature (SAS) if possible. If you still need to use a SAS, use a container-level access policy when creating a SAS</source>
        <target state="translated">如果可能，请考虑使用 Azure 基于角色的访问控制，而不是共享访问签名(SAS)。如果仍需使用 SAS，请在创建 SAS 时使用容器级别访问策略</target>
        <note />
      </trans-unit>
      <trans-unit id="UseRSAWithSufficientKeySize">
        <source>Use Rivest–Shamir–Adleman (RSA) Algorithm With Sufficient Key Size</source>
        <target state="translated">设置具有足够密钥大小的 Rivest–Shamir–Adleman (RSA)算法</target>
        <note />
      </trans-unit>
      <trans-unit id="UseRSAWithSufficientKeySizeDescription">
        <source>Encryption algorithms are vulnerable to brute force attacks when too small a key size is used.</source>
        <target state="translated">在使用的密钥大小太小时，加密算法容易遭到暴力破解攻击。</target>
        <note />
      </trans-unit>
      <trans-unit id="UseRSAWithSufficientKeySizeMessage">
        <source>Asymmetric encryption algorithm {0}'s key size is less than 2048. Switch to an RSA with at least 2048 key size, ECDH or ECDSA algorithm instead.</source>
        <target state="translated">非对称加密算法 {0} 的密钥大小小于 2048 位。请转而切换到至少具有 2048 位密钥大小的 RSA、ECDH 或者 ECDSA 算法。</target>
        <note />
      </trans-unit>
      <trans-unit id="UseSecureCookiesASPNetCoreDescription">
        <source>Applications available over HTTPS must use secure cookies.</source>
        <target state="translated">通过 HTTPS 提供的应用程序必须使用安全 Cookie。</target>
        <note />
      </trans-unit>
      <trans-unit id="UseSharedAccessProtocolHttpsOnly">
        <source>Use SharedAccessProtocol HttpsOnly</source>
        <target state="translated">使用 SharedAccessProtocol HttpsOnly</target>
        <note />
      </trans-unit>
      <trans-unit id="UseSharedAccessProtocolHttpsOnlyDescription">
        <source>HTTPS encrypts network traffic. Use HttpsOnly, rather than HttpOrHttps, to ensure network traffic is always encrypted to help prevent disclosure of sensitive data.</source>
        <target state="translated">HTTPS 对网络流量加密。请使用 HttpsOnly (而不是 HttpOrHttps)确保网络流量始终加密，从而帮助防止敏感数据泄露。</target>
        <note />
      </trans-unit>
      <trans-unit id="UseSharedAccessProtocolHttpsOnlyMessage">
        <source>Consider using Azure's role-based access control instead of a Shared Access Signature (SAS) if possible. If you still need to use a SAS, specify SharedAccessProtocol.HttpsOnly</source>
        <target state="translated">如果可能，请考虑使用 Azure 基于角色的访问控制，而不是共享访问签名(SAS)。如果仍需使用 SAS，请指定 SharedAccessProtocol.HttpsOnly</target>
        <note />
      </trans-unit>
      <trans-unit id="UseXmlReaderDescription">
        <source>Processing XML from untrusted data may load dangerous external references, which should be restricted by using an XmlReader with a secure resolver or with DTD processing disabled.</source>
        <target state="translated">从不受信任的数据处理 XML 可能会加载危险的外部引用，这应该通过使用带有安全解析程序的 XmlReader 或禁用 DTD 处理来限制。</target>
        <note />
      </trans-unit>
      <trans-unit id="UseXmlReaderForDataSetReadXml">
        <source>Use XmlReader For DataSet Read Xml</source>
        <target state="translated">将 XmlReader 用于数据集读取 Xml</target>
        <note />
      </trans-unit>
      <trans-unit id="UseXmlReaderForDeserialize">
        <source>Use XmlReader For Deserialize</source>
        <target state="translated">将 XmlReader 用于反序列化</target>
        <note />
      </trans-unit>
      <trans-unit id="UseXmlReaderForSchemaRead">
        <source>Use XmlReader For Schema Read</source>
        <target state="translated">将 XmlReader 用于架构读取</target>
        <note />
      </trans-unit>
      <trans-unit id="UseXmlReaderForValidatingReader">
        <source>Use XmlReader For Validating Reader</source>
        <target state="translated">将 XmlReader 用于验证读取器</target>
        <note />
      </trans-unit>
      <trans-unit id="UseXmlReaderForXPathDocument">
        <source>Use XmlReader For XPathDocument</source>
        <target state="translated">将 XmlReader 用于 XPathDocument</target>
        <note />
      </trans-unit>
      <trans-unit id="UseXmlReaderMessage">
        <source>This overload of the {0}.{1} method is potentially unsafe, use an overload that takes a XmlReader instance instead</source>
        <target state="translated">{0}.{1} 方法的此重载可能不安全，请改为使用带有 XmlReader 实例的重载</target>
        <note />
      </trans-unit>
      <trans-unit id="DoNotCreateTasksWithoutPassingATaskSchedulerTitle">
        <source>Do not create tasks without passing a TaskScheduler</source>
        <target state="translated">不要在未传递 TaskScheduler 的情况下创建任务</target>
        <note />
      </trans-unit>
      <trans-unit id="DoNotCreateTasksWithoutPassingATaskSchedulerDescription">
        <source>Do not create tasks unless you are using one of the overloads that takes a TaskScheduler. The default is to schedule on TaskScheduler.Current, which would lead to deadlocks. Either use TaskScheduler.Default to schedule on the thread pool, or explicitly pass TaskScheduler.Current to make your intentions clear.</source>
        <target state="translated">除非使用具有 TaskScheduler 的任一重载，否则不要创建任务。默认是在 TaskScheduler.Current 上进行调度，但这将导致死锁。可使用 TaskScheduler.Default 在线程池上进行调度，或显示传递 TaskScheduler.Current 以明确表达意图。</target>
        <note />
      </trans-unit>
      <trans-unit id="DoNotCreateTasksWithoutPassingATaskSchedulerMessage">
        <source>Do not create tasks without passing a TaskScheduler</source>
        <target state="translated">不要在未传递 TaskScheduler 的情况下创建任务</target>
        <note />
      </trans-unit>
    </body>
  </file>
</xliff><|MERGE_RESOLUTION|>--- conflicted
+++ resolved
@@ -142,7 +142,6 @@
         <target state="translated">操作方法 {0} 需要显式指定 Http 请求类型</target>
         <note />
       </trans-unit>
-<<<<<<< HEAD
       <trans-unit id="MaybeDisableHttpClientCRLCheck">
         <source>Ensure HttpClient certificate revocation list check is not disabled</source>
         <target state="new">Ensure HttpClient certificate revocation list check is not disabled</target>
@@ -151,7 +150,8 @@
       <trans-unit id="MaybeDisableHttpClientCRLCheckMessage">
         <source>HttpClient may be created without enabling CheckCertificateRevocationList</source>
         <target state="new">HttpClient may be created without enabling CheckCertificateRevocationList</target>
-=======
+        <note />
+      </trans-unit>
       <trans-unit id="DoNotUseCountAsyncWhenAnyAsyncCanBeUsedDescription">
         <source>For non-empty collections, CountAsync() and LongCountAsync() enumerate the entire sequence, while AnyAsync() stops at the first item or the first item that satisfies a condition.</source>
         <target state="translated">对于非空集合，CountAsync() 和 LongCountAsync() 将枚举整个序列，而 AnyAsync() 将在第一项或满足条件的第一项处停止。</target>
@@ -180,7 +180,6 @@
       <trans-unit id="DoNotUseCountWhenAnyCanBeUsedTitle">
         <source>Do not use Count() or LongCount() when Any() can be used</source>
         <target state="translated">如果可以使用 Any()，请勿使用 Count() 或 LongCount()</target>
->>>>>>> 69f61aa0
         <note />
       </trans-unit>
       <trans-unit id="ReviewSQLQueriesForSecurityVulnerabilitiesDescription">
