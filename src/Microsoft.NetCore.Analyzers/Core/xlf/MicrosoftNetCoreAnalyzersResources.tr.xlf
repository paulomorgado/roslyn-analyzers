﻿<?xml version="1.0" encoding="utf-8"?>
<xliff xmlns="urn:oasis:names:tc:xliff:document:1.2" xmlns:xsi="http://www.w3.org/2001/XMLSchema-instance" version="1.2" xsi:schemaLocation="urn:oasis:names:tc:xliff:document:1.2 xliff-core-1.2-transitional.xsd">
  <file datatype="xml" source-language="en" target-language="tr" original="../MicrosoftNetCoreAnalyzersResources.resx">
    <body>
      <trans-unit id="AddNonSerializedAttributeCodeActionTitle">
        <source>Add the 'NonSerialized' attribute to this field.</source>
<<<<<<< HEAD
        <target state="translated">Bu alana 'NonSerialized' özniteliğini ekleyin.</target>
        <note />
      </trans-unit>
      <trans-unit id="AddSerializableAttributeCodeActionTitle">
        <source>Add Serializable attribute</source>
        <target state="translated">Serileştirilebilir öznitelik ekle</target>
        <note />
      </trans-unit>
      <trans-unit id="AlwaysConsumeTheValueReturnedByMethodsMarkedWithPreserveSigAttributeDescription">
        <source>PreserveSigAttribute indicates that a method will return an HRESULT, rather than throwing an exception. Therefore, it is important to consume the HRESULT returned by the method, so that errors can be detected. Generally, this is done by calling Marshal.ThrowExceptionForHR.</source>
        <target state="translated">PreserveSigAttribute, yöntemin bir özel durum oluşturmak yerine bir HRESULT döndüreceğini gösterir. Bu nedenle, hataların algılanabilmesi için yöntem tarafından döndürülen HRESULT’ın kullanılması önemlidir. Genel olarak, bu Marshal.ThrowExceptionForHR çağrılarak yapılır.</target>
        <note />
      </trans-unit>
      <trans-unit id="AlwaysConsumeTheValueReturnedByMethodsMarkedWithPreserveSigAttributeMessage">
        <source>Consume the hresult returned by method '{0}' and call Marshal.ThrowExceptionForHR.</source>
        <target state="translated">'{0}' yöntemi tarafından döndürülen hresult’ı kullanın ve Marshal.ThrowExceptionForHR’ı çağırın.</target>
        <note />
      </trans-unit>
      <trans-unit id="AlwaysConsumeTheValueReturnedByMethodsMarkedWithPreserveSigAttributeTitle">
        <source>Always consume the value returned by methods marked with PreserveSigAttribute</source>
        <target state="translated">Her zaman PreserveSigAttribute ile işaretlenmiş yöntemler tarafından döndürülen değeri kullanın</target>
        <note />
      </trans-unit>
      <trans-unit id="ApprovedCipherMode">
        <source>Do Not Use Unsafe Cipher Modes</source>
        <target state="translated">Güvenli olmayan şifreleme modlarını kullanmayın</target>
        <note />
      </trans-unit>
      <trans-unit id="ApprovedCipherModeDescription">
        <source>These modes are vulnerable to attacks. Use only approved modes (CBC, CTS).</source>
        <target state="translated">Bu modlar saldırılara açıktır. Yalnızca onaylı modları (CBC, CTS) kullanın.</target>
        <note />
      </trans-unit>
      <trans-unit id="ApprovedCipherModeMessage">
        <source>It uses an unsafe Cipher Mode {0}</source>
        <target state="translated">Güvenli olmayan {0} Şifreleme Modunu kullanıyor</target>
        <note />
      </trans-unit>
      <trans-unit id="AttributeStringLiteralsShouldParseCorrectlyDescription">
        <source>The string literal parameter of an attribute does not parse correctly for a URL, a GUID, or a version.</source>
        <target state="translated">Bir URL, GUID veya sürüm için bir özniteliğin dize sabit değeri parametresi doğru ayrıştırılmıyor.</target>
        <note />
      </trans-unit>
      <trans-unit id="AttributeStringLiteralsShouldParseCorrectlyMessageDefault">
        <source>In the constructor of '{0}', change the value of argument '{1}', which is currently "{2}", to something that can be correctly parsed as '{3}'.</source>
        <target state="translated">'{0}' öğesinin oluşturucusunda '{1}' bağımsız değişkeninin şu anda "{2}" olan değerini, '{3}' olarak doğru bir şekilde ayrıştırılabilecek bir değer olarak değiştirin.</target>
        <note />
      </trans-unit>
      <trans-unit id="AttributeStringLiteralsShouldParseCorrectlyMessageEmpty">
        <source>In the constructor of '{0}', change the value of argument '{1}', which is currently an empty string (""), to something that can be correctly parsed as '{2}'.</source>
        <target state="translated">'{0}' öğesinin oluşturucusunda '{1}' bağımsız değişkeninin şu anda boş bir dize ("") olan değerini, '{2}' olarak doğru bir şekilde ayrıştırılabilecek bir değer olarak değiştirin.</target>
        <note />
      </trans-unit>
      <trans-unit id="AttributeStringLiteralsShouldParseCorrectlyTitle">
        <source>Attribute string literals should parse correctly</source>
        <target state="translated">Öznitelik dizesinin sabit değerleri doğru ayrıştırılmalıdır</target>
        <note />
      </trans-unit>
      <trans-unit id="AvoidUnsealedAttributesDescription">
        <source>The .NET Framework class library provides methods for retrieving custom attributes. By default, these methods search the attribute inheritance hierarchy. Sealing the attribute eliminates the search through the inheritance hierarchy and can improve performance.</source>
        <target state="translated">.NET Framework sınıf kitaplığı, özel öznitelikleri almaya yönelik yöntemler sağlar. Varsayılan olarak bu yöntemler öznitelik devralma hiyerarşisinde arama yapar. Özniteliğin mühürlenmesi, devralma hiyerarşisinde arama yapılmasını engeller ve performansı artırabilir.</target>
        <note />
      </trans-unit>
      <trans-unit id="AvoidUnsealedAttributesMessage">
        <source>Avoid unsealed attributes</source>
        <target state="translated">Mühürsüz öznitelikleri kullanmayın</target>
        <note />
      </trans-unit>
      <trans-unit id="AvoidUnsealedAttributesTitle">
        <source>Avoid unsealed attributes</source>
        <target state="translated">Mühürsüz öznitelikleri kullanmayın</target>
        <note />
      </trans-unit>
      <trans-unit id="AvoidZeroLengthArrayAllocationsMessage">
        <source>Avoid unnecessary zero-length array allocations.  Use {0} instead.</source>
        <target state="translated">Gereksiz sıfır uzunluklu dizi ayırmaları kullanmayın.  Bunun yerine {0} kullanın.</target>
        <note />
      </trans-unit>
      <trans-unit id="AvoidZeroLengthArrayAllocationsTitle">
        <source>Avoid zero-length array allocations.</source>
        <target state="translated">Sıfır uzunluklu dizi ayırmaları kullanmayın.</target>
        <note />
      </trans-unit>
      <trans-unit id="BinaryFormatterDeserializeMaybeWithoutBinderSetMessage">
        <source>The method '{0}' is insecure when deserializing untrusted data without a SerializationBinder to restrict the type of objects in the deserialized object graph.</source>
        <target state="translated">Güvenilmeyen veriler, seri durumdan çıkarılmış nesne grafındaki nesnelerin türünü kısıtlamak için SerializationBinder kullanılmadan seri durumdan çıkarılırken '{0}' metodu güvenli değil.</target>
        <note />
      </trans-unit>
      <trans-unit id="BinaryFormatterDeserializeMaybeWithoutBinderSetTitle">
        <source>Ensure BinaryFormatter.Binder is set before calling BinaryFormatter.Deserialize</source>
        <target state="translated">BinaryFormatter.Deserialize çağırmadan önce BinaryFormatter.Binder öğesinin ayarlandığından emin olun</target>
        <note />
      </trans-unit>
      <trans-unit id="BinaryFormatterDeserializeWithoutBinderSetMessage">
        <source>The method '{0}' is insecure when deserializing untrusted data without a SerializationBinder to restrict the type of objects in the deserialized object graph.</source>
        <target state="translated">Güvenilmeyen veriler, seri durumdan çıkarılmış nesne grafındaki nesnelerin türünü kısıtlamak için SerializationBinder kullanılmadan seri durumdan çıkarılırken '{0}' metodu güvenli değil.</target>
        <note />
      </trans-unit>
      <trans-unit id="BinaryFormatterDeserializeWithoutBinderSetTitle">
        <source>Do not call BinaryFormatter.Deserialize without first setting BinaryFormatter.Binder</source>
        <target state="translated">İlk olarak BinaryFormatter.Binder öğesini ayarlamadan önce BinaryFormatter.Deserialize çağırmayın</target>
        <note />
      </trans-unit>
      <trans-unit id="BinaryFormatterMethodUsedDescription">
        <source>The method '{0}' is insecure when deserializing untrusted data.  If you need to instead detect BinaryFormatter deserialization without a SerializationBinder set, then disable rule CA2300, and enable rules CA2301 and CA2302.</source>
        <target state="translated">'{0}' metodu güvenilmeyen veriler seri durumdan çıkarılırken güvenli değil. Bunun yerine SerializationBinder ayarlanmadan BinaryFormatter seri durumdan çıkarma işlemi algılamanız gerekiyorsa, CA2300 kuralını devre dışı bırakıp CA2301 ve CA2302 kurallarını etkinleştirin.</target>
        <note />
      </trans-unit>
      <trans-unit id="BinaryFormatterMethodUsedMessage">
        <source>The method '{0}' is insecure when deserializing untrusted data.</source>
        <target state="translated">'{0}' metodu güvenilmeyen veriler seri durumdan çıkarılırken güvenli değil.</target>
        <note />
      </trans-unit>
      <trans-unit id="BinaryFormatterMethodUsedTitle">
        <source>Do not use insecure deserializer BinaryFormatter</source>
        <target state="translated">Güvenli olmayan seri kaldırıcı BinaryFormatter kullanmayın</target>
        <note />
      </trans-unit>
      <trans-unit id="CallGCSuppressFinalizeCorrectlyDescription">
        <source>A method that is an implementation of Dispose does not call GC.SuppressFinalize; or a method that is not an implementation of Dispose calls GC.SuppressFinalize; or a method calls GC.SuppressFinalize and passes something other than this (Me in Visual?Basic).</source>
        <target state="translated">Dispose uygulaması olan bir yöntem, GC.SuppressFinalize çağrısı yapmıyor veya Dispose uygulaması olmayan bir yöntem, GC.SuppressFinalize çağrısı yapıyor ya da bir yöntem GC.SuppressFinalize çağrısı yapıyor ve bunun (Visual?Basic’te Me) dışında bir şey geçiriyor.</target>
        <note />
      </trans-unit>
      <trans-unit id="CallGCSuppressFinalizeCorrectlyMessageNotCalled">
        <source>Change {0} to call {1}. This will prevent derived types that introduce a finalizer from needing to re-implement 'IDisposable' to call it.</source>
        <target state="translated">{0} öğesini {1} çağrısı yapacak şekilde değiştirin. Bu, bir sonlandırıcı sunan türetilmiş türlerin 'IDisposable' çağrısı yapabilmesi için bunu yeniden uygulamak zorunda kalmasını engeller.</target>
        <note />
      </trans-unit>
      <trans-unit id="CallGCSuppressFinalizeCorrectlyMessageNotCalledWithFinalizer">
        <source>Change {0} to call {1}. This will prevent unnecessary finalization of the object once it has been disposed and it has fallen out of scope.</source>
        <target state="translated">{0} öğesini {1} çağrısı yapacak şekilde değiştirin. Bu, nesne atıldıktan ve kapsam dışı kaldıktan sonra nesnenin gereksiz bir biçimde sonlandırılmasını önler.</target>
        <note />
      </trans-unit>
      <trans-unit id="CallGCSuppressFinalizeCorrectlyMessageNotPassedThis">
        <source>{0} calls {1} on something other than itself. Change the call site to pass 'this' ('Me' in Visual Basic) instead.</source>
        <target state="translated">{0}, kendi dışında bir şey üzerinde {1} çağrısı yapıyor. Çağrı konumunu bunun yerine 'this' (Visual Basic’te 'Me') geçirecek şekilde değiştirin.</target>
        <note />
      </trans-unit>
      <trans-unit id="CallGCSuppressFinalizeCorrectlyMessageOutsideDispose">
        <source>{0} calls {1}, a method that is typically only called within an implementation of 'IDisposable.Dispose'. Refer to the IDisposable pattern for more information.</source>
        <target state="translated">{0}, genellikle yalnızca bir 'IDisposable.Dispose' uygulamasının içinden çağrılan bir yöntem olan {1} öğesine çağrı yapıyor. Daha fazla bilgi edinmek için IDisposable desenine başvurun.</target>
        <note />
      </trans-unit>
      <trans-unit id="CallGCSuppressFinalizeCorrectlyTitle">
        <source>Dispose methods should call SuppressFinalize</source>
        <target state="translated">Dispose yöntemleri tarafından SuppressFinalize çağrılmalıdır</target>
        <note />
      </trans-unit>
      <trans-unit id="CategoryReliability">
        <source>Reliability</source>
        <target state="translated">Güvenilirlik</target>
        <note />
      </trans-unit>
      <trans-unit id="DefinitelyDisableHttpClientCRLCheck">
        <source>HttpClients should enable certificate revocation list checks</source>
        <target state="new">HttpClients should enable certificate revocation list checks</target>
        <note />
      </trans-unit>
      <trans-unit id="DefinitelyDisableHttpClientCRLCheckMessage">
        <source>HttpClient is created without enabling CheckCertificateRevocationList</source>
        <target state="new">HttpClient is created without enabling CheckCertificateRevocationList</target>
        <note />
      </trans-unit>
      <trans-unit id="DefinitelyInstallRootCert">
        <source>Do Not Add Certificates To Root Store</source>
        <target state="translated">Sertifikaları Kök Depoya Ekleme</target>
        <note />
      </trans-unit>
      <trans-unit id="DefinitelyInstallRootCertMessage">
        <source>Adding certificates to the operating system's trusted root certificates increases the risk of incorrectly authenticating an illegitimate certificate</source>
        <target state="translated">Sertifikaların, işletim sisteminin güvenilen kök sertifikalarına eklenmesi, geçerli olmayan bir sertifikanın hatalı bir şekilde kimliğinin doğrulanması riskini artırır</target>
        <note />
      </trans-unit>
      <trans-unit id="DefinitelyUseCreateEncryptorWithNonDefaultIV">
        <source>Do not use CreateEncryptor with non-default IV</source>
        <target state="new">Do not use CreateEncryptor with non-default IV</target>
        <note />
      </trans-unit>
      <trans-unit id="DefinitelyUseCreateEncryptorWithNonDefaultIVMessage">
        <source>Symmetric encryption uses non-default initialization vector, which could be potentially repeatable</source>
        <target state="new">Symmetric encryption uses non-default initialization vector, which could be potentially repeatable</target>
        <note />
      </trans-unit>
      <trans-unit id="DefinitelyUseSecureCookiesASPNetCore">
        <source>Use Secure Cookies In ASP.Net Core</source>
        <target state="translated">ASP.Net Core'da Güvenli Tanımlama Bilgileri Kullan</target>
        <note />
      </trans-unit>
      <trans-unit id="DefinitelyUseSecureCookiesASPNetCoreMessage">
        <source>Set CookieOptions.Secure = true when setting a cookie</source>
        <target state="translated">Tanımlama bilgisi ayarlarken CookieOptions.Secure = true olarak ayarlayın</target>
        <note />
      </trans-unit>
      <trans-unit id="DefinitelyUseWeakKDFInsufficientIterationCount">
        <source>Do Not Use Weak Key Derivation Function With Insufficient Iteration Count</source>
        <target state="translated">Yetersiz Sayıda Yineleme ile Zayıf Anahtar Türetme İşlevi Kullanmayın</target>
        <note />
      </trans-unit>
      <trans-unit id="DefinitelyUseWeakKDFInsufficientIterationCountMessage">
        <source>Use at least {0} iterations when deriving a cryptographic key from a password. By default, Rfc2898DeriveByte's IterationCount is only 1000</source>
        <target state="translated">Bir paroladan şifreleme anahtarı türetirken en az {0} yineleme kullanın. Varsayılan olarak, Rfc2898DeriveByte'ın IterationCount değeri yalnızca 1000'dir</target>
        <note />
      </trans-unit>
      <trans-unit id="DeprecatedSslProtocolsDescription">
        <source>Older protocol versions of Transport Layer Security (TLS) are less secure than TLS 1.2 and TLS 1.3, and are more likely to have new vulnerabilities. Avoid older protocol versions to minimize risk.</source>
        <target state="translated">Aktarım Katmanı Güvenliği'nin (TLS) eski protokol sürümleri TLS 1.2 ve TLS 1.3'ten daha az güvenli olduğundan yeni güvenlik açıkları oluşma olasılığı daha yüksektir. Riski en aza indirmek için eski protokol sürümlerini kullanmaktan kaçının.</target>
        <note />
      </trans-unit>
      <trans-unit id="DeprecatedSslProtocolsMessage">
        <source>Transport Layer Security protocol version '{0}' is deprecated.  Use 'None' to let the Operating System choose a version.</source>
        <target state="translated">Aktarım Katmanı Güvenliği protokol sürümü '{0}' kullanımdan kaldırılmış.  İşletim Sistemi'nin sürüm seçmesine izin vermek için 'Yok' seçeneğini belirleyin.</target>
        <note />
      </trans-unit>
      <trans-unit id="DeprecatedSslProtocolsTitle">
        <source>Do not use deprecated SslProtocols values</source>
        <target state="translated">Kullanımdan kaldırılmış SslProtocols değerlerini kullanma</target>
        <note />
      </trans-unit>
      <trans-unit id="DisposableFieldsShouldBeDisposedDescription">
        <source>A type that implements System.IDisposable declares fields that are of types that also implement IDisposable. The Dispose method of the field is not called by the Dispose method of the declaring type. To fix a violation of this rule, call Dispose on fields that are of types that implement IDisposable if you are responsible for allocating and releasing the unmanaged resources held by the field.</source>
        <target state="translated">System.IDisposable uygulayan bir tür, kendileri de IDisposable uygulayan türlerde alanlar bildiriyor. Alanın Dispose metodu, bildirim türünün Dispose metodu tarafından çağrılmıyor. Bu kural ihlalini düzeltmek için, alan tarafından tutulan yönetilmeyen kaynakları ayırmak ve serbest bırakmaktan sorumluysanız, IDisposable uygulayan türlerdeki alanlarda Dispose çağrısı yapın.</target>
        <note />
      </trans-unit>
      <trans-unit id="DisposableFieldsShouldBeDisposedMessage">
        <source>'{0}' contains field '{1}' that is of IDisposable type '{2}', but it is never disposed. Change the Dispose method on '{0}' to call Close or Dispose on this field.</source>
        <target state="translated">'{0}', IDisposable '{2}' türündeki '{1}' alanını içeriyor, ancak hiç Dispose uygulamadı. '{0}' üzerindeki Dispose metodunu, bu alanda Close veya Dispose çağrısı yapacak şekilde değiştirin.</target>
        <note />
      </trans-unit>
      <trans-unit id="DisposableFieldsShouldBeDisposedTitle">
        <source>Disposable fields should be disposed</source>
        <target state="translated">Atılabilir alanlar atılmalıdır</target>
        <note />
      </trans-unit>
      <trans-unit id="DisposableTypesShouldDeclareFinalizerDescription">
        <source>A type that implements System.IDisposable and has fields that suggest the use of unmanaged resources does not implement a finalizer, as described by Object.Finalize.</source>
        <target state="translated">System.IDisposable uygulayan ve yönetilmeyen kaynakların kullanılmasını gerektiren alanlara sahip olan bir tür, Object.Finalize tarafından açıklandığı gibi bir sonlandırıcı uygulamıyor.</target>
        <note />
      </trans-unit>
      <trans-unit id="DisposableTypesShouldDeclareFinalizerMessage">
        <source>Disposable types should declare finalizer</source>
        <target state="translated">Atılabilir türler sonlandırıcı bildirmelidir</target>
        <note />
      </trans-unit>
      <trans-unit id="DisposableTypesShouldDeclareFinalizerTitle">
        <source>Disposable types should declare finalizer</source>
        <target state="translated">Atılabilir türler sonlandırıcı bildirmelidir</target>
        <note />
      </trans-unit>
      <trans-unit id="DisposeMethodsShouldCallBaseClassDisposeDescription">
        <source>A type that implements System.IDisposable inherits from a type that also implements IDisposable. The Dispose method of the inheriting type does not call the Dispose method of the parent type. To fix a violation of this rule, call base.Dispose in your Dispose method.</source>
        <target state="translated">System.IDisposable uygulayan bir tür, aynı şekilde IDisposable uygulayan bir türden devralıyor. Devralan türün Dispose metodu, üst türün Dispose metodunu çağırmıyor. Bu kural ihlalini düzeltmek için Dispose metodunuzda base.Dispose çağrısı yapın.</target>
        <note />
      </trans-unit>
      <trans-unit id="DisposeMethodsShouldCallBaseClassDisposeMessage">
        <source>Ensure that method '{0}' calls '{1}' in all possible control flow paths.</source>
        <target state="translated">'{0}' metodunun olası tüm denetim akışı yollarında '{1}' çağrısı içerdiğinden emin olun.</target>
        <note />
      </trans-unit>
      <trans-unit id="DisposeMethodsShouldCallBaseClassDisposeTitle">
        <source>Dispose methods should call base class dispose</source>
        <target state="translated">Atma yöntemleri taban sınıf atmayı çağırmalıdır</target>
        <note />
      </trans-unit>
      <trans-unit id="DisposeObjectsBeforeLosingScopeDescription">
        <source>If a disposable object is not explicitly disposed before all references to it are out of scope, the object will be disposed at some indeterminate time when the garbage collector runs the finalizer of the object. Because an exceptional event might occur that will prevent the finalizer of the object from running, the object should be explicitly disposed instead.</source>
        <target state="translated">Yok edilmiş nesne tüm başvuruları kapsam dışı olmadan önce tamamen elden geçirilmez, belirsiz bir zamanda çöp toplayıcısı nesne sonlandırıcısını çalıştırıldığında elden çıkarılacaktır. Olağanüstü bir olay yüzünden sonlandırıcının çalışmasının engellenmesi ortaya çıkarabilir, nesne açıkça elden çıkarılmalıdır.</target>
        <note />
      </trans-unit>
      <trans-unit id="DisposeObjectsBeforeLosingScopeMayBeDisposedMessage">
        <source>Use recommended dispose pattern to ensure that object created by '{0}' is disposed on all paths. If possible, wrap the creation within a 'using' statement or a 'using' declaration. Otherwise, use a try-finally pattern, with a dedicated local variable declared before the try region and an unconditional Dispose invocation on non-null value in the 'finally' region, say 'x?.Dispose()'. If the object is explicitly disposed within the try region or the dispose ownership is transfered to another object or method, assign 'null' to the local variable just after such an operation to prevent double dispose in 'finally'.</source>
        <target state="translated">'{0}' tarafından oluşturulan nesnenin tüm yollarda atıldığından emin olmak için önerilen atma desenini kullanın. Mümkünse, oluşturulan nesneyi 'using' deyimi veya 'using' bildirimiyle sarmalayın. Aksi halde, try bölgesinden önce bildirilen ayrılmış bir yerel değişkeni ve 'finally' bölgesinde null olmayan değer üzerinde koşulsuz bir Dispose çağrısı (örneğin, 'x?.Dispose()') olan bir try-finally deseni kullanın. Nesne try bölgesi içinde açıkça atıldıysa veya atma sahipliği başka bir nesne ya da metoda aktarıldıysa, 'finally' bölgesinde çift atma gerçekleşmesini önlemek için bu tür bir işlemden hemen sonra yerel değişkene 'null' atayın.</target>
        <note />
      </trans-unit>
      <trans-unit id="DisposeObjectsBeforeLosingScopeMayBeDisposedOnExceptionPathsMessage">
        <source>Use recommended dispose pattern to ensure that object created by '{0}' is disposed on all exception paths. If possible, wrap the creation within a 'using' statement or a 'using' declaration. Otherwise, use a try-finally pattern, with a dedicated local variable declared before the try region and an unconditional Dispose invocation on non-null value in the 'finally' region, say 'x?.Dispose()'. If the object is explicitly disposed within the try region or the dispose ownership is transfered to another object or method, assign 'null' to the local variable just after such an operation to prevent double dispose in 'finally'.</source>
        <target state="translated">'{0}' tarafından oluşturulan nesnenin tüm özel durum yollarında atıldığından emin olmak için önerilen atma desenini kullanın. Mümkünse oluşturulan nesneyi 'using' deyimi veya 'using' bildirimiyle sarmalayın. Aksi halde, try bölgesinden önce bildirilen ayrılmış bir yerel değişkeni ve 'finally' bölgesinde null olmayan değer üzerinde koşulsuz bir Dispose çağrısı (örneğin, 'x?.Dispose()') olan bir try-finally deseni kullanın. Nesne try bölgesi içinde açıkça atıldıysa veya atma sahipliği başka bir nesne ya da metoda aktarıldıysa, 'finally' bölgesinde çift atma gerçekleşmesini önlemek için bu tür bir işlemden hemen sonra yerel değişkene 'null' atayın.</target>
        <note />
      </trans-unit>
      <trans-unit id="DisposeObjectsBeforeLosingScopeNotDisposedMessage">
        <source>Call System.IDisposable.Dispose on object created by '{0}' before all references to it are out of scope.</source>
        <target state="translated">'{0}' tarafından oluşturulan nesnenin tüm başvuruları kapsam dışına çıkmadan önce nesne üzerinde System.IDisposable.Dispose çağrısı yapın.</target>
        <note />
      </trans-unit>
      <trans-unit id="DisposeObjectsBeforeLosingScopeNotDisposedOnExceptionPathsMessage">
        <source>Object created by '{0}' is not disposed along all exception paths. Call System.IDisposable.Dispose on the object before all references to it are out of scope.</source>
        <target state="translated">'{0}' tarafından oluşturulan nesne tüm özel durum yolları boyunca atılmıyor. Tüm başvuruları kapsam dışına çıkmadan önce nesne üzerinde System.IDisposable.Dispose çağırın.</target>
        <note />
      </trans-unit>
      <trans-unit id="DisposeObjectsBeforeLosingScopeTitle">
        <source>Dispose objects before losing scope</source>
        <target state="translated">Kapsamı kaybetmeden çnce nesneleri bırakın</target>
        <note />
      </trans-unit>
      <trans-unit id="DoNotAddArchiveItemPathToTheTargetFileSystemPath">
        <source>Do Not Add Archive Item's Path To The Target File System Path</source>
        <target state="translated">Arşiv Öğesinin Yolunu Hedef Dosya Sistemi Yoluna Ekleme</target>
        <note />
      </trans-unit>
      <trans-unit id="DoNotAddArchiveItemPathToTheTargetFileSystemPathDescription">
        <source>When extracting files from an archive and using the archive item's path, check if the path is safe. Archive path can be relative and can lead to file system access outside of the expected file system target path, leading to malicious config changes and remote code execution via lay-and-wait technique.</source>
        <target state="translated">Bir arşivden dosya ayıklarken ve arşiv öğesinin yolunu kullanırken yolun güvenli olup olmadığını denetleyin. Arşiv yolu göreli olabilir ve beklenen dosya sistemi hedef yolunun dışında bir dosya sistemi erişimine yönlendirebilir. Bu durum, düzenleme ve bekleme tekniği aracılığıyla kötü amaçlı yapılandırma değişikliklerine ve uzaktan kod yürütmeye yol açabilir.</target>
        <note />
      </trans-unit>
      <trans-unit id="DoNotAddArchiveItemPathToTheTargetFileSystemPathMessage">
        <source>When creating path for '{0} in method {1}' from relative archive item path to extract file and the source is an untrusted zip archive, make sure to sanitize relative archive item path '{2} in method {3}'</source>
        <target state="translated">Dosyayı ayıklamak için göreli arşiv öğesi yolundan '{1} metodu içindeki {0}' için yol oluşturuluyorsa ve kaynak güvenilmeyen bir ZIP arşiviyse, '{3} metodu içindeki {2}' göreli arşiv öğesi yolunu temizlediğinizden emin olun</target>
        <note />
      </trans-unit>
      <trans-unit id="DoNotAddSchemaByURL">
        <source>Do Not Add Schema By URL</source>
        <target state="translated">URL'ye Göre Şema Eklemeyin</target>
        <note />
      </trans-unit>
      <trans-unit id="DoNotAddSchemaByURLDescription">
        <source>This overload of XmlSchemaCollection.Add method internally enables DTD processing on the XML reader instance used, and uses UrlResolver for resolving external XML entities. The outcome is information disclosure. Content from file system or network shares for the machine processing the XML can be exposed to attacker. In addition, an attacker can use this as a DoS vector.</source>
        <target state="translated">XmlSchemaCollection.Add metodunun bu aşırı yüklemesi, kullanılan XML okuyucu örneğinde dahili olarak DTD işleme sağlar ve dış XML varlıklarını çözümlemek için UrlResolver kullanır. Bunun sonucunda bilgilerin açığa çıkması durumu ortaya çıkar. Dosya sistemindeki içerikler veya XML'yi işleyen makinenin ağ paylaşımları saldırgana açılabilir. Buna ek olarak, bir saldırgan bunu DoS vektörü olarak kullanabilir.</target>
        <note />
      </trans-unit>
      <trans-unit id="DoNotAddSchemaByURLMessage">
        <source>This overload of the Add method is potentially unsafe because it may resolve dangerous external references</source>
        <target state="translated">Tehlikeli dış başvuruları çözümleyebileceğinden Add metodunun bu aşırı yüklemesi güvenli olmayabilir</target>
        <note />
      </trans-unit>
      <trans-unit id="DoNotCallDangerousMethodsInDeserialization">
        <source>Do Not Call Dangerous Methods In Deserialization</source>
        <target state="translated">Seri Durumdan Çıkarırken Tehlikeli Metotlar Çağırma</target>
        <note />
      </trans-unit>
      <trans-unit id="DoNotCallDangerousMethodsInDeserializationDescription">
        <source>Insecure Deserialization is a vulnerability which occurs when untrusted data is used to abuse the logic of an application, inflict a Denial-of-Service (DoS) attack, or even execute arbitrary code upon it being deserialized. It’s frequently possible for malicious users to abuse these deserialization features when the application is deserializing untrusted data which is under their control. Specifically, invoke dangerous methods in the process of deserialization. Successful insecure deserialization attacks could allow an attacker to carry out attacks such as DoS attacks, authentication bypasses, and remote code execution.</source>
        <target state="translated">Güvenli Olmayan Seri Durumdan Çıkarma, güvenilmeyen verilerin bir uygulamanın mantığını kötüye kullanmak, bir Hizmet Reddi (DoS) saldırısı gerçekleştirmek veya seri durumdan çıkarıldığında rastgele kod yürütmek için kullanılması durumunda oluşan bir güvenlik açığıdır. Kötü amaçlı kullanıcıların uygulama kendi denetimlerindeki güvenilmeyen verileri seri durumdan çıkarırken bu seri durumdan çıkarma özelliklerini kötüye kullanması mümkündür. Özellikle, seri durumdan çıkarma işleminde tehlikeli yöntemler çağrılabilir. Başarılı güvenli olmayan seri durumdan çıkarma salgırıları, saldırganların DoS saldırıları gerçekleştirmesine, kimlik doğrulamasını atlamasına ve uzaktan kod yürütmesine olanak sağlar.</target>
        <note />
      </trans-unit>
      <trans-unit id="DoNotCallDangerousMethodsInDeserializationMessage">
        <source>When deserializing an instance of class {0}, method {1} can call dangerous method {2}.</source>
        <target state="translated">{0} sınıfının bir örneği seri durumdan çıkarılırken, {1} metodu tehlikeli {2} metodunu çağırabilir.</target>
        <note />
      </trans-unit>
      <trans-unit id="DoNotCallOverridableMethodsInConstructorsDescription">
        <source>When a constructor calls a virtual method, the constructor for the instance that invokes the method may not have executed.</source>
        <target state="translated">Bir oluşturucu tarafından sanal bir yöntem çağrıldığında, yöntemi tetikleyen örneğin oluşturucusu yürütülmemiş olabilir.</target>
        <note />
      </trans-unit>
      <trans-unit id="DoNotCallOverridableMethodsInConstructorsMessage">
        <source>Do not call overridable methods in constructors</source>
        <target state="translated">Oluşturucularda geçersiz kılınabilen yöntemleri çağırmayın</target>
        <note />
      </trans-unit>
      <trans-unit id="DoNotCallOverridableMethodsInConstructorsTitle">
        <source>Do not call overridable methods in constructors</source>
        <target state="translated">Oluşturucularda geçersiz kılınabilen yöntemleri çağırmayın</target>
        <note />
      </trans-unit>
      <trans-unit id="DoNotCallToImmutableCollectionOnAnImmutableCollectionValueMessage">
        <source>Do not call {0} on an {1} value</source>
        <target state="translated">Bir {1} değeri üzerinde {0} çağırmayın</target>
        <note />
      </trans-unit>
      <trans-unit id="DoNotCallToImmutableCollectionOnAnImmutableCollectionValueTitle">
        <source>Do not call ToImmutableCollection on an ImmutableCollection value</source>
        <target state="translated">Bir ImmutableCollection değeri üzerinde ToImmutableCollection çağırmayın</target>
        <note />
      </trans-unit>
      <trans-unit id="DoNotCatchCorruptedStateExceptionsInGeneralHandlersDescription">
        <source>Do not author general catch handlers in code that receives corrupted state exceptions.</source>
        <target state="translated">Kodda bozuk durum özel durumlarını alan genel yakalama işleyicileri yazmayın.</target>
        <note />
      </trans-unit>
      <trans-unit id="DoNotCatchCorruptedStateExceptionsInGeneralHandlersMessage">
        <source>Do not catch corrupted state exceptions in general handlers.</source>
        <target state="translated">Genel işleyicilerde bozuk durum özel durumlarını yakalamayın.</target>
        <note />
      </trans-unit>
      <trans-unit id="DoNotCatchCorruptedStateExceptionsInGeneralHandlersTitle">
        <source>Do not catch corrupted state exceptions in general handlers.</source>
        <target state="translated">Genel işleyicilerde bozuk durum özel durumlarını yakalamayın.</target>
        <note />
      </trans-unit>
      <trans-unit id="DoNotCreateTasksWithoutPassingATaskSchedulerDescription">
        <source>Do not create tasks unless you are using one of the overloads that takes a TaskScheduler. The default is to schedule on TaskScheduler.Current, which would lead to deadlocks. Either use TaskScheduler.Default to schedule on the thread pool, or explicitly pass TaskScheduler.Current to make your intentions clear.</source>
        <target state="translated">Bir TaskScheduler kabul eden aşırı yüklerden birini kullanmıyorsanız görev oluşturmayın. Varsayılan, TaskScheduler.Current üzerinde zamanlamaktır. Bu kilitlenmelere neden olur. İş parçacığı havuzunda zamanlamak için TaskScheduler.Default kullanın veya amacınızı açıklamak için açıkça TaskScheduler.Current geçirin.</target>
        <note />
      </trans-unit>
      <trans-unit id="DoNotCreateTasksWithoutPassingATaskSchedulerMessage">
        <source>Do not create tasks without passing a TaskScheduler</source>
        <target state="translated">Bir TaskScheduler geçirmeden bir görev oluşturmayın</target>
        <note />
      </trans-unit>
      <trans-unit id="DoNotCreateTasksWithoutPassingATaskSchedulerTitle">
        <source>Do not create tasks without passing a TaskScheduler</source>
        <target state="translated">Bir TaskScheduler geçirmeden bir görev oluşturmayın</target>
        <note />
      </trans-unit>
      <trans-unit id="DoNotDisableCertificateValidation">
        <source>Do Not Disable Certificate Validation</source>
        <target state="translated">Sertifika Doğrulamasını Devre Dışı Bırakma</target>
        <note />
      </trans-unit>
      <trans-unit id="DoNotDisableCertificateValidationDescription">
        <source>A certificate can help authenticate the identity of the server. Clients should validate the server certificate to ensure requests are sent to the intended server. If the ServerCertificateValidationCallback always returns 'true', any certificate will pass validation.</source>
        <target state="translated">Bir sertifika sunucunun kimliğini doğrulamaya yardımcı olabilir. İstemciler, isteklerin doğru sunucuya gönderildiğinden emin olmak için sunucu sertifikasını doğrulamalıdır. ServerCertificateValidationCallback her zaman 'true' döndürüyorsa, tüm sertifikalar doğrulamayı geçer.</target>
        <note />
      </trans-unit>
      <trans-unit id="DoNotDisableCertificateValidationMessage">
        <source>The ServerCertificateValidationCallback is set to a function that accepts any server certificate, by always returning true. Ensure that server certificates are validated to verify the identity of the server receiving requests.</source>
        <target state="translated">ServerCertificateValidationCallback, her zaman true döndürerek tüm sunucu sertifikatarını kabul eden bir işleve ayarlanmış. Sunucu sertifikalarının istekleri alan sunucunun kimliğini doğrulamak için doğrulandığından emin olun.</target>
        <note />
      </trans-unit>
      <trans-unit id="DoNotDisableHttpClientCRLCheckDescription">
        <source>Using HttpClient without providing a platform specific handler (WinHttpHandler or CurlHandler or HttpClientHandler) where the CheckCertificateRevocationList property is set to true, will allow revoked certificates to be accepted by the HttpClient as valid.</source>
        <target state="new">Using HttpClient without providing a platform specific handler (WinHttpHandler or CurlHandler or HttpClientHandler) where the CheckCertificateRevocationList property is set to true, will allow revoked certificates to be accepted by the HttpClient as valid.</target>
        <note />
      </trans-unit>
      <trans-unit id="DoNotDisableHTTPHeaderChecking">
        <source>Do Not Disable HTTP Header Checking</source>
        <target state="translated">HTTP Üst Bilgisi Denetlemeyi Devre Dışı Bırakmayın</target>
        <note />
      </trans-unit>
      <trans-unit id="DoNotDisableHTTPHeaderCheckingDescription">
        <source>HTTP header checking enables encoding of the carriage return and newline characters, \r and \n, that are found in response headers. This encoding can help to avoid injection attacks that exploit an application that echoes untrusted data contained by the header.</source>
        <target state="translated">HTTP üst bilgisi denetleme, yanıt üst bilgilerinde bulunan satır başı ve yeni satır karakterlerinin (\r ve \n) kodlamasını sağlar. Bu kodlama, üst bilginin içerdiği güvenilmeyen verileri yansıtan bi uygulamanın açıklarından yararlanan ekleme saldırılarını önlemeye yardımcı olabilir.</target>
        <note />
      </trans-unit>
      <trans-unit id="DoNotDisableHTTPHeaderCheckingMessage">
        <source>Do not disable HTTP header checking</source>
        <target state="translated">HTTP üst bilgisi denetlemeyi devre dışı bırakmayın</target>
        <note />
      </trans-unit>
      <trans-unit id="DoNotDisableRequestValidation">
        <source>Do Not Disable Request Validation</source>
        <target state="translated">İstek Doğrulamayı Devre Dışı Bırakmayın</target>
        <note />
      </trans-unit>
      <trans-unit id="DoNotDisableRequestValidationDescription">
        <source>Request validation is a feature in ASP.NET that examines HTTP requests and determines whether they contain potentially dangerous content. This check adds protection from markup or code in the URL query string, cookies, or posted form values that might have been added for malicious purposes. So, it is generally desirable and should be left enabled for defense in depth.</source>
        <target state="translated">İstek doğrulama, HTTP isteklerini inceleyen ve bu isteklerin potansiyel olarak tehlikeli içeriğe sahip olup olmadığını belirleyen bir ASP.NET özelliğidir. Bu denetleme, URL sorgu dizesi, tanımlama bilgileri veya kötü amaçlarla eklenmiş olabilecek gönderilmiş form değerlerindeki işaretleme veya kodlara karşı koruma sağlar. Dolayısıyla bu genellikle istenen bir özelliktir ve kapsamlı savunma için etkin olarak bırakılmalıdır.</target>
        <note />
      </trans-unit>
      <trans-unit id="DoNotDisableRequestValidationMessage">
        <source>{0} has request validation disabled</source>
        <target state="translated">{0} öğesinde istek doğrulama devre dışı</target>
        <note />
      </trans-unit>
      <trans-unit id="DoNotDisableSchUseStrongCrypto">
        <source>Do Not Disable SChannel Use of Strong Crypto</source>
        <target state="translated">Güçlü Şifrelemenin Schannel Kullanımını Devre Dışı Bırakma</target>
        <note />
      </trans-unit>
      <trans-unit id="DoNotDisableSchUseStrongCryptoDescription">
        <source>Starting with the .NET Framework 4.6, the System.Net.ServicePointManager and System.Net.Security.SslStream classes are recommeded to use new protocols. The old ones have protocol weaknesses and are not supported. Setting Switch.System.Net.DontEnableSchUseStrongCrypto with true will use the old weak crypto check and opt out of the protocol migration.</source>
        <target state="translated">.NET Framework 4.6'dan başlayarak, System.Net.ServicePointManager ve System.Net.Security.SslStream sınıflarının yeni protokoller kullanması önerilir. Eski sınıfların protokol zayıflıkları vardır ve bunlar desteklenmez. Switch.System.Net.DontEnableSchUseStrongCrypto öğesini true olarak ayarlamak eski zayıf şifreleme denetimini kullanır ve protokol geçişini geri çevirir.</target>
        <note />
      </trans-unit>
      <trans-unit id="DoNotDisableSchUseStrongCryptoMessage">
        <source>{0} disables TLS 1.2 and enables SSLv3</source>
        <target state="translated">{0}, TLS 1.2'yi devre dışı bırakır ve SSLv3'ü etkinleştirir</target>
        <note />
      </trans-unit>
      <trans-unit id="DoNotDisableUsingServicePointManagerSecurityProtocolsMessage">
        <source>Do not set Switch.System.ServiceModel.DisableUsingServicePointManagerSecurityProtocols to true.  Setting this switch limits Windows Communication Framework (WCF) to using Transport Layer Security (TLS) 1.0, which is insecure and obsolete.</source>
        <target state="translated">Switch.System.ServiceModel.DisableUsingServicePointManagerSecurityProtocols anahtarını true olarak ayarlamayın. Bu anahtarı ayarlamak, Windows Communication Framework'ü (WCF) güvenli olmayan ve eski Aktarım Katmanı Güvenliği (TLS) 1.0 kullanacak şekilde kısıtlar.</target>
        <note />
      </trans-unit>
      <trans-unit id="DoNotDisableUsingServicePointManagerSecurityProtocolsTitle">
        <source>Do not disable ServicePointManagerSecurityProtocols</source>
        <target state="translated">ServicePointManagerSecurityProtocols öğesini devre dışı bırakmayın</target>
        <note />
      </trans-unit>
      <trans-unit id="DoNotHardCodeCertificate">
        <source>Do not hard-code certificate</source>
        <target state="new">Do not hard-code certificate</target>
        <note />
      </trans-unit>
      <trans-unit id="DoNotHardCodeCertificateDescription">
        <source>Hard-coded certificates in source code are vulnerable to being exploited.</source>
        <target state="new">Hard-coded certificates in source code are vulnerable to being exploited.</target>
        <note />
      </trans-unit>
      <trans-unit id="DoNotHardCodeCertificateMessage">
        <source>Potential security vulnerability was found where '{0}' in method '{1}' may be tainted by hard-coded certificate from '{2}' in method '{3}'</source>
        <target state="new">Potential security vulnerability was found where '{0}' in method '{1}' may be tainted by hard-coded certificate from '{2}' in method '{3}'</target>
        <note />
      </trans-unit>
      <trans-unit id="DoNotHardCodeEncryptionKey">
        <source>Do not hard-code encryption key</source>
        <target state="needs-review-translation">Şifreleme Anahtarını Sabit Kodlama</target>
        <note />
      </trans-unit>
      <trans-unit id="DoNotHardCodeEncryptionKeyDescription">
        <source>SymmetricAlgorithm's .Key property, or a method's rgbKey parameter, should never be a hard-coded value.</source>
        <target state="needs-review-translation">SymmetricAlgorithm'in .Key özelliği veya bir metodun rgbKey parametresi hiçbir zaman sabit kodlanmış bir değer olamaz.</target>
        <note />
      </trans-unit>
      <trans-unit id="DoNotHardCodeEncryptionKeyMessage">
        <source>Potential security vulnerability was found where '{0}' in method '{1}' may be tainted by hard-coded key from '{2}' in method '{3}'</source>
        <target state="needs-review-translation">'{1}' metodundaki '{0}' öğesinin, '{3}' metodundaki '{2}' öğesinde bulunan sabit kodlanmış anahtar nedeniyle zarar görmüş olabileceği olası güvenlik açığı bulundu.</target>
        <note />
      </trans-unit>
      <trans-unit id="DoNotInstallRootCertDescription">
        <source>By default, the Trusted Root Certification Authorities certificate store is configured with a set of public CAs that has met the requirements of the Microsoft Root Certificate Program. Since all trusted root CAs can issue certificates for any domain, an attacker can pick a weak or coercible CA that you install by yourself to target for an attack – and a single vulnerable, malicious or coercible CA undermines the security of the entire system. To make matters worse, these attacks can go unnoticed quite easily.</source>
        <target state="translated">Varsayılan olarak, Güvenilen Kök Sertifika Yetkilileri sertifika deposu, Microsoft Kök Sertifika Programı gereksinimlerini karşılayan bir genel CA kümesiyle yapılandırılır. Tüm güvenilen kök CA'lar herhangi bir etki alanı için sertifika verebileceği için, bir saldırgan kendiniz yüklediğiniz savunmasız veya zorlanabilir bir CA'yı saldırı için seçebilir ve tek bir zayıf, kötü amaçlı ya da zorlanabilir CA tüm sistemin güvenliğini tehlikeye atabilir. Daha da kötüsü, bu saldırıların gözden kaçırılması oldukça kolaydır.</target>
        <note />
      </trans-unit>
      <trans-unit id="DoNotLockOnObjectsWithWeakIdentityDescription">
        <source>An object is said to have a weak identity when it can be directly accessed across application domain boundaries. A thread that tries to acquire a lock on an object that has a weak identity can be blocked by a second thread in a different application domain that has a lock on the same object.</source>
        <target state="translated">Bir nesneye uygulama etki alanı sınırları dışından doğrudan erişilebiliyorsa nesnenin zayıf bir kimliğe sahip olduğu söylenir. Zayıf kimlikli bir nesneyi kilitlemeye çalışan bir iş parçacığı, farklı bir uygulama etki alanında bulunan ve aynı nesneyi kilitlemiş ikinci bir iş parçacığı tarafından engellenebilir.</target>
        <note />
      </trans-unit>
      <trans-unit id="DoNotLockOnObjectsWithWeakIdentityMessage">
        <source>Do not lock on objects with weak identity</source>
        <target state="translated">Zayıf kimliği olan nesneleri kilitlemeyin</target>
        <note />
      </trans-unit>
      <trans-unit id="DoNotLockOnObjectsWithWeakIdentityTitle">
        <source>Do not lock on objects with weak identity</source>
        <target state="translated">Zayıf kimliği olan nesneleri kilitlemeyin</target>
        <note />
      </trans-unit>
      <trans-unit id="DoNotPassLiteralsAsLocalizedParametersDescription">
        <source>A method passes a string literal as a parameter to a constructor or method in the .NET Framework class library and that string should be localizable. To fix a violation of this rule, replace the string literal with a string retrieved through an instance of the ResourceManager class.</source>
        <target state="translated">Bir metot, bir dize sabit değerini .NET Framework sınıf kitaplığında oluşturucuya veya metoda parametre olarak geçiriyor ve bu dize yerelleştirilebilir olmalı. Bu kural ihlalini düzeltmek için dize sabit değerini ResourceManager sınıfı örneği aracılığıyla alınan bir dizeyle değiştirin.</target>
        <note />
      </trans-unit>
      <trans-unit id="DoNotPassLiteralsAsLocalizedParametersMessage">
        <source>Method '{0}' passes a literal string as parameter '{1}' of a call to '{2}'. Retrieve the following string(s) from a resource table instead: "{3}".</source>
        <target state="translated">'{0}' metodu bir '{2}' çağrısına '{1}' parametresi olarak bir sabit dizesi geçiriyor. Bunun yerine şu dizeleri bir kaynak tablosundan alın: {3}.</target>
        <note />
      </trans-unit>
      <trans-unit id="DoNotPassLiteralsAsLocalizedParametersTitle">
        <source>Do not pass literals as localized parameters</source>
        <target state="translated">Harfleri yerelleştirilmiş parametreler olarak göndermeyin</target>
        <note />
      </trans-unit>
      <trans-unit id="DoNotRaiseReservedExceptionTypesDescription">
        <source>An exception of type that is not sufficiently specific or reserved by the runtime should never be raised by user code. This makes the original error difficult to detect and debug. If this exception instance might be thrown, use a different exception type.</source>
        <target state="translated">Kullanıcı kodu tarafından hiçbir zaman yeterince belirgin olmayan veya çalışma zamanı tarafından ayrılmış türdeki bir özel durum tetiklenmemelidir. Bu, özgün hatanın algılanmasını ve ayıklanmasını zorlaştırır. Bu özel durum örneği oluşturulabiliyorsa farklı bir özel durum türü kullanın.</target>
        <note />
      </trans-unit>
      <trans-unit id="DoNotRaiseReservedExceptionTypesMessageReserved">
        <source>Exception type {0} is reserved by the runtime.</source>
        <target state="translated">{0} özel durum türü çalışma zamanı tarafından ayrılmış.</target>
        <note />
      </trans-unit>
      <trans-unit id="DoNotRaiseReservedExceptionTypesMessageTooGeneric">
        <source>Exception type {0} is not sufficiently specific.</source>
        <target state="translated">{0} özel durum türü yeterince belirgin değil.</target>
        <note />
      </trans-unit>
      <trans-unit id="DoNotRaiseReservedExceptionTypesTitle">
        <source>Do not raise reserved exception types</source>
        <target state="translated">Ayrılmış özel durum türleri tetiklemeyin</target>
        <note />
      </trans-unit>
      <trans-unit id="DoNotReferSelfInSerializableClass">
        <source>Do Not Refer Self In Serializable Class</source>
        <target state="translated">Serileştirilebilir Sınıfta Kendisine Başvurma</target>
        <note />
      </trans-unit>
      <trans-unit id="DoNotReferSelfInSerializableClassDescription">
        <source>This can allow an attacker to DOS or exhaust the memory of the process.</source>
        <target state="translated">Bu, bir saldırganın DOS saldırısı yapmasına veya işlemin belleğini tüketmesine yol açabilir.</target>
        <note />
      </trans-unit>
      <trans-unit id="DoNotReferSelfInSerializableClassMessage">
        <source>{0} participates in a potential reference cycle</source>
        <target state="translated">{0}, olası bir başvuru döngüsünde yer alıyor</target>
        <note />
      </trans-unit>
      <trans-unit id="DoNotSerializeTypesWithPointerFields">
        <source>Do Not Serialize Types With Pointer Fields</source>
        <target state="translated">İşaretçi Alanlara Sahip Türleri Serileştirmeyin</target>
        <note />
      </trans-unit>
      <trans-unit id="DoNotSerializeTypesWithPointerFieldsDescription">
        <source>Pointers are not "type safe" in the sense that you cannot guarantee the correctness of the memory they point at. So, serializing types with pointer fields is dangerous, as it may allow an attacker to control the pointer.</source>
        <target state="translated">İşaretçiler, işaret ettikleri belleğin doğruluğunu garanti edemediğinden "tür kullanımı uyumlu" değildir. Bu nedenle, bir saldırganın işaretçiyi kontrol etmesine olanak sağlayabileceğinden işaretçi alanlara sahip türleri serileştirmek tehlikelidir.</target>
        <note />
      </trans-unit>
      <trans-unit id="DoNotSerializeTypesWithPointerFieldsMessage">
        <source>Pointer field {0} on serializable type.</source>
        <target state="translated">Serileştirilebilir türde {0} işaretçi alanı.</target>
        <note />
      </trans-unit>
      <trans-unit id="DoNotUseAccountSAS">
        <source>Do Not Use Account Shared Access Signature</source>
        <target state="translated">Hesabın Paylaşılan Erişim İmzasını Kullanmayın</target>
        <note />
      </trans-unit>
      <trans-unit id="DoNotUseAccountSASDescription">
        <source>Shared Access Signatures(SAS) are a vital part of the security model for any application using Azure Storage, they should provide limited and safe permissions to your storage account to clients that don't have the account key. All of the operations available via a service SAS are also available via an account SAS, that is, account SAS is too powerful. So it is recommended to use Service SAS to delegate access more carefully.</source>
        <target state="translated">Paylaşılan Erişim İmzaları (SAS), Azure Depolama kullanan tüm uygulamalar için güvenlik modelinin önemli bir bölümüdür, hesap anahtarı olmayan istemciler için depolama hesabınıza yönelik sınırlı ve güvenli izinler sağlar. Hizmet SAS'si üzerinden kullanılabilir olan işlemlerin tümü ayrıca, hesap SAS'sinin çok güçlü olması durumunda hesap SAS'si üzerinden de kullanılabilir. Bu nedenle daha dikkatli bir şekilde erişim vermek için Hizmet SAS'sini kullanmanız önerilir.</target>
        <note />
      </trans-unit>
      <trans-unit id="DoNotUseAccountSASMessage">
        <source>Use Service SAS instead of Account SAS for fine grained access control and container-level access policy</source>
        <target state="translated">Ayrıntılı erişim denetimi ve kapsayıcı düzeyinde erişim ilkesi için Hesap SAS'si yerine Hizmet SAS'sini kullanın</target>
        <note />
      </trans-unit>
      <trans-unit id="DoNotUseBrokenCryptographicAlgorithms">
        <source>Do Not Use Broken Cryptographic Algorithms</source>
        <target state="translated">Bozuk Kriptografik Algoritmalar Kullanma</target>
        <note />
      </trans-unit>
      <trans-unit id="DoNotUseBrokenCryptographicAlgorithmsDescription">
        <source>An attack making it computationally feasible to break this algorithm exists. This allows attackers to break the cryptographic guarantees it is designed to provide. Depending on the type and application of this cryptographic algorithm, this may allow attackers to read enciphered messages, tamper with enciphered  messages, forge digital signatures, tamper with hashed content, or otherwise compromise any cryptosystem based on this algorithm. Replace encryption uses with the AES algorithm (AES-256, AES-192 and AES-128 are acceptable) with a key length greater than or equal to 128 bits. Replace hashing uses with a hashing function in the SHA-2 family, such as SHA512, SHA384, or SHA256. Replace digital signature uses with RSA with a key length greater than or equal to 2048-bits, or ECDSA with a key length greater than or equal to 256 bits.</source>
        <target state="translated">Bu algoritmayı bozmayı işlemsel olarak uygun hale getiren bir saldırı var. Bu, saldırganların sağlamak için tasarlanan kriptografik garantileri aşmasına olanak sağlar. Bu kriptografik algoritmanın türü ve uygulamasına bağlı olarak, bu saldırganların şifrelenmiş iletileri okumasına, şifrelenmiş iletilen üzerinde oynamasına, dijital imza sahteciliği yapmasına, karma içerik üzerinde oynamasına veya bu algoritmayı temel alan herhangi bir kriptosistemin güvenliğini bozmasına neden olabilir. AES algoritması (AES-256, AES-192 ve AES-128 kabul edilebilir) ile şifreleme kullanımlarını 128 bit veya daha büyük bir anahtar uzunluğuyla değiştirin. Karma kullanımlarını SHA512, SHA384 veya SHA256 gibi SHA-2 ailesindeki bir karma işleviyle değiştirin. RSA ile dijital imza kullanımlarını 2048 bit veya daha büyük bir anahtar uzunluğuyla veya ECDSA’yı 256 bit veya daha büyük bir anahtar uzunluğuyla değiştirin.</target>
        <note />
      </trans-unit>
      <trans-unit id="DoNotUseBrokenCryptographicAlgorithmsMessage">
        <source>{0} uses a broken cryptographic algorithm {1}</source>
        <target state="translated">{0} bozuk {1} kriptografik algoritmasını kullanıyor</target>
        <note />
      </trans-unit>
      <trans-unit id="DoNotUseCountAsyncWhenAnyAsyncCanBeUsedDescription">
        <source>For non-empty collections, CountAsync() and LongCountAsync() enumerate the entire sequence, while AnyAsync() stops at the first item or the first item that satisfies a condition.</source>
        <target state="new">For non-empty collections, CountAsync() and LongCountAsync() enumerate the entire sequence, while AnyAsync() stops at the first item or the first item that satisfies a condition.</target>
        <note />
      </trans-unit>
      <trans-unit id="DoNotUseCountAsyncWhenAnyAsyncCanBeUsedMessage">
        <source>{0}() is used where AnyAsync() could be used instead to improve performance.</source>
        <target state="new">{0}() is used where AnyAsync() could be used instead to improve performance.</target>
        <note />
      </trans-unit>
      <trans-unit id="DoNotUseCountAsyncWhenAnyAsyncCanBeUsedTitle">
        <source>Do not use CountAsync() or LongCountAsync() when AnyAsync() can be used</source>
        <target state="new">Do not use CountAsync() or LongCountAsync() when AnyAsync() can be used</target>
        <note />
      </trans-unit>
      <trans-unit id="DoNotUseCountWhenAnyCanBeUsedDescription">
        <source>For non-empty collections, Count() and LongCount() enumerate the entire sequence, while Any() stops at the first item or the first item that satisfies a condition.</source>
        <target state="new">For non-empty collections, Count() and LongCount() enumerate the entire sequence, while Any() stops at the first item or the first item that satisfies a condition.</target>
        <note />
      </trans-unit>
      <trans-unit id="DoNotUseCountWhenAnyCanBeUsedMessage">
        <source>{0}() is used where Any() could be used instead to improve performance.</source>
        <target state="new">{0}() is used where Any() could be used instead to improve performance.</target>
        <note />
      </trans-unit>
      <trans-unit id="DoNotUseCountWhenAnyCanBeUsedTitle">
        <source>Do not use Count() or LongCount() when Any() can be used</source>
        <target state="new">Do not use Count() or LongCount() when Any() can be used</target>
        <note />
      </trans-unit>
      <trans-unit id="DoNotUseCreateEncryptorWithNonDefaultIVDescription">
        <source>Symmetric encryption should always use a non-repeatable initialization vector to prevent dictionary attacks.</source>
        <target state="new">Symmetric encryption should always use a non-repeatable initialization vector to prevent dictionary attacks.</target>
        <note />
      </trans-unit>
      <trans-unit id="DoNotUseDeprecatedSecurityProtocols">
        <source>Do Not Use Deprecated Security Protocols</source>
        <target state="translated">Kullanım Dışı Güvenlik Protokollerini Kullanmayın</target>
        <note />
      </trans-unit>
      <trans-unit id="DoNotUseDeprecatedSecurityProtocolsDescription">
        <source>Using a deprecated security protocol rather than the system default is risky.</source>
        <target state="translated">Sistem varsayılanı yerine bir kullanım dışı güvenlik protokolünü kullanmak risklidir.</target>
        <note />
      </trans-unit>
      <trans-unit id="DoNotUseDeprecatedSecurityProtocolsMessage">
        <source>Hard-coded use of deprecated security protocol {0}</source>
        <target state="translated">Kullanım dışı {0} güvenlik protokolünün sabit kodlanmış kullanımı</target>
=======
        <target state="new">Add the 'NonSerialized' attribute to this field.</target>
        <note />
      </trans-unit>
      <trans-unit id="AddSerializableAttributeCodeActionTitle">
        <source>Add Serializable attribute</source>
        <target state="new">Add Serializable attribute</target>
        <note />
      </trans-unit>
      <trans-unit id="AlwaysConsumeTheValueReturnedByMethodsMarkedWithPreserveSigAttributeDescription">
        <source>PreserveSigAttribute indicates that a method will return an HRESULT, rather than throwing an exception. Therefore, it is important to consume the HRESULT returned by the method, so that errors can be detected. Generally, this is done by calling Marshal.ThrowExceptionForHR.</source>
        <target state="new">PreserveSigAttribute indicates that a method will return an HRESULT, rather than throwing an exception. Therefore, it is important to consume the HRESULT returned by the method, so that errors can be detected. Generally, this is done by calling Marshal.ThrowExceptionForHR.</target>
        <note />
      </trans-unit>
      <trans-unit id="AlwaysConsumeTheValueReturnedByMethodsMarkedWithPreserveSigAttributeMessage">
        <source>Consume the hresult returned by method '{0}' and call Marshal.ThrowExceptionForHR.</source>
        <target state="new">Consume the hresult returned by method '{0}' and call Marshal.ThrowExceptionForHR.</target>
        <note />
      </trans-unit>
      <trans-unit id="AlwaysConsumeTheValueReturnedByMethodsMarkedWithPreserveSigAttributeTitle">
        <source>Always consume the value returned by methods marked with PreserveSigAttribute</source>
        <target state="new">Always consume the value returned by methods marked with PreserveSigAttribute</target>
        <note />
      </trans-unit>
      <trans-unit id="ApprovedCipherMode">
        <source>Do Not Use Unsafe Cipher Modes</source>
        <target state="new">Do Not Use Unsafe Cipher Modes</target>
        <note />
      </trans-unit>
      <trans-unit id="ApprovedCipherModeDescription">
        <source>These modes are vulnerable to attacks. Use only approved modes (CBC, CTS).</source>
        <target state="new">These modes are vulnerable to attacks. Use only approved modes (CBC, CTS).</target>
        <note />
      </trans-unit>
      <trans-unit id="ApprovedCipherModeMessage">
        <source>It uses an unsafe Cipher Mode {0}</source>
        <target state="new">It uses an unsafe Cipher Mode {0}</target>
        <note />
      </trans-unit>
      <trans-unit id="AttributeStringLiteralsShouldParseCorrectlyDescription">
        <source>The string literal parameter of an attribute does not parse correctly for a URL, a GUID, or a version.</source>
        <target state="new">The string literal parameter of an attribute does not parse correctly for a URL, a GUID, or a version.</target>
        <note />
      </trans-unit>
      <trans-unit id="AttributeStringLiteralsShouldParseCorrectlyMessageDefault">
        <source>In the constructor of '{0}', change the value of argument '{1}', which is currently "{2}", to something that can be correctly parsed as '{3}'.</source>
        <target state="new">In the constructor of '{0}', change the value of argument '{1}', which is currently "{2}", to something that can be correctly parsed as '{3}'.</target>
        <note />
      </trans-unit>
      <trans-unit id="AttributeStringLiteralsShouldParseCorrectlyMessageEmpty">
        <source>In the constructor of '{0}', change the value of argument '{1}', which is currently an empty string (""), to something that can be correctly parsed as '{2}'.</source>
        <target state="new">In the constructor of '{0}', change the value of argument '{1}', which is currently an empty string (""), to something that can be correctly parsed as '{2}'.</target>
        <note />
      </trans-unit>
      <trans-unit id="AttributeStringLiteralsShouldParseCorrectlyTitle">
        <source>Attribute string literals should parse correctly</source>
        <target state="new">Attribute string literals should parse correctly</target>
        <note />
      </trans-unit>
      <trans-unit id="AvoidUnsealedAttributesDescription">
        <source>The .NET Framework class library provides methods for retrieving custom attributes. By default, these methods search the attribute inheritance hierarchy. Sealing the attribute eliminates the search through the inheritance hierarchy and can improve performance.</source>
        <target state="new">The .NET Framework class library provides methods for retrieving custom attributes. By default, these methods search the attribute inheritance hierarchy. Sealing the attribute eliminates the search through the inheritance hierarchy and can improve performance.</target>
        <note />
      </trans-unit>
      <trans-unit id="AvoidUnsealedAttributesMessage">
        <source>Avoid unsealed attributes</source>
        <target state="new">Avoid unsealed attributes</target>
        <note />
      </trans-unit>
      <trans-unit id="AvoidUnsealedAttributesTitle">
        <source>Avoid unsealed attributes</source>
        <target state="new">Avoid unsealed attributes</target>
        <note />
      </trans-unit>
      <trans-unit id="AvoidZeroLengthArrayAllocationsMessage">
        <source>Avoid unnecessary zero-length array allocations.  Use {0} instead.</source>
        <target state="new">Avoid unnecessary zero-length array allocations.  Use {0} instead.</target>
        <note />
      </trans-unit>
      <trans-unit id="AvoidZeroLengthArrayAllocationsTitle">
        <source>Avoid zero-length array allocations.</source>
        <target state="new">Avoid zero-length array allocations.</target>
        <note />
      </trans-unit>
      <trans-unit id="BinaryFormatterDeserializeMaybeWithoutBinderSetMessage">
        <source>The method '{0}' is insecure when deserializing untrusted data without a SerializationBinder to restrict the type of objects in the deserialized object graph.</source>
        <target state="new">The method '{0}' is insecure when deserializing untrusted data without a SerializationBinder to restrict the type of objects in the deserialized object graph.</target>
        <note />
      </trans-unit>
      <trans-unit id="BinaryFormatterDeserializeMaybeWithoutBinderSetTitle">
        <source>Ensure BinaryFormatter.Binder is set before calling BinaryFormatter.Deserialize</source>
        <target state="new">Ensure BinaryFormatter.Binder is set before calling BinaryFormatter.Deserialize</target>
        <note />
      </trans-unit>
      <trans-unit id="BinaryFormatterDeserializeWithoutBinderSetMessage">
        <source>The method '{0}' is insecure when deserializing untrusted data without a SerializationBinder to restrict the type of objects in the deserialized object graph.</source>
        <target state="new">The method '{0}' is insecure when deserializing untrusted data without a SerializationBinder to restrict the type of objects in the deserialized object graph.</target>
        <note />
      </trans-unit>
      <trans-unit id="BinaryFormatterDeserializeWithoutBinderSetTitle">
        <source>Do not call BinaryFormatter.Deserialize without first setting BinaryFormatter.Binder</source>
        <target state="new">Do not call BinaryFormatter.Deserialize without first setting BinaryFormatter.Binder</target>
        <note />
      </trans-unit>
      <trans-unit id="BinaryFormatterMethodUsedDescription">
        <source>The method '{0}' is insecure when deserializing untrusted data.  If you need to instead detect BinaryFormatter deserialization without a SerializationBinder set, then disable rule CA2300, and enable rules CA2301 and CA2302.</source>
        <target state="new">The method '{0}' is insecure when deserializing untrusted data.  If you need to instead detect BinaryFormatter deserialization without a SerializationBinder set, then disable rule CA2300, and enable rules CA2301 and CA2302.</target>
        <note />
      </trans-unit>
      <trans-unit id="BinaryFormatterMethodUsedMessage">
        <source>The method '{0}' is insecure when deserializing untrusted data.</source>
        <target state="new">The method '{0}' is insecure when deserializing untrusted data.</target>
        <note />
      </trans-unit>
      <trans-unit id="BinaryFormatterMethodUsedTitle">
        <source>Do not use insecure deserializer BinaryFormatter</source>
        <target state="new">Do not use insecure deserializer BinaryFormatter</target>
        <note />
      </trans-unit>
      <trans-unit id="CallGCSuppressFinalizeCorrectlyDescription">
        <source>A method that is an implementation of Dispose does not call GC.SuppressFinalize; or a method that is not an implementation of Dispose calls GC.SuppressFinalize; or a method calls GC.SuppressFinalize and passes something other than this (Me in Visual?Basic).</source>
        <target state="new">A method that is an implementation of Dispose does not call GC.SuppressFinalize; or a method that is not an implementation of Dispose calls GC.SuppressFinalize; or a method calls GC.SuppressFinalize and passes something other than this (Me in Visual?Basic).</target>
        <note />
      </trans-unit>
      <trans-unit id="CallGCSuppressFinalizeCorrectlyMessageNotCalled">
        <source>Change {0} to call {1}. This will prevent derived types that introduce a finalizer from needing to re-implement 'IDisposable' to call it.</source>
        <target state="new">Change {0} to call {1}. This will prevent derived types that introduce a finalizer from needing to re-implement 'IDisposable' to call it.</target>
        <note />
      </trans-unit>
      <trans-unit id="CallGCSuppressFinalizeCorrectlyMessageNotCalledWithFinalizer">
        <source>Change {0} to call {1}. This will prevent unnecessary finalization of the object once it has been disposed and it has fallen out of scope.</source>
        <target state="new">Change {0} to call {1}. This will prevent unnecessary finalization of the object once it has been disposed and it has fallen out of scope.</target>
        <note />
      </trans-unit>
      <trans-unit id="CallGCSuppressFinalizeCorrectlyMessageNotPassedThis">
        <source>{0} calls {1} on something other than itself. Change the call site to pass 'this' ('Me' in Visual Basic) instead.</source>
        <target state="new">{0} calls {1} on something other than itself. Change the call site to pass 'this' ('Me' in Visual Basic) instead.</target>
        <note />
      </trans-unit>
      <trans-unit id="CallGCSuppressFinalizeCorrectlyMessageOutsideDispose">
        <source>{0} calls {1}, a method that is typically only called within an implementation of 'IDisposable.Dispose'. Refer to the IDisposable pattern for more information.</source>
        <target state="new">{0} calls {1}, a method that is typically only called within an implementation of 'IDisposable.Dispose'. Refer to the IDisposable pattern for more information.</target>
        <note />
      </trans-unit>
      <trans-unit id="CallGCSuppressFinalizeCorrectlyTitle">
        <source>Dispose methods should call SuppressFinalize</source>
        <target state="new">Dispose methods should call SuppressFinalize</target>
        <note />
      </trans-unit>
      <trans-unit id="CategoryReliability">
        <source>Reliability</source>
        <target state="new">Reliability</target>
        <note />
      </trans-unit>
      <trans-unit id="DefinitelyDisableHttpClientCRLCheck">
        <source>Definitely disable HttpClient certificate revocation list check</source>
        <target state="new">Definitely disable HttpClient certificate revocation list check</target>
        <note />
      </trans-unit>
      <trans-unit id="DefinitelyDisableHttpClientCRLCheckMessage">
        <source>HttpClient is created without enabling CheckCertificateRevocationList</source>
        <target state="new">HttpClient is created without enabling CheckCertificateRevocationList</target>
        <note />
      </trans-unit>
      <trans-unit id="DefinitelyInstallRootCert">
        <source>Do Not Add Certificates To Root Store</source>
        <target state="new">Do Not Add Certificates To Root Store</target>
        <note />
      </trans-unit>
      <trans-unit id="DefinitelyInstallRootCertMessage">
        <source>Adding certificates to the operating system's trusted root certificates increases the risk of incorrectly authenticating an illegitimate certificate</source>
        <target state="new">Adding certificates to the operating system's trusted root certificates increases the risk of incorrectly authenticating an illegitimate certificate</target>
        <note />
      </trans-unit>
      <trans-unit id="DefinitelyUseSecureCookiesASPNetCore">
        <source>Use Secure Cookies In ASP.Net Core</source>
        <target state="new">Use Secure Cookies In ASP.Net Core</target>
        <note />
      </trans-unit>
      <trans-unit id="DefinitelyUseSecureCookiesASPNetCoreMessage">
        <source>Set CookieOptions.Secure = true when setting a cookie</source>
        <target state="new">Set CookieOptions.Secure = true when setting a cookie</target>
        <note />
      </trans-unit>
      <trans-unit id="DefinitelyUseWeakKDFInsufficientIterationCount">
        <source>Do Not Use Weak Key Derivation Function With Insufficient Iteration Count</source>
        <target state="new">Do Not Use Weak Key Derivation Function With Insufficient Iteration Count</target>
        <note />
      </trans-unit>
      <trans-unit id="DefinitelyUseWeakKDFInsufficientIterationCountMessage">
        <source>Use at least {0} iterations when deriving a cryptographic key from a password. By default, Rfc2898DeriveByte's IterationCount is only 1000</source>
        <target state="new">Use at least {0} iterations when deriving a cryptographic key from a password. By default, Rfc2898DeriveByte's IterationCount is only 1000</target>
        <note />
      </trans-unit>
      <trans-unit id="DeprecatedSslProtocolsDescription">
        <source>Older protocol versions of Transport Layer Security (TLS) are less secure than TLS 1.2 and TLS 1.3, and are more likely to have new vulnerabilities. Avoid older protocol versions to minimize risk.</source>
        <target state="new">Older protocol versions of Transport Layer Security (TLS) are less secure than TLS 1.2 and TLS 1.3, and are more likely to have new vulnerabilities. Avoid older protocol versions to minimize risk.</target>
        <note />
      </trans-unit>
      <trans-unit id="DeprecatedSslProtocolsMessage">
        <source>Transport Layer Security protocol version '{0}' is deprecated.  Use 'None' to let the Operating System choose a version.</source>
        <target state="new">Transport Layer Security protocol version '{0}' is deprecated.  Use 'None' to let the Operating System choose a version.</target>
        <note />
      </trans-unit>
      <trans-unit id="DeprecatedSslProtocolsTitle">
        <source>Do not use deprecated SslProtocols values</source>
        <target state="new">Do not use deprecated SslProtocols values</target>
        <note />
      </trans-unit>
      <trans-unit id="DisposableFieldsShouldBeDisposedDescription">
        <source>A type that implements System.IDisposable declares fields that are of types that also implement IDisposable. The Dispose method of the field is not called by the Dispose method of the declaring type. To fix a violation of this rule, call Dispose on fields that are of types that implement IDisposable if you are responsible for allocating and releasing the unmanaged resources held by the field.</source>
        <target state="new">A type that implements System.IDisposable declares fields that are of types that also implement IDisposable. The Dispose method of the field is not called by the Dispose method of the declaring type. To fix a violation of this rule, call Dispose on fields that are of types that implement IDisposable if you are responsible for allocating and releasing the unmanaged resources held by the field.</target>
        <note />
      </trans-unit>
      <trans-unit id="DisposableFieldsShouldBeDisposedMessage">
        <source>'{0}' contains field '{1}' that is of IDisposable type '{2}', but it is never disposed. Change the Dispose method on '{0}' to call Close or Dispose on this field.</source>
        <target state="new">'{0}' contains field '{1}' that is of IDisposable type '{2}', but it is never disposed. Change the Dispose method on '{0}' to call Close or Dispose on this field.</target>
        <note />
      </trans-unit>
      <trans-unit id="DisposableFieldsShouldBeDisposedTitle">
        <source>Disposable fields should be disposed</source>
        <target state="new">Disposable fields should be disposed</target>
        <note />
      </trans-unit>
      <trans-unit id="DisposableTypesShouldDeclareFinalizerDescription">
        <source>A type that implements System.IDisposable and has fields that suggest the use of unmanaged resources does not implement a finalizer, as described by Object.Finalize.</source>
        <target state="new">A type that implements System.IDisposable and has fields that suggest the use of unmanaged resources does not implement a finalizer, as described by Object.Finalize.</target>
        <note />
      </trans-unit>
      <trans-unit id="DisposableTypesShouldDeclareFinalizerMessage">
        <source>Disposable types should declare finalizer</source>
        <target state="new">Disposable types should declare finalizer</target>
        <note />
      </trans-unit>
      <trans-unit id="DisposableTypesShouldDeclareFinalizerTitle">
        <source>Disposable types should declare finalizer</source>
        <target state="new">Disposable types should declare finalizer</target>
        <note />
      </trans-unit>
      <trans-unit id="DisposeMethodsShouldCallBaseClassDisposeDescription">
        <source>A type that implements System.IDisposable inherits from a type that also implements IDisposable. The Dispose method of the inheriting type does not call the Dispose method of the parent type. To fix a violation of this rule, call base.Dispose in your Dispose method.</source>
        <target state="new">A type that implements System.IDisposable inherits from a type that also implements IDisposable. The Dispose method of the inheriting type does not call the Dispose method of the parent type. To fix a violation of this rule, call base.Dispose in your Dispose method.</target>
        <note />
      </trans-unit>
      <trans-unit id="DisposeMethodsShouldCallBaseClassDisposeMessage">
        <source>Ensure that method '{0}' calls '{1}' in all possible control flow paths.</source>
        <target state="new">Ensure that method '{0}' calls '{1}' in all possible control flow paths.</target>
        <note />
      </trans-unit>
      <trans-unit id="DisposeMethodsShouldCallBaseClassDisposeTitle">
        <source>Dispose methods should call base class dispose</source>
        <target state="new">Dispose methods should call base class dispose</target>
        <note />
      </trans-unit>
      <trans-unit id="DisposeObjectsBeforeLosingScopeDescription">
        <source>If a disposable object is not explicitly disposed before all references to it are out of scope, the object will be disposed at some indeterminate time when the garbage collector runs the finalizer of the object. Because an exceptional event might occur that will prevent the finalizer of the object from running, the object should be explicitly disposed instead.</source>
        <target state="new">If a disposable object is not explicitly disposed before all references to it are out of scope, the object will be disposed at some indeterminate time when the garbage collector runs the finalizer of the object. Because an exceptional event might occur that will prevent the finalizer of the object from running, the object should be explicitly disposed instead.</target>
        <note />
      </trans-unit>
      <trans-unit id="DisposeObjectsBeforeLosingScopeMayBeDisposedMessage">
        <source>Use recommended dispose pattern to ensure that object created by '{0}' is disposed on all paths. If possible, wrap the creation within a 'using' statement or a 'using' declaration. Otherwise, use a try-finally pattern, with a dedicated local variable declared before the try region and an unconditional Dispose invocation on non-null value in the 'finally' region, say 'x?.Dispose()'. If the object is explicitly disposed within the try region or the dispose ownership is transfered to another object or method, assign 'null' to the local variable just after such an operation to prevent double dispose in 'finally'.</source>
        <target state="new">Use recommended dispose pattern to ensure that object created by '{0}' is disposed on all paths. If possible, wrap the creation within a 'using' statement or a 'using' declaration. Otherwise, use a try-finally pattern, with a dedicated local variable declared before the try region and an unconditional Dispose invocation on non-null value in the 'finally' region, say 'x?.Dispose()'. If the object is explicitly disposed within the try region or the dispose ownership is transfered to another object or method, assign 'null' to the local variable just after such an operation to prevent double dispose in 'finally'.</target>
        <note />
      </trans-unit>
      <trans-unit id="DisposeObjectsBeforeLosingScopeMayBeDisposedOnExceptionPathsMessage">
        <source>Use recommended dispose pattern to ensure that object created by '{0}' is disposed on all exception paths. If possible, wrap the creation within a 'using' statement or a 'using' declaration. Otherwise, use a try-finally pattern, with a dedicated local variable declared before the try region and an unconditional Dispose invocation on non-null value in the 'finally' region, say 'x?.Dispose()'. If the object is explicitly disposed within the try region or the dispose ownership is transfered to another object or method, assign 'null' to the local variable just after such an operation to prevent double dispose in 'finally'.</source>
        <target state="new">Use recommended dispose pattern to ensure that object created by '{0}' is disposed on all exception paths. If possible, wrap the creation within a 'using' statement or a 'using' declaration. Otherwise, use a try-finally pattern, with a dedicated local variable declared before the try region and an unconditional Dispose invocation on non-null value in the 'finally' region, say 'x?.Dispose()'. If the object is explicitly disposed within the try region or the dispose ownership is transfered to another object or method, assign 'null' to the local variable just after such an operation to prevent double dispose in 'finally'.</target>
        <note />
      </trans-unit>
      <trans-unit id="DisposeObjectsBeforeLosingScopeNotDisposedMessage">
        <source>Call System.IDisposable.Dispose on object created by '{0}' before all references to it are out of scope.</source>
        <target state="new">Call System.IDisposable.Dispose on object created by '{0}' before all references to it are out of scope.</target>
        <note />
      </trans-unit>
      <trans-unit id="DisposeObjectsBeforeLosingScopeNotDisposedOnExceptionPathsMessage">
        <source>Object created by '{0}' is not disposed along all exception paths. Call System.IDisposable.Dispose on the object before all references to it are out of scope.</source>
        <target state="new">Object created by '{0}' is not disposed along all exception paths. Call System.IDisposable.Dispose on the object before all references to it are out of scope.</target>
        <note />
      </trans-unit>
      <trans-unit id="DisposeObjectsBeforeLosingScopeTitle">
        <source>Dispose objects before losing scope</source>
        <target state="new">Dispose objects before losing scope</target>
        <note />
      </trans-unit>
      <trans-unit id="DoNotAddArchiveItemPathToTheTargetFileSystemPath">
        <source>Do Not Add Archive Item's Path To The Target File System Path</source>
        <target state="new">Do Not Add Archive Item's Path To The Target File System Path</target>
        <note />
      </trans-unit>
      <trans-unit id="DoNotAddArchiveItemPathToTheTargetFileSystemPathDescription">
        <source>When extracting files from an archive and using the archive item's path, check if the path is safe. Archive path can be relative and can lead to file system access outside of the expected file system target path, leading to malicious config changes and remote code execution via lay-and-wait technique.</source>
        <target state="new">When extracting files from an archive and using the archive item's path, check if the path is safe. Archive path can be relative and can lead to file system access outside of the expected file system target path, leading to malicious config changes and remote code execution via lay-and-wait technique.</target>
        <note />
      </trans-unit>
      <trans-unit id="DoNotAddArchiveItemPathToTheTargetFileSystemPathMessage">
        <source>When creating path for '{0} in method {1}' from relative archive item path to extract file and the source is an untrusted zip archive, make sure to sanitize relative archive item path '{2} in method {3}'</source>
        <target state="new">When creating path for '{0} in method {1}' from relative archive item path to extract file and the source is an untrusted zip archive, make sure to sanitize relative archive item path '{2} in method {3}'</target>
        <note />
      </trans-unit>
      <trans-unit id="DoNotAddSchemaByURL">
        <source>Do Not Add Schema By URL</source>
        <target state="new">Do Not Add Schema By URL</target>
        <note />
      </trans-unit>
      <trans-unit id="DoNotAddSchemaByURLDescription">
        <source>This overload of XmlSchemaCollection.Add method internally enables DTD processing on the XML reader instance used, and uses UrlResolver for resolving external XML entities. The outcome is information disclosure. Content from file system or network shares for the machine processing the XML can be exposed to attacker. In addition, an attacker can use this as a DoS vector.</source>
        <target state="new">This overload of XmlSchemaCollection.Add method internally enables DTD processing on the XML reader instance used, and uses UrlResolver for resolving external XML entities. The outcome is information disclosure. Content from file system or network shares for the machine processing the XML can be exposed to attacker. In addition, an attacker can use this as a DoS vector.</target>
        <note />
      </trans-unit>
      <trans-unit id="DoNotAddSchemaByURLMessage">
        <source>This overload of the Add method is potentially unsafe because it may resolve dangerous external references</source>
        <target state="new">This overload of the Add method is potentially unsafe because it may resolve dangerous external references</target>
        <note />
      </trans-unit>
      <trans-unit id="DoNotCallDangerousMethodsInDeserialization">
        <source>Do Not Call Dangerous Methods In Deserialization</source>
        <target state="new">Do Not Call Dangerous Methods In Deserialization</target>
        <note />
      </trans-unit>
      <trans-unit id="DoNotCallDangerousMethodsInDeserializationDescription">
        <source>Insecure Deserialization is a vulnerability which occurs when untrusted data is used to abuse the logic of an application, inflict a Denial-of-Service (DoS) attack, or even execute arbitrary code upon it being deserialized. It’s frequently possible for malicious users to abuse these deserialization features when the application is deserializing untrusted data which is under their control. Specifically, invoke dangerous methods in the process of deserialization. Successful insecure deserialization attacks could allow an attacker to carry out attacks such as DoS attacks, authentication bypasses, and remote code execution.</source>
        <target state="new">Insecure Deserialization is a vulnerability which occurs when untrusted data is used to abuse the logic of an application, inflict a Denial-of-Service (DoS) attack, or even execute arbitrary code upon it being deserialized. It’s frequently possible for malicious users to abuse these deserialization features when the application is deserializing untrusted data which is under their control. Specifically, invoke dangerous methods in the process of deserialization. Successful insecure deserialization attacks could allow an attacker to carry out attacks such as DoS attacks, authentication bypasses, and remote code execution.</target>
        <note />
      </trans-unit>
      <trans-unit id="DoNotCallDangerousMethodsInDeserializationMessage">
        <source>When deserializing an instance of class {0}, method {1} can call dangerous method {2}.</source>
        <target state="new">When deserializing an instance of class {0}, method {1} can call dangerous method {2}.</target>
        <note />
      </trans-unit>
      <trans-unit id="DoNotCallOverridableMethodsInConstructorsDescription">
        <source>When a constructor calls a virtual method, the constructor for the instance that invokes the method may not have executed.</source>
        <target state="new">When a constructor calls a virtual method, the constructor for the instance that invokes the method may not have executed.</target>
        <note />
      </trans-unit>
      <trans-unit id="DoNotCallOverridableMethodsInConstructorsMessage">
        <source>Do not call overridable methods in constructors</source>
        <target state="new">Do not call overridable methods in constructors</target>
        <note />
      </trans-unit>
      <trans-unit id="DoNotCallOverridableMethodsInConstructorsTitle">
        <source>Do not call overridable methods in constructors</source>
        <target state="new">Do not call overridable methods in constructors</target>
        <note />
      </trans-unit>
      <trans-unit id="DoNotCallToImmutableCollectionOnAnImmutableCollectionValueMessage">
        <source>Do not call {0} on an {1} value</source>
        <target state="new">Do not call {0} on an {1} value</target>
        <note />
      </trans-unit>
      <trans-unit id="DoNotCallToImmutableCollectionOnAnImmutableCollectionValueTitle">
        <source>Do not call ToImmutableCollection on an ImmutableCollection value</source>
        <target state="new">Do not call ToImmutableCollection on an ImmutableCollection value</target>
        <note />
      </trans-unit>
      <trans-unit id="DoNotCatchCorruptedStateExceptionsInGeneralHandlersDescription">
        <source>Do not author general catch handlers in code that receives corrupted state exceptions.</source>
        <target state="new">Do not author general catch handlers in code that receives corrupted state exceptions.</target>
        <note />
      </trans-unit>
      <trans-unit id="DoNotCatchCorruptedStateExceptionsInGeneralHandlersMessage">
        <source>Do not catch corrupted state exceptions in general handlers.</source>
        <target state="new">Do not catch corrupted state exceptions in general handlers.</target>
        <note />
      </trans-unit>
      <trans-unit id="DoNotCatchCorruptedStateExceptionsInGeneralHandlersTitle">
        <source>Do not catch corrupted state exceptions in general handlers.</source>
        <target state="new">Do not catch corrupted state exceptions in general handlers.</target>
        <note />
      </trans-unit>
      <trans-unit id="DoNotCreateTasksWithoutPassingATaskSchedulerDescription">
        <source>Do not create tasks unless you are using one of the overloads that takes a TaskScheduler. The default is to schedule on TaskScheduler.Current, which would lead to deadlocks. Either use TaskScheduler.Default to schedule on the thread pool, or explicitly pass TaskScheduler.Current to make your intentions clear.</source>
        <target state="new">Do not create tasks unless you are using one of the overloads that takes a TaskScheduler. The default is to schedule on TaskScheduler.Current, which would lead to deadlocks. Either use TaskScheduler.Default to schedule on the thread pool, or explicitly pass TaskScheduler.Current to make your intentions clear.</target>
        <note />
      </trans-unit>
      <trans-unit id="DoNotCreateTasksWithoutPassingATaskSchedulerMessage">
        <source>Do not create tasks without passing a TaskScheduler</source>
        <target state="new">Do not create tasks without passing a TaskScheduler</target>
        <note />
      </trans-unit>
      <trans-unit id="DoNotCreateTasksWithoutPassingATaskSchedulerTitle">
        <source>Do not create tasks without passing a TaskScheduler</source>
        <target state="new">Do not create tasks without passing a TaskScheduler</target>
        <note />
      </trans-unit>
      <trans-unit id="DoNotDisableCertificateValidation">
        <source>Do Not Disable Certificate Validation</source>
        <target state="new">Do Not Disable Certificate Validation</target>
        <note />
      </trans-unit>
      <trans-unit id="DoNotDisableCertificateValidationDescription">
        <source>A certificate can help authenticate the identity of the server. Clients should validate the server certificate to ensure requests are sent to the intended server. If the ServerCertificateValidationCallback always returns 'true', any certificate will pass validation.</source>
        <target state="new">A certificate can help authenticate the identity of the server. Clients should validate the server certificate to ensure requests are sent to the intended server. If the ServerCertificateValidationCallback always returns 'true', any certificate will pass validation.</target>
        <note />
      </trans-unit>
      <trans-unit id="DoNotDisableCertificateValidationMessage">
        <source>The ServerCertificateValidationCallback is set to a function that accepts any server certificate, by always returning true. Ensure that server certificates are validated to verify the identity of the server receiving requests.</source>
        <target state="new">The ServerCertificateValidationCallback is set to a function that accepts any server certificate, by always returning true. Ensure that server certificates are validated to verify the identity of the server receiving requests.</target>
        <note />
      </trans-unit>
      <trans-unit id="DoNotDisableHTTPHeaderChecking">
        <source>Do Not Disable HTTP Header Checking</source>
        <target state="new">Do Not Disable HTTP Header Checking</target>
        <note />
      </trans-unit>
      <trans-unit id="DoNotDisableHTTPHeaderCheckingDescription">
        <source>HTTP header checking enables encoding of the carriage return and newline characters, \r and \n, that are found in response headers. This encoding can help to avoid injection attacks that exploit an application that echoes untrusted data contained by the header.</source>
        <target state="new">HTTP header checking enables encoding of the carriage return and newline characters, \r and \n, that are found in response headers. This encoding can help to avoid injection attacks that exploit an application that echoes untrusted data contained by the header.</target>
        <note />
      </trans-unit>
      <trans-unit id="DoNotDisableHTTPHeaderCheckingMessage">
        <source>Do not disable HTTP header checking</source>
        <target state="new">Do not disable HTTP header checking</target>
        <note />
      </trans-unit>
      <trans-unit id="DoNotDisableHttpClientCRLCheckDescription">
        <source>Using HttpClient without providing a platform specific handler (WinHttpHandler or CurlHandler or HttpClientHandler) where the CheckCertificateRevocationList property is set to true, will allow revoked certificates to be accepted by the HttpClient as valid.</source>
        <target state="new">Using HttpClient without providing a platform specific handler (WinHttpHandler or CurlHandler or HttpClientHandler) where the CheckCertificateRevocationList property is set to true, will allow revoked certificates to be accepted by the HttpClient as valid.</target>
        <note />
      </trans-unit>
      <trans-unit id="DoNotDisableRequestValidation">
        <source>Do Not Disable Request Validation</source>
        <target state="new">Do Not Disable Request Validation</target>
        <note />
      </trans-unit>
      <trans-unit id="DoNotDisableRequestValidationDescription">
        <source>Request validation is a feature in ASP.NET that examines HTTP requests and determines whether they contain potentially dangerous content. This check adds protection from markup or code in the URL query string, cookies, or posted form values that might have been added for malicious purposes. So, it is generally desirable and should be left enabled for defense in depth.</source>
        <target state="new">Request validation is a feature in ASP.NET that examines HTTP requests and determines whether they contain potentially dangerous content. This check adds protection from markup or code in the URL query string, cookies, or posted form values that might have been added for malicious purposes. So, it is generally desirable and should be left enabled for defense in depth.</target>
        <note />
      </trans-unit>
      <trans-unit id="DoNotDisableRequestValidationMessage">
        <source>{0} has request validation disabled</source>
        <target state="new">{0} has request validation disabled</target>
        <note />
      </trans-unit>
      <trans-unit id="DoNotDisableSchUseStrongCrypto">
        <source>Do Not Disable SChannel Use of Strong Crypto</source>
        <target state="new">Do Not Disable SChannel Use of Strong Crypto</target>
        <note />
      </trans-unit>
      <trans-unit id="DoNotDisableSchUseStrongCryptoDescription">
        <source>Starting with the .NET Framework 4.6, the System.Net.ServicePointManager and System.Net.Security.SslStream classes are recommeded to use new protocols. The old ones have protocol weaknesses and are not supported. Setting Switch.System.Net.DontEnableSchUseStrongCrypto with true will use the old weak crypto check and opt out of the protocol migration.</source>
        <target state="new">Starting with the .NET Framework 4.6, the System.Net.ServicePointManager and System.Net.Security.SslStream classes are recommeded to use new protocols. The old ones have protocol weaknesses and are not supported. Setting Switch.System.Net.DontEnableSchUseStrongCrypto with true will use the old weak crypto check and opt out of the protocol migration.</target>
        <note />
      </trans-unit>
      <trans-unit id="DoNotDisableSchUseStrongCryptoMessage">
        <source>{0} disables TLS 1.2 and enables SSLv3</source>
        <target state="new">{0} disables TLS 1.2 and enables SSLv3</target>
        <note />
      </trans-unit>
      <trans-unit id="DoNotDisableUsingServicePointManagerSecurityProtocolsMessage">
        <source>Do not set Switch.System.ServiceModel.DisableUsingServicePointManagerSecurityProtocols to true.  Setting this switch limits Windows Communication Framework (WCF) to using Transport Layer Security (TLS) 1.0, which is insecure and obsolete.</source>
        <target state="new">Do not set Switch.System.ServiceModel.DisableUsingServicePointManagerSecurityProtocols to true.  Setting this switch limits Windows Communication Framework (WCF) to using Transport Layer Security (TLS) 1.0, which is insecure and obsolete.</target>
        <note />
      </trans-unit>
      <trans-unit id="DoNotDisableUsingServicePointManagerSecurityProtocolsTitle">
        <source>Do not disable ServicePointManagerSecurityProtocols</source>
        <target state="new">Do not disable ServicePointManagerSecurityProtocols</target>
        <note />
      </trans-unit>
      <trans-unit id="DoNotHardCodeCertificate">
        <source>Do not hard-code certificate</source>
        <target state="new">Do not hard-code certificate</target>
        <note />
      </trans-unit>
      <trans-unit id="DoNotHardCodeCertificateDescription">
        <source>Hard-coded certificates in source code are vulnerable to being exploited.</source>
        <target state="new">Hard-coded certificates in source code are vulnerable to being exploited.</target>
        <note />
      </trans-unit>
      <trans-unit id="DoNotHardCodeCertificateMessage">
        <source>Potential security vulnerability was found where '{0}' in method '{1}' may be tainted by hard-coded certificate from '{2}' in method '{3}'</source>
        <target state="new">Potential security vulnerability was found where '{0}' in method '{1}' may be tainted by hard-coded certificate from '{2}' in method '{3}'</target>
        <note />
      </trans-unit>
      <trans-unit id="DoNotHardCodeEncryptionKey">
        <source>Do not hard-code encryption key</source>
        <target state="new">Do not hard-code encryption key</target>
        <note />
      </trans-unit>
      <trans-unit id="DoNotHardCodeEncryptionKeyDescription">
        <source>SymmetricAlgorithm's .Key property, or a method's rgbKey parameter, should never be a hard-coded value.</source>
        <target state="new">SymmetricAlgorithm's .Key property, or a method's rgbKey parameter, should never be a hard-coded value.</target>
        <note />
      </trans-unit>
      <trans-unit id="DoNotHardCodeEncryptionKeyMessage">
        <source>Potential security vulnerability was found where '{0}' in method '{1}' may be tainted by hard-coded key from '{2}' in method '{3}'</source>
        <target state="new">Potential security vulnerability was found where '{0}' in method '{1}' may be tainted by hard-coded key from '{2}' in method '{3}'</target>
        <note />
      </trans-unit>
      <trans-unit id="DoNotInstallRootCertDescription">
        <source>By default, the Trusted Root Certification Authorities certificate store is configured with a set of public CAs that has met the requirements of the Microsoft Root Certificate Program. Since all trusted root CAs can issue certificates for any domain, an attacker can pick a weak or coercible CA that you install by yourself to target for an attack – and a single vulnerable, malicious or coercible CA undermines the security of the entire system. To make matters worse, these attacks can go unnoticed quite easily.</source>
        <target state="new">By default, the Trusted Root Certification Authorities certificate store is configured with a set of public CAs that has met the requirements of the Microsoft Root Certificate Program. Since all trusted root CAs can issue certificates for any domain, an attacker can pick a weak or coercible CA that you install by yourself to target for an attack – and a single vulnerable, malicious or coercible CA undermines the security of the entire system. To make matters worse, these attacks can go unnoticed quite easily.</target>
        <note />
      </trans-unit>
      <trans-unit id="DoNotLockOnObjectsWithWeakIdentityDescription">
        <source>An object is said to have a weak identity when it can be directly accessed across application domain boundaries. A thread that tries to acquire a lock on an object that has a weak identity can be blocked by a second thread in a different application domain that has a lock on the same object.</source>
        <target state="new">An object is said to have a weak identity when it can be directly accessed across application domain boundaries. A thread that tries to acquire a lock on an object that has a weak identity can be blocked by a second thread in a different application domain that has a lock on the same object.</target>
        <note />
      </trans-unit>
      <trans-unit id="DoNotLockOnObjectsWithWeakIdentityMessage">
        <source>Do not lock on objects with weak identity</source>
        <target state="new">Do not lock on objects with weak identity</target>
        <note />
      </trans-unit>
      <trans-unit id="DoNotLockOnObjectsWithWeakIdentityTitle">
        <source>Do not lock on objects with weak identity</source>
        <target state="new">Do not lock on objects with weak identity</target>
        <note />
      </trans-unit>
      <trans-unit id="DoNotPassLiteralsAsLocalizedParametersDescription">
        <source>A method passes a string literal as a parameter to a constructor or method in the .NET Framework class library and that string should be localizable. To fix a violation of this rule, replace the string literal with a string retrieved through an instance of the ResourceManager class.</source>
        <target state="new">A method passes a string literal as a parameter to a constructor or method in the .NET Framework class library and that string should be localizable. To fix a violation of this rule, replace the string literal with a string retrieved through an instance of the ResourceManager class.</target>
        <note />
      </trans-unit>
      <trans-unit id="DoNotPassLiteralsAsLocalizedParametersMessage">
        <source>Method '{0}' passes a literal string as parameter '{1}' of a call to '{2}'. Retrieve the following string(s) from a resource table instead: "{3}".</source>
        <target state="new">Method '{0}' passes a literal string as parameter '{1}' of a call to '{2}'. Retrieve the following string(s) from a resource table instead: "{3}".</target>
        <note />
      </trans-unit>
      <trans-unit id="DoNotPassLiteralsAsLocalizedParametersTitle">
        <source>Do not pass literals as localized parameters</source>
        <target state="new">Do not pass literals as localized parameters</target>
        <note />
      </trans-unit>
      <trans-unit id="DoNotRaiseReservedExceptionTypesDescription">
        <source>An exception of type that is not sufficiently specific or reserved by the runtime should never be raised by user code. This makes the original error difficult to detect and debug. If this exception instance might be thrown, use a different exception type.</source>
        <target state="new">An exception of type that is not sufficiently specific or reserved by the runtime should never be raised by user code. This makes the original error difficult to detect and debug. If this exception instance might be thrown, use a different exception type.</target>
        <note />
      </trans-unit>
      <trans-unit id="DoNotRaiseReservedExceptionTypesMessageReserved">
        <source>Exception type {0} is reserved by the runtime.</source>
        <target state="new">Exception type {0} is reserved by the runtime.</target>
        <note />
      </trans-unit>
      <trans-unit id="DoNotRaiseReservedExceptionTypesMessageTooGeneric">
        <source>Exception type {0} is not sufficiently specific.</source>
        <target state="new">Exception type {0} is not sufficiently specific.</target>
        <note />
      </trans-unit>
      <trans-unit id="DoNotRaiseReservedExceptionTypesTitle">
        <source>Do not raise reserved exception types</source>
        <target state="new">Do not raise reserved exception types</target>
        <note />
      </trans-unit>
      <trans-unit id="DoNotReferSelfInSerializableClass">
        <source>Do Not Refer Self In Serializable Class</source>
        <target state="new">Do Not Refer Self In Serializable Class</target>
        <note />
      </trans-unit>
      <trans-unit id="DoNotReferSelfInSerializableClassDescription">
        <source>This can allow an attacker to DOS or exhaust the memory of the process.</source>
        <target state="new">This can allow an attacker to DOS or exhaust the memory of the process.</target>
        <note />
      </trans-unit>
      <trans-unit id="DoNotReferSelfInSerializableClassMessage">
        <source>{0} participates in a potential reference cycle</source>
        <target state="new">{0} participates in a potential reference cycle</target>
        <note />
      </trans-unit>
      <trans-unit id="DoNotSerializeTypesWithPointerFields">
        <source>Do Not Serialize Types With Pointer Fields</source>
        <target state="new">Do Not Serialize Types With Pointer Fields</target>
        <note />
      </trans-unit>
      <trans-unit id="DoNotSerializeTypesWithPointerFieldsDescription">
        <source>Pointers are not "type safe" in the sense that you cannot guarantee the correctness of the memory they point at. So, serializing types with pointer fields is dangerous, as it may allow an attacker to control the pointer.</source>
        <target state="new">Pointers are not "type safe" in the sense that you cannot guarantee the correctness of the memory they point at. So, serializing types with pointer fields is dangerous, as it may allow an attacker to control the pointer.</target>
        <note />
      </trans-unit>
      <trans-unit id="DoNotSerializeTypesWithPointerFieldsMessage">
        <source>Pointer field {0} on serializable type.</source>
        <target state="new">Pointer field {0} on serializable type.</target>
        <note />
      </trans-unit>
      <trans-unit id="DoNotUseAccountSAS">
        <source>Do Not Use Account Shared Access Signature</source>
        <target state="new">Do Not Use Account Shared Access Signature</target>
        <note />
      </trans-unit>
      <trans-unit id="DoNotUseAccountSASDescription">
        <source>Shared Access Signatures(SAS) are a vital part of the security model for any application using Azure Storage, they should provide limited and safe permissions to your storage account to clients that don't have the account key. All of the operations available via a service SAS are also available via an account SAS, that is, account SAS is too powerful. So it is recommended to use Service SAS to delegate access more carefully.</source>
        <target state="new">Shared Access Signatures(SAS) are a vital part of the security model for any application using Azure Storage, they should provide limited and safe permissions to your storage account to clients that don't have the account key. All of the operations available via a service SAS are also available via an account SAS, that is, account SAS is too powerful. So it is recommended to use Service SAS to delegate access more carefully.</target>
        <note />
      </trans-unit>
      <trans-unit id="DoNotUseAccountSASMessage">
        <source>Use Service SAS instead of Account SAS for fine grained access control and container-level access policy</source>
        <target state="new">Use Service SAS instead of Account SAS for fine grained access control and container-level access policy</target>
        <note />
      </trans-unit>
      <trans-unit id="DoNotUseBrokenCryptographicAlgorithms">
        <source>Do Not Use Broken Cryptographic Algorithms</source>
        <target state="new">Do Not Use Broken Cryptographic Algorithms</target>
        <note />
      </trans-unit>
      <trans-unit id="DoNotUseBrokenCryptographicAlgorithmsDescription">
        <source>An attack making it computationally feasible to break this algorithm exists. This allows attackers to break the cryptographic guarantees it is designed to provide. Depending on the type and application of this cryptographic algorithm, this may allow attackers to read enciphered messages, tamper with enciphered  messages, forge digital signatures, tamper with hashed content, or otherwise compromise any cryptosystem based on this algorithm. Replace encryption uses with the AES algorithm (AES-256, AES-192 and AES-128 are acceptable) with a key length greater than or equal to 128 bits. Replace hashing uses with a hashing function in the SHA-2 family, such as SHA512, SHA384, or SHA256. Replace digital signature uses with RSA with a key length greater than or equal to 2048-bits, or ECDSA with a key length greater than or equal to 256 bits.</source>
        <target state="new">An attack making it computationally feasible to break this algorithm exists. This allows attackers to break the cryptographic guarantees it is designed to provide. Depending on the type and application of this cryptographic algorithm, this may allow attackers to read enciphered messages, tamper with enciphered  messages, forge digital signatures, tamper with hashed content, or otherwise compromise any cryptosystem based on this algorithm. Replace encryption uses with the AES algorithm (AES-256, AES-192 and AES-128 are acceptable) with a key length greater than or equal to 128 bits. Replace hashing uses with a hashing function in the SHA-2 family, such as SHA512, SHA384, or SHA256. Replace digital signature uses with RSA with a key length greater than or equal to 2048-bits, or ECDSA with a key length greater than or equal to 256 bits.</target>
        <note />
      </trans-unit>
      <trans-unit id="DoNotUseBrokenCryptographicAlgorithmsMessage">
        <source>{0} uses a broken cryptographic algorithm {1}</source>
        <target state="new">{0} uses a broken cryptographic algorithm {1}</target>
        <note />
      </trans-unit>
      <trans-unit id="DoNotUseCountAsyncWhenAnyAsyncCanBeUsedDescription">
        <source>For non-empty collections, CountAsync() and LongCountAsync() enumerate the entire sequence, while AnyAsync() stops at the first item or the first item that satisfies a condition.</source>
        <target state="new">For non-empty collections, CountAsync() and LongCountAsync() enumerate the entire sequence, while AnyAsync() stops at the first item or the first item that satisfies a condition.</target>
        <note />
      </trans-unit>
      <trans-unit id="DoNotUseCountAsyncWhenAnyAsyncCanBeUsedMessage">
        <source>{0}() is used where AnyAsync() could be used instead to improve performance.</source>
        <target state="new">{0}() is used where AnyAsync() could be used instead to improve performance.</target>
        <note />
      </trans-unit>
      <trans-unit id="DoNotUseCountAsyncWhenAnyAsyncCanBeUsedTitle">
        <source>Do not use CountAsync() or LongCountAsync() when AnyAsync() can be used</source>
        <target state="new">Do not use CountAsync() or LongCountAsync() when AnyAsync() can be used</target>
        <note />
      </trans-unit>
      <trans-unit id="DoNotUseCountWhenAnyCanBeUsedDescription">
        <source>For non-empty collections, Count() and LongCount() enumerate the entire sequence, while Any() stops at the first item or the first item that satisfies a condition.</source>
        <target state="new">For non-empty collections, Count() and LongCount() enumerate the entire sequence, while Any() stops at the first item or the first item that satisfies a condition.</target>
        <note />
      </trans-unit>
      <trans-unit id="DoNotUseCountWhenAnyCanBeUsedMessage">
        <source>{0}() is used where Any() could be used instead to improve performance.</source>
        <target state="new">{0}() is used where Any() could be used instead to improve performance.</target>
        <note />
      </trans-unit>
      <trans-unit id="DoNotUseCountWhenAnyCanBeUsedTitle">
        <source>Do not use Count() or LongCount() when Any() can be used</source>
        <target state="new">Do not use Count() or LongCount() when Any() can be used</target>
>>>>>>> 88bae0e8
        <note />
      </trans-unit>
      <trans-unit id="DoNotUseDSA">
        <source>Do Not Use Digital Signature Algorithm (DSA)</source>
<<<<<<< HEAD
        <target state="translated">Dijital İmza Algoritması (DSA) Kullanma</target>
=======
        <target state="new">Do Not Use Digital Signature Algorithm (DSA)</target>
>>>>>>> 88bae0e8
        <note />
      </trans-unit>
      <trans-unit id="DoNotUseDSADescription">
        <source>DSA is too weak to use.</source>
<<<<<<< HEAD
        <target state="translated">DSA, kullanmak için çok zayıf.</target>
=======
        <target state="new">DSA is too weak to use.</target>
>>>>>>> 88bae0e8
        <note />
      </trans-unit>
      <trans-unit id="DoNotUseDSAMessage">
        <source>Asymmetric encryption algorithm {0} is weak. Switch to an RSA with at least 2048 key size, ECDH or ECDSA algorithm instead</source>
<<<<<<< HEAD
        <target state="translated">Asimetrik şifreleme algoritması {0} zayıf. Bunun yerine en az 2048 anahtar boyutuna, ECDH veya ECDSA algoritmasına sahip bir RSA'ya geçiş yapın</target>
        <note />
      </trans-unit>
      <trans-unit id="DoNotUseEnumerableMethodsOnIndexableCollectionsInsteadUseTheCollectionDirectlyDescription">
        <source>This collection is directly indexable. Going through LINQ here causes unnecessary allocations and CPU work.</source>
        <target state="translated">Bu koleksiyonun doğrudan dizini oluşturulabilir. Burada LINQ uygulanması gereksiz ayırmalara ve CPU yoğunluğuna yol açar.</target>
        <note />
      </trans-unit>
      <trans-unit id="DoNotUseEnumerableMethodsOnIndexableCollectionsInsteadUseTheCollectionDirectlyMessage">
        <source>Do not use Enumerable methods on indexable collections. Instead use the collection directly</source>
        <target state="translated">Dizini oluşturulabilen koleksiyonlarda Enumerable yöntemlerini kullanmayın. Bunun yerine doğrudan koleksiyonu kullanın</target>
        <note />
      </trans-unit>
      <trans-unit id="DoNotUseEnumerableMethodsOnIndexableCollectionsInsteadUseTheCollectionDirectlyTitle">
        <source>Do not use Enumerable methods on indexable collections. Instead use the collection directly</source>
        <target state="translated">Dizini oluşturulabilen koleksiyonlarda Enumerable yöntemlerini kullanmayın. Bunun yerine doğrudan koleksiyonu kullanın</target>
        <note />
      </trans-unit>
      <trans-unit id="DoNotUseInsecureRandomness">
        <source>Do not use insecure randomness</source>
        <target state="translated">Güvenli olmayan rastgelelik kullanmayın</target>
        <note />
      </trans-unit>
      <trans-unit id="DoNotUseInsecureRandomnessDescription">
        <source>Using a cryptographically weak pseudo-random number generator may allow an attacker to predict what security-sensitive value will be generated. Use a cryptographically strong random number generator if an unpredictable value is required, or ensure that weak pseudo-random numbers aren't used in a security-sensitive manner.</source>
        <target state="needs-review-translation">Şifreleme açısından zayıf olan bir boş rastgele sayı oluşturucu kullanmak, saldırganın, oluşturulacak güvenlik açısından hassas değeri tahmin etmesine olanak sağlayabilir. Tahmin edilemeyen bir değer gerekiyorsa şifreleme açısından güçlü bir rastgele sayı oluşturucuyu kullanın veya zayıf boş rastgele sayıların güvenlik gerektiren işlemlerde kullanılmadığından emin olun.</target>
        <note />
      </trans-unit>
      <trans-unit id="DoNotUseInsecureRandomnessMessage">
        <source>{0} is an insecure random number generator. Use cryptographically secure random number generators when randomness is required for security</source>
        <target state="translated">{0}, güvenli olmayan bir rastgele sayı üreticidir. Güvenlik için rastgelelik gerekli olduğundan şifreli olarak güvenli rastgele sayı üreticileri kullanın</target>
        <note />
      </trans-unit>
      <trans-unit id="DoNotUseMD5">
        <source>Do not use insecure cryptographic algorithm MD5.</source>
        <target state="translated">Güvenli olmayan MD5 kriptografik algoritmasını kullanmayın.</target>
        <note />
      </trans-unit>
      <trans-unit id="DoNotUseMD5Description">
        <source>This type implements MD5, a cryptographically insecure hashing function. Hash collisions are computationally feasible for the MD5 and HMACMD5 algorithms. Replace this usage with a SHA-2 family hash algorithm (SHA512, SHA384, SHA256).</source>
        <target state="translated">Bu tür, kriptografik olarak güvenli olmayan bir karma işlevi olan MD5 uygular. MD5 ve HMACMD5 algoritmaları için karma çakışmaları işlemsel olarak uygundur. Bu kullanımı bir SHA-2 aile karma algoritmasıyla (SHA512, SHA384, SHA256) değiştirin.</target>
        <note />
      </trans-unit>
      <trans-unit id="DoNotUseObsoleteKDFAlgorithm">
        <source>Do not use obsolete key derivation function</source>
        <target state="translated">Artık kullanılmayan anahtar türetme işlevini kullanma</target>
        <note />
      </trans-unit>
      <trans-unit id="DoNotUseObsoleteKDFAlgorithmDescription">
        <source>Password-based key derivation should use PBKDF2 with SHA-2. Avoid using PasswordDeriveBytes since it generates a PBKDF1 key. Avoid using Rfc2898DeriveBytes.CryptDeriveKey since it doesn't use the iteration count or salt.</source>
        <target state="translated">Parola tabanlı anahtar türetme SHA-2 ile PBKDF2 kullanmalıdır. Bir PBKDF1 anahtarı ürettiğinden PasswordDeriveBytes kullanmaktan kaçının. Yineleme sayısı veya güvenlik dizisi kullanmadığından Rfc2898DeriveBytes.CryptDeriveKey kullanmaktan kaçının.</target>
        <note />
      </trans-unit>
      <trans-unit id="DoNotUseObsoleteKDFAlgorithmMessage">
        <source>Call to obsolete key derivation function {0}.{1}</source>
        <target state="translated">Artık kullanılmayan {0}.{1} anahtar türetme işlevine çağrı</target>
        <note />
      </trans-unit>
      <trans-unit id="DoNotUseSHA1">
        <source>Do not use insecure cryptographic algorithm SHA1.</source>
        <target state="translated">Güvenli olmayan SHA1 kriptografik algoritmasını kullanmayın.</target>
        <note />
      </trans-unit>
      <trans-unit id="DoNotUseSHA1Description">
        <source>This type implements SHA1, a cryptographically insecure hashing function. Hash collisions are computationally feasible for the SHA-1 and SHA-0 algorithms. Replace this usage with a SHA-2 family hash algorithm (SHA512, SHA384, SHA256).</source>
        <target state="translated">Bu tür, kriptografik olarak güvenli olmayan bir karma işlevi olan SHA1 uygular. SHA-1 ve SHA-0 algoritmaları için karma çakışmaları işlemsel olarak uygundur. Bu kullanımı bir SHA-2 aile karma algoritmasıyla (SHA512, SHA384, SHA256) değiştirin.</target>
        <note />
      </trans-unit>
      <trans-unit id="DoNotUseTimersThatPreventPowerStateChangesDescription">
        <source>Higher-frequency periodic activity will keep the CPU busy and interfere with power-saving idle timers that turn off the display and hard disks.</source>
        <target state="translated">Daha yüksek frekanslı düzenli etkinlik, CPU’nun meşgul kalmasına neden olmasının yanı sıra ekranı ve sabit diskleri kapatarak güç tasarrufu sağlayan boşta süreölçerlerini etkileyebilir.</target>
        <note />
      </trans-unit>
      <trans-unit id="DoNotUseTimersThatPreventPowerStateChangesMessage">
        <source>Do not use timers that prevent power state changes</source>
        <target state="translated">Güç durumu değişikliklerini engelleyen süreölçerleri kullanmayın</target>
        <note />
      </trans-unit>
      <trans-unit id="DoNotUseTimersThatPreventPowerStateChangesTitle">
        <source>Do not use timers that prevent power state changes</source>
        <target state="translated">Güç durumu değişikliklerini engelleyen süreölçerleri kullanmayın</target>
        <note />
      </trans-unit>
      <trans-unit id="DoNotUseUnsafeDllImportSearchPath">
        <source>Do not use unsafe DllImportSearchPath value</source>
        <target state="translated">Güvenli olmayan DllImportSearchPath değeri kullanmayın</target>
        <note />
      </trans-unit>
      <trans-unit id="DoNotUseUnsafeDllImportSearchPathDescription">
        <source>There could be a malicious DLL in the default DLL search directories. Or, depending on where your application is run from, there could be a malicious DLL in the application's directory. Use a DllImportSearchPath value that specifies an explicit search path instead. The DllImportSearchPath flags that this rule looks for can be configured in .editorconfig.</source>
        <target state="translated">Varsayılan arama dizinlerinde zararlı bir DLL olabilir veya uygulamanızın çalıştığı konuma bağlı olarak uygulama dizininde zararlı bir DLL olabilir. Bunun yerine açık bir arama yolu belirten DllImportSearchPath değeri kullanın. Bu kuralın aradığı DllImportSearchPath bayrakları .editorconfig içinde yapılandırılabilir.</target>
        <note />
      </trans-unit>
      <trans-unit id="DoNotUseUnsafeDllImportSearchPathMessage">
        <source>Use of unsafe DllImportSearchPath value {0}</source>
        <target state="translated">Güvenli olmayan DllImportSearchPath değeri {0}</target>
        <note />
      </trans-unit>
      <trans-unit id="DoNotUseWeakCryptographicAlgorithms">
        <source>Do Not Use Weak Cryptographic Algorithms</source>
        <target state="translated">Zayıf Kriptografik Algoritmalar Kullanma</target>
        <note />
      </trans-unit>
      <trans-unit id="DoNotUseWeakCryptographicAlgorithmsDescription">
        <source>Cryptographic algorithms degrade over time as attacks become for advances to attacker get access to more computation. Depending on the type and application of this cryptographic algorithm, further degradation of the cryptographic strength of it may allow attackers to read enciphered messages, tamper with enciphered  messages, forge digital signatures, tamper with hashed content, or otherwise compromise any cryptosystem based on this algorithm. Replace encryption uses with the AES algorithm (AES-256, AES-192 and AES-128 are acceptable) with a key length greater than or equal to 128 bits. Replace hashing uses with a hashing function in the SHA-2 family, such as SHA-2 512, SHA-2 384, or SHA-2 256.</source>
        <target state="translated">Saldırgan daha fazla işlem erişimi elde ettikçe kriptografik algoritmalar zaman içinde zayıflar. Bu kriptografik algoritmanın türü ve uygulamasına bağlı olarak, kriptografik gücün daha da zayıflatılması saldırganların şifrelenmiş iletileri okumasına, şifrelenmiş iletilen üzerinde oynamasına, dijital imza sahteciliği yapmasına, karma içerik üzerinde oynamasına veya bu algoritmayı temel alan herhangi bir kriptosistemin güvenliğini bozmasına neden olabilir. AES algoritması (AES-256, AES-192 ve AES-128 kabul edilebilir) ile şifreleme kullanımlarını 128 bit veya daha büyük bir anahtar uzunluğuyla değiştirin. Karma kullanımlarını SHA-2 512, SHA-2 384 veya SHA-2 256 gibi SHA-2 ailesindeki bir karma işleviyle değiştirin.</target>
        <note />
      </trans-unit>
      <trans-unit id="DoNotUseWeakCryptographicAlgorithmsMessage">
        <source>{0} uses a weak cryptographic algorithm {1}</source>
        <target state="translated">{0} zayıf {1} kriptografik algoritmasını kullanıyor</target>
        <note />
      </trans-unit>
      <trans-unit id="DoNotUseWeakKDFAlgorithm">
        <source>Do Not Use Weak Key Derivation Function Algorithm</source>
        <target state="translated">Zayıf Anahtar Türetme İşlevi Algoritmasını Kullanma</target>
        <note />
      </trans-unit>
      <trans-unit id="DoNotUseWeakKDFAlgorithmDescription">
        <source>Some implementations of the Rfc2898DeriveBytes class allow for a hash algorithm to be specified in a constructor parameter or overwritten in the HashAlgorithm property. If a hash algorithm is specified, then it should be SHA-256 or higher.</source>
        <target state="translated">Rfc2898DeriveBytes sınıfının bazı uygulamaları, bir karma algoritması değerinin oluşturucu parametresinde belirtilmesine veya HashAlgorithm özelliğinde üzerine yazılmasına olanak sağlar. Bir karma algoritması belirtilirse SHA-256 veya üzeri olmalıdır.</target>
        <note />
      </trans-unit>
      <trans-unit id="DoNotUseWeakKDFAlgorithmMessage">
        <source>{0} created with a weak hash algorithm. Use SHA256, SHA384, or SHA512 to create a strong key from a password</source>
        <target state="translated">{0} zayıf bir karma algoritmasıyla oluşturuldu. Paroladan güçlü bir anahtar oluşturmak için SHA256, SHA384 veya SHA512 kullanın</target>
        <note />
      </trans-unit>
      <trans-unit id="DoNotUseWeakKDFInsufficientIterationCountDescription">
        <source>When deriving cryptographic keys from user-provided inputs such as password, use sufficient iteration count (at least 100k).</source>
        <target state="translated">Parola gibi kullanıcı tarafından sağlanan girişlerden şifreleme anahtarları türetirken, yeterli sayıda yineleme (en az 100.000) kullanın.</target>
        <note />
      </trans-unit>
      <trans-unit id="DoNotUseXslTransform">
        <source>Do Not Use XslTransform</source>
        <target state="translated">XslTransform Kullanma</target>
        <note />
      </trans-unit>
      <trans-unit id="DoNotUseXslTransformMessage">
        <source>Do not use XslTransform. It does not restrict potentially dangerous external references.</source>
        <target state="translated">XslTransform kullanmayın. Tehlikeli olabilecek dış başvuruları kısıtlamaz.</target>
=======
        <target state="new">Asymmetric encryption algorithm {0} is weak. Switch to an RSA with at least 2048 key size, ECDH or ECDSA algorithm instead</target>
        <note />
      </trans-unit>
      <trans-unit id="DoNotUseDeprecatedSecurityProtocols">
        <source>Do Not Use Deprecated Security Protocols</source>
        <target state="new">Do Not Use Deprecated Security Protocols</target>
        <note />
      </trans-unit>
      <trans-unit id="DoNotUseDeprecatedSecurityProtocolsDescription">
        <source>Using a deprecated security protocol rather than the system default is risky.</source>
        <target state="new">Using a deprecated security protocol rather than the system default is risky.</target>
        <note />
      </trans-unit>
      <trans-unit id="DoNotUseDeprecatedSecurityProtocolsMessage">
        <source>Hard-coded use of deprecated security protocol {0}</source>
        <target state="new">Hard-coded use of deprecated security protocol {0}</target>
        <note />
      </trans-unit>
      <trans-unit id="DoNotUseEnumerableMethodsOnIndexableCollectionsInsteadUseTheCollectionDirectlyDescription">
        <source>This collection is directly indexable. Going through LINQ here causes unnecessary allocations and CPU work.</source>
        <target state="new">This collection is directly indexable. Going through LINQ here causes unnecessary allocations and CPU work.</target>
        <note />
      </trans-unit>
      <trans-unit id="DoNotUseEnumerableMethodsOnIndexableCollectionsInsteadUseTheCollectionDirectlyMessage">
        <source>Do not use Enumerable methods on indexable collections. Instead use the collection directly</source>
        <target state="new">Do not use Enumerable methods on indexable collections. Instead use the collection directly</target>
        <note />
      </trans-unit>
      <trans-unit id="DoNotUseEnumerableMethodsOnIndexableCollectionsInsteadUseTheCollectionDirectlyTitle">
        <source>Do not use Enumerable methods on indexable collections. Instead use the collection directly</source>
        <target state="new">Do not use Enumerable methods on indexable collections. Instead use the collection directly</target>
        <note />
      </trans-unit>
      <trans-unit id="DoNotUseInsecureRandomness">
        <source>Do not use insecure randomness</source>
        <target state="new">Do not use insecure randomness</target>
        <note />
      </trans-unit>
      <trans-unit id="DoNotUseInsecureRandomnessDescription">
        <source>{0} is an insecure random number generator. Use cryptographically secure random number generators when randomness is required for security</source>
        <target state="new">{0} is an insecure random number generator. Use cryptographically secure random number generators when randomness is required for security</target>
        <note />
      </trans-unit>
      <trans-unit id="DoNotUseInsecureRandomnessMessage">
        <source>Using a cryptographically weak pseudo-random number generator may allow an attacker to predict what security sensitive value will be generated. Use a cryptographically strong random number generator if an unpredictable value is required, or ensure that weak pseudo-random numbers aren't used in a security sensitive manner.</source>
        <target state="new">Using a cryptographically weak pseudo-random number generator may allow an attacker to predict what security sensitive value will be generated. Use a cryptographically strong random number generator if an unpredictable value is required, or ensure that weak pseudo-random numbers aren't used in a security sensitive manner.</target>
        <note />
      </trans-unit>
      <trans-unit id="DoNotUseMD5">
        <source>Do not use insecure cryptographic algorithm MD5.</source>
        <target state="new">Do not use insecure cryptographic algorithm MD5.</target>
        <note />
      </trans-unit>
      <trans-unit id="DoNotUseMD5Description">
        <source>This type implements MD5, a cryptographically insecure hashing function. Hash collisions are computationally feasible for the MD5 and HMACMD5 algorithms. Replace this usage with a SHA-2 family hash algorithm (SHA512, SHA384, SHA256).</source>
        <target state="new">This type implements MD5, a cryptographically insecure hashing function. Hash collisions are computationally feasible for the MD5 and HMACMD5 algorithms. Replace this usage with a SHA-2 family hash algorithm (SHA512, SHA384, SHA256).</target>
        <note />
      </trans-unit>
      <trans-unit id="DoNotUseObsoleteKDFAlgorithm">
        <source>Do not use obsolete key derivation function</source>
        <target state="new">Do not use obsolete key derivation function</target>
        <note />
      </trans-unit>
      <trans-unit id="DoNotUseObsoleteKDFAlgorithmDescription">
        <source>Password-based key derivation should use PBKDF2 with SHA-2. Avoid using PasswordDeriveBytes since it generates a PBKDF1 key. Avoid using Rfc2898DeriveBytes.CryptDeriveKey since it doesn't use the iteration count or salt.</source>
        <target state="new">Password-based key derivation should use PBKDF2 with SHA-2. Avoid using PasswordDeriveBytes since it generates a PBKDF1 key. Avoid using Rfc2898DeriveBytes.CryptDeriveKey since it doesn't use the iteration count or salt.</target>
        <note />
      </trans-unit>
      <trans-unit id="DoNotUseObsoleteKDFAlgorithmMessage">
        <source>Call to obsolete key derivation function {0}.{1}</source>
        <target state="new">Call to obsolete key derivation function {0}.{1}</target>
        <note />
      </trans-unit>
      <trans-unit id="DoNotUseSHA1">
        <source>Do not use insecure cryptographic algorithm SHA1.</source>
        <target state="new">Do not use insecure cryptographic algorithm SHA1.</target>
        <note />
      </trans-unit>
      <trans-unit id="DoNotUseSHA1Description">
        <source>This type implements SHA1, a cryptographically insecure hashing function. Hash collisions are computationally feasible for the SHA-1 and SHA-0 algorithms. Replace this usage with a SHA-2 family hash algorithm (SHA512, SHA384, SHA256).</source>
        <target state="new">This type implements SHA1, a cryptographically insecure hashing function. Hash collisions are computationally feasible for the SHA-1 and SHA-0 algorithms. Replace this usage with a SHA-2 family hash algorithm (SHA512, SHA384, SHA256).</target>
        <note />
      </trans-unit>
      <trans-unit id="DoNotUseTimersThatPreventPowerStateChangesDescription">
        <source>Higher-frequency periodic activity will keep the CPU busy and interfere with power-saving idle timers that turn off the display and hard disks.</source>
        <target state="new">Higher-frequency periodic activity will keep the CPU busy and interfere with power-saving idle timers that turn off the display and hard disks.</target>
        <note />
      </trans-unit>
      <trans-unit id="DoNotUseTimersThatPreventPowerStateChangesMessage">
        <source>Do not use timers that prevent power state changes</source>
        <target state="new">Do not use timers that prevent power state changes</target>
        <note />
      </trans-unit>
      <trans-unit id="DoNotUseTimersThatPreventPowerStateChangesTitle">
        <source>Do not use timers that prevent power state changes</source>
        <target state="new">Do not use timers that prevent power state changes</target>
        <note />
      </trans-unit>
      <trans-unit id="DoNotUseUnsafeDllImportSearchPath">
        <source>Do not use unsafe DllImportSearchPath value</source>
        <target state="new">Do not use unsafe DllImportSearchPath value</target>
        <note />
      </trans-unit>
      <trans-unit id="DoNotUseUnsafeDllImportSearchPathDescription">
        <source>There could be a malicious DLL in the default DLL search directories. Or, depending on where your application is run from, there could be a malicious DLL in the application's directory. Use a DllImportSearchPath value that specifies an explicit search path instead. The DllImportSearchPath flags that this rule looks for can be configured in .editorconfig.</source>
        <target state="new">There could be a malicious DLL in the default DLL search directories. Or, depending on where your application is run from, there could be a malicious DLL in the application's directory. Use a DllImportSearchPath value that specifies an explicit search path instead. The DllImportSearchPath flags that this rule looks for can be configured in .editorconfig.</target>
        <note />
      </trans-unit>
      <trans-unit id="DoNotUseUnsafeDllImportSearchPathMessage">
        <source>Use of unsafe DllImportSearchPath value {0}</source>
        <target state="new">Use of unsafe DllImportSearchPath value {0}</target>
        <note />
      </trans-unit>
      <trans-unit id="DoNotUseWeakCryptographicAlgorithms">
        <source>Do Not Use Weak Cryptographic Algorithms</source>
        <target state="new">Do Not Use Weak Cryptographic Algorithms</target>
>>>>>>> 88bae0e8
        <note />
      </trans-unit>
      <trans-unit id="DoNotUseWeakCryptographicAlgorithmsDescription">
        <source>Cryptographic algorithms degrade over time as attacks become for advances to attacker get access to more computation. Depending on the type and application of this cryptographic algorithm, further degradation of the cryptographic strength of it may allow attackers to read enciphered messages, tamper with enciphered  messages, forge digital signatures, tamper with hashed content, or otherwise compromise any cryptosystem based on this algorithm. Replace encryption uses with the AES algorithm (AES-256, AES-192 and AES-128 are acceptable) with a key length greater than or equal to 128 bits. Replace hashing uses with a hashing function in the SHA-2 family, such as SHA-2 512, SHA-2 384, or SHA-2 256.</source>
        <target state="new">Cryptographic algorithms degrade over time as attacks become for advances to attacker get access to more computation. Depending on the type and application of this cryptographic algorithm, further degradation of the cryptographic strength of it may allow attackers to read enciphered messages, tamper with enciphered  messages, forge digital signatures, tamper with hashed content, or otherwise compromise any cryptosystem based on this algorithm. Replace encryption uses with the AES algorithm (AES-256, AES-192 and AES-128 are acceptable) with a key length greater than or equal to 128 bits. Replace hashing uses with a hashing function in the SHA-2 family, such as SHA-2 512, SHA-2 384, or SHA-2 256.</target>
        <note />
      </trans-unit>
      <trans-unit id="DoNotUseWeakCryptographicAlgorithmsMessage">
        <source>{0} uses a weak cryptographic algorithm {1}</source>
        <target state="new">{0} uses a weak cryptographic algorithm {1}</target>
        <note />
      </trans-unit>
<<<<<<< HEAD
      <trans-unit id="FinalizersShouldCallBaseClassFinalizerTitle">
        <source>Finalizers should call base class finalizer</source>
        <target state="translated">Sonlandırıcılar temel sınıf sonlandırıcısını çağırmalıdır</target>
        <note />
      </trans-unit>
      <trans-unit id="HardCodedSecurityProtocolMessage">
        <source>Avoid hardcoding SecurityProtocolType {0}, and instead use SecurityProtocolType.SystemDefault to allow the operating system to choose the best Transport Layer Security protocol to use.</source>
        <target state="translated">SecurityProtocolType {0} değerini sabit kodlamaktan kaçının ve bunun yerine işletim sisteminin kullanılacak en iyi Aktarım Katmanı Güvenlik protokolünü seçmesine izin vermek için SecurityProtocolType.SystemDefault kullanın.</target>
        <note />
      </trans-unit>
      <trans-unit id="HardCodedSecurityProtocolTitle">
        <source>Avoid hardcoding SecurityProtocolType value</source>
        <target state="translated">SecurityProtocolType değerini sabit kodlamaktan kaçının</target>
        <note />
      </trans-unit>
      <trans-unit id="HardcodedSslProtocolsDescription">
        <source>Current Transport Layer Security protocol versions may become deprecated if vulnerabilities are found. Avoid hardcoding SslProtocols values to keep your application secure. Use 'None' to let the Operating System choose a version.</source>
        <target state="translated">Güvenlik açıkları bulunursa, geçerli Aktarım Katmanı Güvenliği protokol sürümleri kullanımdan kaldırılmış olabilir. Uygulamanızın güvenliğini sağlamak için sabit kodlanmış SslProtocols değerleri kullanmaktan kaçının. İşletim Sisteminin bir sürüm seçmesi için 'Yok' seçeneğini belirleyin.</target>
        <note />
      </trans-unit>
      <trans-unit id="HardcodedSslProtocolsMessage">
        <source>Avoid hardcoding SslProtocols '{0}' to ensure your application remains secure in the future. Use 'None' to let the Operating System choose a version.</source>
        <target state="translated">Uygulamanızın ileride de güvenli kalmasını sağlamak için sabit kodlanmış SslProtocols '{0}' kullanmaktan kaçının. İşletim Sisteminin bir sürüm seçmesi için 'Yok' seçeneğini belirleyin.</target>
        <note />
      </trans-unit>
      <trans-unit id="HardcodedSslProtocolsTitle">
        <source>Avoid hardcoded SslProtocols values</source>
        <target state="translated">Sabit kodlanmış SslProtocols değerlerinden kaçının</target>
        <note />
      </trans-unit>
      <trans-unit id="ImplementISerializableCorrectlyDescription">
        <source>To fix a violation of this rule, make the GetObjectData method visible and overridable, and make sure that all instance fields are included in the serialization process or explicitly marked by using the NonSerializedAttribute attribute.</source>
        <target state="translated">Bu kural ihlalini düzeltmek için GetObjectData metodunu görünür ve geçersiz kılınabilir hale getirin ve tüm örnek alanlarının serileştirme işlemine dahil edildiğinden veya NonSerializedAttribute özniteliği kullanılarak açıkça işaretlendiğinden emin olun.</target>
        <note />
      </trans-unit>
      <trans-unit id="ImplementISerializableCorrectlyMessageDefault">
        <source>Add an implementation of GetObjectData to type {0}.</source>
        <target state="translated">{0} türüne GetObjectData'nın bir uygulamasını ekleyin.</target>
        <note />
      </trans-unit>
      <trans-unit id="ImplementISerializableCorrectlyMessageMakeOverridable">
        <source>Make {0}.GetObjectData virtual and overridable.</source>
        <target state="translated">{0}.GetObjectData'yı sanal ve geçersiz kılınabilir yapın.</target>
        <note />
      </trans-unit>
      <trans-unit id="ImplementISerializableCorrectlyMessageMakeVisible">
        <source>Increase the accessibility of {0}.GetObjectData so that it is visible to derived types.</source>
        <target state="translated">{0}.GetObjectData erişilebilirliğini türetilmiş türlere de görünür olması için artırın.</target>
        <note />
      </trans-unit>
      <trans-unit id="ImplementISerializableCorrectlyTitle">
        <source>Implement ISerializable correctly</source>
        <target state="translated">ISerializable'ı doğru uygulayın</target>
=======
      <trans-unit id="DoNotUseWeakKDFAlgorithm">
        <source>Do Not Use Weak Key Derivation Function Algorithm</source>
        <target state="new">Do Not Use Weak Key Derivation Function Algorithm</target>
        <note />
      </trans-unit>
      <trans-unit id="DoNotUseWeakKDFAlgorithmDescription">
        <source>Some implementations of the Rfc2898DeriveBytes class allow for a hash algorithm to be specified in a constructor parameter or overwritten in the HashAlgorithm property. If a hash algorithm is specified, then it should be SHA-256 or higher.</source>
        <target state="new">Some implementations of the Rfc2898DeriveBytes class allow for a hash algorithm to be specified in a constructor parameter or overwritten in the HashAlgorithm property. If a hash algorithm is specified, then it should be SHA-256 or higher.</target>
        <note />
      </trans-unit>
      <trans-unit id="DoNotUseWeakKDFAlgorithmMessage">
        <source>{0} created with a weak hash algorithm. Use SHA256, SHA384, or SHA512 to create a strong key from a password</source>
        <target state="new">{0} created with a weak hash algorithm. Use SHA256, SHA384, or SHA512 to create a strong key from a password</target>
        <note />
      </trans-unit>
      <trans-unit id="DoNotUseWeakKDFInsufficientIterationCountDescription">
        <source>When deriving cryptographic keys from user-provided inputs such as password, use sufficient iteration count (at least 100k).</source>
        <target state="new">When deriving cryptographic keys from user-provided inputs such as password, use sufficient iteration count (at least 100k).</target>
        <note />
      </trans-unit>
      <trans-unit id="DoNotUseXslTransform">
        <source>Do Not Use XslTransform</source>
        <target state="new">Do Not Use XslTransform</target>
        <note />
      </trans-unit>
      <trans-unit id="DoNotUseXslTransformMessage">
        <source>Do not use XslTransform. It does not restrict potentially dangerous external references.</source>
        <target state="new">Do not use XslTransform. It does not restrict potentially dangerous external references.</target>
        <note />
      </trans-unit>
      <trans-unit id="FinalizersShouldCallBaseClassFinalizerDescription">
        <source>Finalization must be propagated through the inheritance hierarchy. To guarantee this, types must call their base class Finalize method in their own Finalize method.</source>
        <target state="new">Finalization must be propagated through the inheritance hierarchy. To guarantee this, types must call their base class Finalize method in their own Finalize method.</target>
        <note />
      </trans-unit>
      <trans-unit id="FinalizersShouldCallBaseClassFinalizerMessage">
        <source>Finalizers should call base class finalizer</source>
        <target state="new">Finalizers should call base class finalizer</target>
        <note />
      </trans-unit>
      <trans-unit id="FinalizersShouldCallBaseClassFinalizerTitle">
        <source>Finalizers should call base class finalizer</source>
        <target state="new">Finalizers should call base class finalizer</target>
        <note />
      </trans-unit>
      <trans-unit id="HardCodedSecurityProtocolMessage">
        <source>Avoid hardcoding SecurityProtocolType {0}, and instead use SecurityProtocolType.SystemDefault to allow the operating system to choose the best Transport Layer Security protocol to use.</source>
        <target state="new">Avoid hardcoding SecurityProtocolType {0}, and instead use SecurityProtocolType.SystemDefault to allow the operating system to choose the best Transport Layer Security protocol to use.</target>
        <note />
      </trans-unit>
      <trans-unit id="HardCodedSecurityProtocolTitle">
        <source>Avoid hardcoding SecurityProtocolType value</source>
        <target state="new">Avoid hardcoding SecurityProtocolType value</target>
        <note />
      </trans-unit>
      <trans-unit id="HardcodedSslProtocolsDescription">
        <source>Current Transport Layer Security protocol versions may become deprecated if vulnerabilities are found. Avoid hardcoding SslProtocols values to keep your application secure. Use 'None' to let the Operating System choose a version.</source>
        <target state="new">Current Transport Layer Security protocol versions may become deprecated if vulnerabilities are found. Avoid hardcoding SslProtocols values to keep your application secure. Use 'None' to let the Operating System choose a version.</target>
        <note />
      </trans-unit>
      <trans-unit id="HardcodedSslProtocolsMessage">
        <source>Avoid hardcoding SslProtocols '{0}' to ensure your application remains secure in the future. Use 'None' to let the Operating System choose a version.</source>
        <target state="new">Avoid hardcoding SslProtocols '{0}' to ensure your application remains secure in the future. Use 'None' to let the Operating System choose a version.</target>
        <note />
      </trans-unit>
      <trans-unit id="HardcodedSslProtocolsTitle">
        <source>Avoid hardcoded SslProtocols values</source>
        <target state="new">Avoid hardcoded SslProtocols values</target>
        <note />
      </trans-unit>
      <trans-unit id="ImplementISerializableCorrectlyDescription">
        <source>To fix a violation of this rule, make the GetObjectData method visible and overridable, and make sure that all instance fields are included in the serialization process or explicitly marked by using the NonSerializedAttribute attribute.</source>
        <target state="new">To fix a violation of this rule, make the GetObjectData method visible and overridable, and make sure that all instance fields are included in the serialization process or explicitly marked by using the NonSerializedAttribute attribute.</target>
        <note />
      </trans-unit>
      <trans-unit id="ImplementISerializableCorrectlyMessageDefault">
        <source>Add an implementation of GetObjectData to type {0}.</source>
        <target state="new">Add an implementation of GetObjectData to type {0}.</target>
        <note />
      </trans-unit>
      <trans-unit id="ImplementISerializableCorrectlyMessageMakeOverridable">
        <source>Make {0}.GetObjectData virtual and overridable.</source>
        <target state="new">Make {0}.GetObjectData virtual and overridable.</target>
        <note />
      </trans-unit>
      <trans-unit id="ImplementISerializableCorrectlyMessageMakeVisible">
        <source>Increase the accessibility of {0}.GetObjectData so that it is visible to derived types.</source>
        <target state="new">Increase the accessibility of {0}.GetObjectData so that it is visible to derived types.</target>
        <note />
      </trans-unit>
      <trans-unit id="ImplementISerializableCorrectlyTitle">
        <source>Implement ISerializable correctly</source>
        <target state="new">Implement ISerializable correctly</target>
>>>>>>> 88bae0e8
        <note />
      </trans-unit>
      <trans-unit id="ImplementSerializationConstructorsCodeActionTitle">
        <source>Implement Serialization constructor</source>
<<<<<<< HEAD
        <target state="translated">Serileştirme oluşturucusunu uygulayın</target>
=======
        <target state="new">Implement Serialization constructor</target>
>>>>>>> 88bae0e8
        <note />
      </trans-unit>
      <trans-unit id="ImplementSerializationConstructorsDescription">
        <source>To fix a violation of this rule, implement the serialization constructor. For a sealed class, make the constructor private; otherwise, make it protected.</source>
<<<<<<< HEAD
        <target state="translated">Bu kural ihlalini düzeltmek için serileştirme oluşturucusunu uygulayın. Mühürlü bir sınıf için oluşturucuyu özel yapın. Aksi halde korumalı hale getirin.</target>
=======
        <target state="new">To fix a violation of this rule, implement the serialization constructor. For a sealed class, make the constructor private; otherwise, make it protected.</target>
>>>>>>> 88bae0e8
        <note />
      </trans-unit>
      <trans-unit id="ImplementSerializationConstructorsMessageCreateMagicConstructor">
        <source>Add a constructor to {0} with the following signature: 'protected {0}(SerializationInfo info, StreamingContext context)'.</source>
<<<<<<< HEAD
        <target state="translated">{0} için bu imzayla bir oluşturucu ekleyin: 'protected {0}(SerializationInfo info, StreamingContext context)'.</target>
=======
        <target state="new">Add a constructor to {0} with the following signature: 'protected {0}(SerializationInfo info, StreamingContext context)'.</target>
>>>>>>> 88bae0e8
        <note />
      </trans-unit>
      <trans-unit id="ImplementSerializationConstructorsMessageMakeSealedMagicConstructorPrivate">
        <source>Declare the serialization constructor of {0}, a sealed type, as private.</source>
<<<<<<< HEAD
        <target state="translated">Mühürlenmiş bir tür olan {0} için seri hale getirme oluşturucusunu private olarak bildirin.</target>
=======
        <target state="new">Declare the serialization constructor of {0}, a sealed type, as private.</target>
>>>>>>> 88bae0e8
        <note />
      </trans-unit>
      <trans-unit id="ImplementSerializationConstructorsMessageMakeUnsealedMagicConstructorFamily">
        <source>Declare the serialization constructor of {0}, an unsealed type, as protected.</source>
<<<<<<< HEAD
        <target state="translated">Mühürlenmemiş bir tür olan {0} için seri hale getirme oluşturucusunu protected olarak bildirin.</target>
=======
        <target state="new">Declare the serialization constructor of {0}, an unsealed type, as protected.</target>
>>>>>>> 88bae0e8
        <note />
      </trans-unit>
      <trans-unit id="ImplementSerializationConstructorsTitle">
        <source>Implement serialization constructors</source>
<<<<<<< HEAD
        <target state="translated">Serileştirme oluşturucularını uygulayın</target>
=======
        <target state="new">Implement serialization constructors</target>
>>>>>>> 88bae0e8
        <note />
      </trans-unit>
      <trans-unit id="ImplementSerializationMethodsCorrectlyDescription">
        <source>A method that handles a serialization event does not have the correct signature, return type, or visibility.</source>
<<<<<<< HEAD
        <target state="translated">Serileştirme olayını işleyen bir metot, doğru imzaya, dönüş türüne veya görünürlüğe sahip değildir.</target>
=======
        <target state="new">A method that handles a serialization event does not have the correct signature, return type, or visibility.</target>
>>>>>>> 88bae0e8
        <note />
      </trans-unit>
      <trans-unit id="ImplementSerializationMethodsCorrectlyMessageGeneric">
        <source>Because {0} is marked with OnSerializing, OnSerialized, OnDeserializing, or OnDeserialized, change its signature so that it is no longer generic.</source>
<<<<<<< HEAD
        <target state="translated">{0} OnSerializing, OnSerialized, OnDeserializing ya da OnDeserialized ile işaretli olduğu için, imzasını genel olmayacak şekilde değiştirin.</target>
=======
        <target state="new">Because {0} is marked with OnSerializing, OnSerialized, OnDeserializing, or OnDeserialized, change its signature so that it is no longer generic.</target>
>>>>>>> 88bae0e8
        <note />
      </trans-unit>
      <trans-unit id="ImplementSerializationMethodsCorrectlyMessageParameters">
        <source>Because {0} is marked with OnSerializing, OnSerialized, OnDeserializing, or OnDeserialized, change its signature so that it takes a single parameter of type 'System.Runtime.Serialization.StreamingContext'.</source>
<<<<<<< HEAD
        <target state="translated">{0} OnSerializing, OnSerialized, OnDeserializing, ya da OnDeserialized ile işaretli olduğu için, imzasını 'System.Runtime.Serialization.StreamingContext' türünde tek bir parametre alacak şekilde değiştirin.</target>
=======
        <target state="new">Because {0} is marked with OnSerializing, OnSerialized, OnDeserializing, or OnDeserialized, change its signature so that it takes a single parameter of type 'System.Runtime.Serialization.StreamingContext'.</target>
>>>>>>> 88bae0e8
        <note />
      </trans-unit>
      <trans-unit id="ImplementSerializationMethodsCorrectlyMessageReturnType">
        <source>Because {0} is marked with OnSerializing, OnSerialized, OnDeserializing, or OnDeserialized, change its return type from {1} to void (Sub in Visual Basic).</source>
<<<<<<< HEAD
        <target state="translated">{0} OnSerializing, OnSerialized, OnDeserializing ya da OnDeserialized ile işaretli olduğu için, dönüş türünü {1} yerine void (Visual Basic'te Sub) olarak değiştirin.</target>
=======
        <target state="new">Because {0} is marked with OnSerializing, OnSerialized, OnDeserializing, or OnDeserialized, change its return type from {1} to void (Sub in Visual Basic).</target>
>>>>>>> 88bae0e8
        <note />
      </trans-unit>
      <trans-unit id="ImplementSerializationMethodsCorrectlyMessageStatic">
        <source>Because {0} is marked with OnSerializing, OnSerialized, OnDeserializing, or OnDeserialized, change it from static (Shared in Visual Basic) to an instance method.</source>
<<<<<<< HEAD
        <target state="translated">{0} OnSerializing, OnSerialized, OnDeserializing ya da OnDeserialized ile işaretli olduğu için, static (Visual Basic'te Shared) yerine bir örnek yöntemi olarak değiştirin.</target>
=======
        <target state="new">Because {0} is marked with OnSerializing, OnSerialized, OnDeserializing, or OnDeserialized, change it from static (Shared in Visual Basic) to an instance method.</target>
>>>>>>> 88bae0e8
        <note />
      </trans-unit>
      <trans-unit id="ImplementSerializationMethodsCorrectlyMessageVisibility">
        <source>Because {0} is marked with OnSerializing, OnSerialized, OnDeserializing, or OnDeserialized, change its accessibility to private.</source>
<<<<<<< HEAD
        <target state="translated">{0} OnSerializing, OnSerialized, OnDeserializing ya da OnDeserialized ile işaretli olduğu için, erişilebilirliğini private olarak değiştirin.</target>
=======
        <target state="new">Because {0} is marked with OnSerializing, OnSerialized, OnDeserializing, or OnDeserialized, change its accessibility to private.</target>
>>>>>>> 88bae0e8
        <note />
      </trans-unit>
      <trans-unit id="ImplementSerializationMethodsCorrectlyTitle">
        <source>Implement serialization methods correctly</source>
<<<<<<< HEAD
        <target state="translated">Serileştirme yöntemlerini doğru uygulayın</target>
=======
        <target state="new">Implement serialization methods correctly</target>
>>>>>>> 88bae0e8
        <note />
      </trans-unit>
      <trans-unit id="InitializeReferenceTypeStaticFieldsInlineDescription">
        <source>A reference type declares an explicit static constructor. To fix a violation of this rule, initialize all static data when it is declared and remove the static constructor.</source>
<<<<<<< HEAD
        <target state="translated">Bir başvuru türü, açık bir statik oluşturucu bildirir. Bu kuralın ihlal edildiği bir durumu düzeltmek için, statik veriler bildirildiğinde bunların tümünü başlatın ve statik oluşturucuyu kaldırın.</target>
=======
        <target state="new">A reference type declares an explicit static constructor. To fix a violation of this rule, initialize all static data when it is declared and remove the static constructor.</target>
>>>>>>> 88bae0e8
        <note />
      </trans-unit>
      <trans-unit id="InitializeReferenceTypeStaticFieldsInlineTitle">
        <source>Initialize reference type static fields inline</source>
<<<<<<< HEAD
        <target state="translated">Başvuru türünde statik alanları satır içi olarak başlatın</target>
=======
        <target state="new">Initialize reference type static fields inline</target>
>>>>>>> 88bae0e8
        <note />
      </trans-unit>
      <trans-unit id="InitializeStaticFieldsInlineMessage">
        <source>Initialize all static fields in '{0}' when those fields are declared and remove the explicit static constructor</source>
<<<<<<< HEAD
        <target state="translated">'{0}' içindeki statik alanlar bildirildiğinde bunların tümünü başlatın ve açık statik oluşturucuyu kaldırın</target>
=======
        <target state="new">Initialize all static fields in '{0}' when those fields are declared and remove the explicit static constructor</target>
>>>>>>> 88bae0e8
        <note />
      </trans-unit>
      <trans-unit id="InitializeValueTypeStaticFieldsInlineDescription">
        <source>A value type declares an explicit static constructor. To fix a violation of this rule, initialize all static data when it is declared and remove the static constructor.</source>
<<<<<<< HEAD
        <target state="translated">Bir değer türü, açık bir statik oluşturucu bildirir. Bu kuralın ihlal edildiği bir durumu düzeltmek için, statik veriler bildirildiğinde bunların tümünü başlatın ve statik oluşturucuyu kaldırın.</target>
=======
        <target state="new">A value type declares an explicit static constructor. To fix a violation of this rule, initialize all static data when it is declared and remove the static constructor.</target>
>>>>>>> 88bae0e8
        <note />
      </trans-unit>
      <trans-unit id="InitializeValueTypeStaticFieldsInlineTitle">
        <source>Initialize value type static fields inline</source>
<<<<<<< HEAD
        <target state="translated">Değer türünde statik alanları satır içi olarak başlatın</target>
=======
        <target state="new">Initialize value type static fields inline</target>
>>>>>>> 88bae0e8
        <note />
      </trans-unit>
      <trans-unit id="InstantiateArgumentExceptionsCorrectlyDescription">
        <source>A call is made to the default (parameterless) constructor of an exception type that is or derives from ArgumentException, or an incorrect string argument is passed to a parameterized constructor of an exception type that is or derives from ArgumentException.</source>
<<<<<<< HEAD
        <target state="translated">ArgumentException olan veya bundan türetilen bir özel durum türünün varsayılan (parametresiz) oluşturucusuna bir çağrı yapıldı veya ArgumentException olan veya bundan türetilen bir özel durum türünün parametreli oluşturucusuna yanlış bir dize bağımsız değişkeni geçirildi.</target>
=======
        <target state="new">A call is made to the default (parameterless) constructor of an exception type that is or derives from ArgumentException, or an incorrect string argument is passed to a parameterized constructor of an exception type that is or derives from ArgumentException.</target>
>>>>>>> 88bae0e8
        <note />
      </trans-unit>
      <trans-unit id="InstantiateArgumentExceptionsCorrectlyMessageIncorrectMessage">
        <source>Method {0} passes parameter name '{1}' as the {2} argument to a {3} constructor. Replace this argument with a descriptive message and pass the parameter name in the correct position.</source>
        <target state="new">Method {0} passes parameter name '{1}' as the {2} argument to a {3} constructor. Replace this argument with a descriptive message and pass the parameter name in the correct position.</target>
        <note />
      </trans-unit>
      <trans-unit id="InstantiateArgumentExceptionsCorrectlyMessageIncorrectParameterName">
        <source>Method {0} passes '{1}' as the {2} argument to a {3} constructor. Replace this argument with one of the method's parameter names. Note that the provided parameter name should have the exact casing as declared on the method.</source>
<<<<<<< HEAD
        <target state="translated">{0} yöntemi, bir {3} oluşturucusuna {2} bağımsız değişkeni olarak '{1}' değerini geçiriyor. Bu bağımsız değişkeni yöntemin parametre adlarından biriyle değiştirin. Sağlanan parametre adındaki büyük/küçük harf kullanımının yöntemde bildirilenle aynı olması gerektiğini unutmayın.</target>
=======
        <target state="new">Method {0} passes '{1}' as the {2} argument to a {3} constructor. Replace this argument with one of the method's parameter names. Note that the provided parameter name should have the exact casing as declared on the method.</target>
>>>>>>> 88bae0e8
        <note />
      </trans-unit>
      <trans-unit id="InstantiateArgumentExceptionsCorrectlyMessageNoArguments">
        <source>Call the {0} constructor that contains a message and/or paramName parameter.</source>
<<<<<<< HEAD
        <target state="translated">Bir iletiyi ve/veya paramName parametresini içeren {0} oluşturucusunu çağırın.</target>
=======
        <target state="new">Call the {0} constructor that contains a message and/or paramName parameter.</target>
>>>>>>> 88bae0e8
        <note />
      </trans-unit>
      <trans-unit id="InstantiateArgumentExceptionsCorrectlyTitle">
        <source>Instantiate argument exceptions correctly</source>
<<<<<<< HEAD
        <target state="translated">Bağımsız değişken özel durumlarını doğru bir şekilde başlatın</target>
=======
        <target state="new">Instantiate argument exceptions correctly</target>
>>>>>>> 88bae0e8
        <note />
      </trans-unit>
      <trans-unit id="JavaScriptSerializerMaybeWithSimpleTypeResolverMessage">
        <source>The method '{0}' is insecure when deserializing untrusted data with a JavaScriptSerializer initialized with a SimpleTypeResolver. Ensure that the JavaScriptSerializer is initialized without a JavaScriptTypeResolver specified, or initialized with a JavaScriptTypeResolver that limits the types of objects in the deserialized object graph.</source>
        <target state="new">The method '{0}' is insecure when deserializing untrusted data with a JavaScriptSerializer initialized with a SimpleTypeResolver. Ensure that the JavaScriptSerializer is initialized without a JavaScriptTypeResolver specified, or initialized with a JavaScriptTypeResolver that limits the types of objects in the deserialized object graph.</target>
        <note />
      </trans-unit>
      <trans-unit id="JavaScriptSerializerMaybeWithSimpleTypeResolverTitle">
        <source>Ensure JavaScriptSerializer is not initialized with SimpleTypeResolver before deserializing</source>
        <target state="new">Ensure JavaScriptSerializer is not initialized with SimpleTypeResolver before deserializing</target>
        <note />
      </trans-unit>
      <trans-unit id="JavaScriptSerializerWithSimpleTypeResolverMessage">
        <source>The method '{0}' is insecure when deserializing untrusted data with a JavaScriptSerializer initialized with a SimpleTypeResolver. Initialize JavaScriptSerializer without a JavaScriptTypeResolver specified, or initialize with a JavaScriptTypeResolver that limits the types of objects in the deserialized object graph.</source>
        <target state="new">The method '{0}' is insecure when deserializing untrusted data with a JavaScriptSerializer initialized with a SimpleTypeResolver. Initialize JavaScriptSerializer without a JavaScriptTypeResolver specified, or initialize with a JavaScriptTypeResolver that limits the types of objects in the deserialized object graph.</target>
        <note />
      </trans-unit>
      <trans-unit id="JavaScriptSerializerWithSimpleTypeResolverTitle">
        <source>Do not deserialize with JavaScriptSerializer using a SimpleTypeResolver</source>
        <target state="new">Do not deserialize with JavaScriptSerializer using a SimpleTypeResolver</target>
        <note />
      </trans-unit>
      <trans-unit id="JsonNetInsecureSerializerMessage">
        <source>When deserializing untrusted input, allowing arbitrary types to be deserialized is insecure. When using deserializing JsonSerializer, use TypeNameHandling.None, or for values other than None, restrict deserialized types with a SerializationBinder.</source>
        <target state="new">When deserializing untrusted input, allowing arbitrary types to be deserialized is insecure. When using deserializing JsonSerializer, use TypeNameHandling.None, or for values other than None, restrict deserialized types with a SerializationBinder.</target>
        <note />
      </trans-unit>
      <trans-unit id="JsonNetInsecureSerializerTitle">
        <source>Do not deserialize with JsonSerializer using an insecure configuration</source>
        <target state="new">Do not deserialize with JsonSerializer using an insecure configuration</target>
        <note />
      </trans-unit>
      <trans-unit id="JsonNetInsecureSerializerMessage">
        <source>When deserializing untrusted input, allowing arbitrary types to be deserialized is insecure. When using deserializing JsonSerializer, use TypeNameHandling.None, or for values other than None, restrict deserialized types with a SerializationBinder.</source>
        <target state="translated">Güvenilmeyen girişler seri durumdan çıkarılırken, rastgele türlerin seri durumdan çıkarılmasına izin vermek güvenli değildir. JsonSerializer seri durumdan çıkarılırken TypeNameHandling.None kullanın veya Hiçbiri dışındaki değerler için, SerializationBinder ile seri durumdan çıkarılan türleri kısıtlayın.</target>
        <note />
      </trans-unit>
      <trans-unit id="JsonNetInsecureSerializerTitle">
        <source>Do not deserialize with JsonSerializer using an insecure configuration</source>
        <target state="translated">Güvenli olmayan yapılandırma kullanarak JsonSerializer ile seri durumdan kaldırmayın</target>
        <note />
      </trans-unit>
      <trans-unit id="JsonNetInsecureSettingsMessage">
        <source>When deserializing untrusted input, allowing arbitrary types to be deserialized is insecure.  When using JsonSerializerSettings, use TypeNameHandling.None, or for values other than None, restrict deserialized types with a SerializationBinder.</source>
        <target state="new">When deserializing untrusted input, allowing arbitrary types to be deserialized is insecure.  When using JsonSerializerSettings, use TypeNameHandling.None, or for values other than None, restrict deserialized types with a SerializationBinder.</target>
        <note />
      </trans-unit>
      <trans-unit id="JsonNetInsecureSettingsTitle">
        <source>Do not use insecure JsonSerializerSettings</source>
        <target state="new">Do not use insecure JsonSerializerSettings</target>
        <note />
      </trans-unit>
      <trans-unit id="JsonNetMaybeInsecureSerializerMessage">
        <source>When deserializing untrusted input, allowing arbitrary types to be deserialized is insecure. When using deserializing JsonSerializer, use TypeNameHandling.None, or for values other than None, restrict deserialized types with a SerializationBinder.</source>
        <target state="new">When deserializing untrusted input, allowing arbitrary types to be deserialized is insecure. When using deserializing JsonSerializer, use TypeNameHandling.None, or for values other than None, restrict deserialized types with a SerializationBinder.</target>
        <note />
      </trans-unit>
      <trans-unit id="JsonNetMaybeInsecureSerializerTitle">
        <source>Ensure that JsonSerializer has a secure configuration when deserializing</source>
        <target state="new">Ensure that JsonSerializer has a secure configuration when deserializing</target>
        <note />
      </trans-unit>
      <trans-unit id="JsonNetMaybeInsecureSerializerMessage">
        <source>When deserializing untrusted input, allowing arbitrary types to be deserialized is insecure. When using deserializing JsonSerializer, use TypeNameHandling.None, or for values other than None, restrict deserialized types with a SerializationBinder.</source>
        <target state="translated">Güvenilmeyen girişler seri durumdan çıkarılırken, rastgele türlerin seri durumdan çıkarılmasına izin vermek güvenli değildir. JsonSerializer seri durumdan çıkarılırken TypeNameHandling.None kullanın veya Hiçbiri dışındaki değerler için, SerializationBinder ile seri durumdan çıkarılan türleri kısıtlayın.</target>
        <note />
      </trans-unit>
      <trans-unit id="JsonNetMaybeInsecureSerializerTitle">
        <source>Ensure that JsonSerializer has a secure configuration when deserializing</source>
        <target state="translated">Seri durumdan kaldırırken JsonSerializer'ın güvenli yapılandırmaya sahip olduğundan emin olun</target>
        <note />
      </trans-unit>
      <trans-unit id="JsonNetMaybeInsecureSettingsMessage">
        <source>When deserializing untrusted input, allowing arbitrary types to be deserialized is insecure.  When using JsonSerializerSettings, ensure TypeNameHandling.None is specified, or for values other than None, ensure a SerializationBinder is specified to restrict deserialized types.</source>
        <target state="new">When deserializing untrusted input, allowing arbitrary types to be deserialized is insecure.  When using JsonSerializerSettings, ensure TypeNameHandling.None is specified, or for values other than None, ensure a SerializationBinder is specified to restrict deserialized types.</target>
        <note />
      </trans-unit>
      <trans-unit id="JsonNetMaybeInsecureSettingsTitle">
        <source>Ensure that JsonSerializerSettings are secure</source>
        <target state="new">Ensure that JsonSerializerSettings are secure</target>
        <note />
      </trans-unit>
      <trans-unit id="JsonNetTypeNameHandlingDescription">
        <source>Deserializing JSON when using a TypeNameHandling value other than None can be insecure.  If you need to instead detect Json.NET deserialization when a SerializationBinder isn't specified, then disable rule CA2326, and enable rules CA2327, CA2328, CA2329, and CA2330.</source>
        <target state="new">Deserializing JSON when using a TypeNameHandling value other than None can be insecure.  If you need to instead detect Json.NET deserialization when a SerializationBinder isn't specified, then disable rule CA2326, and enable rules CA2327, CA2328, CA2329, and CA2330.</target>
        <note />
      </trans-unit>
      <trans-unit id="JsonNetTypeNameHandlingMessage">
        <source>Deserializing JSON when using a TypeNameHandling value other than None can be insecure.</source>
        <target state="new">Deserializing JSON when using a TypeNameHandling value other than None can be insecure.</target>
        <note />
      </trans-unit>
      <trans-unit id="JsonNetTypeNameHandlingTitle">
        <source>Do not use TypeNameHandling values other than None</source>
        <target state="new">Do not use TypeNameHandling values other than None</target>
        <note />
      </trans-unit>
      <trans-unit id="LosFormatterMethodUsedMessage">
        <source>The method '{0}' is insecure when deserializing untrusted data.</source>
        <target state="new">The method '{0}' is insecure when deserializing untrusted data.</target>
        <note />
      </trans-unit>
      <trans-unit id="LosFormatterMethodUsedTitle">
        <source>Do not use insecure deserializer LosFormatter</source>
        <target state="new">Do not use insecure deserializer LosFormatter</target>
        <note />
      </trans-unit>
      <trans-unit id="MarkAllNonSerializableFieldsDescription">
        <source>An instance field of a type that is not serializable is declared in a type that is serializable.</source>
        <target state="new">An instance field of a type that is not serializable is declared in a type that is serializable.</target>
        <note />
      </trans-unit>
      <trans-unit id="MarkAllNonSerializableFieldsMessage">
        <source>Field {0} is a member of type {1} which is serializable but is of type {2} which is not serializable</source>
        <target state="new">Field {0} is a member of type {1} which is serializable but is of type {2} which is not serializable</target>
        <note />
      </trans-unit>
      <trans-unit id="MarkAllNonSerializableFieldsTitle">
        <source>Mark all non-serializable fields</source>
        <target state="new">Mark all non-serializable fields</target>
        <note />
      </trans-unit>
      <trans-unit id="MarkAssembliesWithNeutralResourcesLanguageDescription">
        <source>The NeutralResourcesLanguage attribute informs the ResourceManager of the language that was used to display the resources of a neutral culture for an assembly. This improves lookup performance for the first resource that you load and can reduce your working set.</source>
        <target state="new">The NeutralResourcesLanguage attribute informs the ResourceManager of the language that was used to display the resources of a neutral culture for an assembly. This improves lookup performance for the first resource that you load and can reduce your working set.</target>
        <note />
      </trans-unit>
      <trans-unit id="MarkAssembliesWithNeutralResourcesLanguageMessage">
        <source>Mark assemblies with NeutralResourcesLanguageAttribute</source>
        <target state="new">Mark assemblies with NeutralResourcesLanguageAttribute</target>
        <note />
      </trans-unit>
      <trans-unit id="MarkAssembliesWithNeutralResourcesLanguageTitle">
        <source>Mark assemblies with NeutralResourcesLanguageAttribute</source>
        <target state="new">Mark assemblies with NeutralResourcesLanguageAttribute</target>
        <note />
      </trans-unit>
      <trans-unit id="MarkBooleanPInvokeArgumentsWithMarshalAsDescription">
        <source>The Boolean data type has multiple representations in unmanaged code.</source>
        <target state="new">The Boolean data type has multiple representations in unmanaged code.</target>
        <note />
      </trans-unit>
      <trans-unit id="MarkBooleanPInvokeArgumentsWithMarshalAsMessageDefault">
        <source>Add the MarshalAsAttribute to parameter {0} of P/Invoke {1}. If the corresponding unmanaged parameter is a 4-byte Win32 'BOOL', use [MarshalAs(UnmanagedType.Bool)]. For a 1-byte C++ 'bool', use MarshalAs(UnmanagedType.U1).</source>
        <target state="new">Add the MarshalAsAttribute to parameter {0} of P/Invoke {1}. If the corresponding unmanaged parameter is a 4-byte Win32 'BOOL', use [MarshalAs(UnmanagedType.Bool)]. For a 1-byte C++ 'bool', use MarshalAs(UnmanagedType.U1).</target>
        <note />
      </trans-unit>
      <trans-unit id="MarkBooleanPInvokeArgumentsWithMarshalAsMessageReturn">
        <source>Add the MarshalAsAttribute to the return type of P/Invoke {0}. If the corresponding unmanaged return type is a 4-byte Win32 'BOOL', use MarshalAs(UnmanagedType.Bool). For a 1-byte C++ 'bool', use MarshalAs(UnmanagedType.U1).</source>
        <target state="new">Add the MarshalAsAttribute to the return type of P/Invoke {0}. If the corresponding unmanaged return type is a 4-byte Win32 'BOOL', use MarshalAs(UnmanagedType.Bool). For a 1-byte C++ 'bool', use MarshalAs(UnmanagedType.U1).</target>
        <note />
      </trans-unit>
      <trans-unit id="MarkBooleanPInvokeArgumentsWithMarshalAsTitle">
        <source>Mark boolean PInvoke arguments with MarshalAs</source>
        <target state="new">Mark boolean PInvoke arguments with MarshalAs</target>
        <note />
      </trans-unit>
<<<<<<< HEAD
      <trans-unit id="MarkAllNonSerializableFieldsDescription">
        <source>An instance field of a type that is not serializable is declared in a type that is serializable.</source>
        <target state="translated">Serileştirilebilir olmayan bir örnek alanı türü, serileştirilebilir bir türde bildirildi.</target>
        <note />
      </trans-unit>
      <trans-unit id="MarkAllNonSerializableFieldsMessage">
        <source>Field {0} is a member of type {1} which is serializable but is of type {2} which is not serializable</source>
        <target state="translated">{0} alanı serileştirilebilir {1} türünün bir üyesidir, ancak serileştirilebilir olmayan {2} türündendir</target>
        <note />
      </trans-unit>
      <trans-unit id="MarkAllNonSerializableFieldsTitle">
        <source>Mark all non-serializable fields</source>
        <target state="translated">Tüm serileştirilebilir olmayan alanları işaretleyin</target>
        <note />
      </trans-unit>
      <trans-unit id="MarkAssembliesWithNeutralResourcesLanguageDescription">
        <source>The NeutralResourcesLanguage attribute informs the ResourceManager of the language that was used to display the resources of a neutral culture for an assembly. This improves lookup performance for the first resource that you load and can reduce your working set.</source>
        <target state="translated">NeutralResourcesLanguage özniteliği ResourceManager’a bir derleme için nötr kültürdeki kaynakları görüntülemek için kullanılan dili bildirir. Bu, yüklediğiniz ilk kaynak için arama performansını iyileştirir ve çalışma kümenizi azaltabilir.</target>
        <note />
      </trans-unit>
      <trans-unit id="MarkAssembliesWithNeutralResourcesLanguageMessage">
        <source>Mark assemblies with NeutralResourcesLanguageAttribute</source>
        <target state="translated">Bütünleştirilmiş kodları NeutralResourcesLanguageAttribute ile işaretle</target>
        <note />
      </trans-unit>
      <trans-unit id="MarkAssembliesWithNeutralResourcesLanguageTitle">
        <source>Mark assemblies with NeutralResourcesLanguageAttribute</source>
        <target state="translated">Bütünleştirilmiş kodları NeutralResourcesLanguageAttribute ile işaretle</target>
        <note />
      </trans-unit>
      <trans-unit id="MarkBooleanPInvokeArgumentsWithMarshalAsDescription">
        <source>The Boolean data type has multiple representations in unmanaged code.</source>
        <target state="translated">Boole veri türleri yönetilmeyen kodda birden çok gösterime sahiptir.</target>
        <note />
      </trans-unit>
      <trans-unit id="MarkBooleanPInvokeArgumentsWithMarshalAsMessageDefault">
        <source>Add the MarshalAsAttribute to parameter {0} of P/Invoke {1}. If the corresponding unmanaged parameter is a 4-byte Win32 'BOOL', use [MarshalAs(UnmanagedType.Bool)]. For a 1-byte C++ 'bool', use MarshalAs(UnmanagedType.U1).</source>
        <target state="translated">MarshalAsAttribute’u P/Invoke {1} öğesinin {0} parametresine ekleyin. Karşılık gelen yönetilmeyen parametre bir 4 bayt Win32 'BOOL' ise, [MarshalAs(UnmanagedType.Bool)] kullanın. 1-byte C++ 'bool' için, MarshalAs(UnmanagedType.U1) kullanın.</target>
        <note />
      </trans-unit>
      <trans-unit id="MarkBooleanPInvokeArgumentsWithMarshalAsMessageReturn">
        <source>Add the MarshalAsAttribute to the return type of P/Invoke {0}. If the corresponding unmanaged return type is a 4-byte Win32 'BOOL', use MarshalAs(UnmanagedType.Bool). For a 1-byte C++ 'bool', use MarshalAs(UnmanagedType.U1).</source>
        <target state="translated">MarshalAsAttribute’u P/Invoke {0} öğesinin dönüş türüne ekleyin. Karşılık gelen yönetilmeyen dönüş türü bir 4 bayt Win32 'BOOL' ise, [MarshalAs(UnmanagedType.Bool)] kullanın. 1-byte C++ 'bool' için, MarshalAs(UnmanagedType.U1) kullanın.</target>
        <note />
      </trans-unit>
      <trans-unit id="MarkBooleanPInvokeArgumentsWithMarshalAsTitle">
        <source>Mark boolean PInvoke arguments with MarshalAs</source>
        <target state="translated">Boolean PInvoke bağımsız değişkenlerini MarshalAs olarak işaretleyin</target>
        <note />
      </trans-unit>
      <trans-unit id="MarkISerializableTypesWithSerializableDescription">
        <source>To be recognized by the common language runtime as serializable, types must be marked by using the SerializableAttribute attribute even when the type uses a custom serialization routine through implementation of the ISerializable interface.</source>
        <target state="translated">Ortak dil çalışma zamanı modülü tarafından serileştirilebilir olarak tanınmak için, tür ISerializable arabiriminin uygulanması aracılığıyla özel bir serileştirme yordamı kullandığında bile, türler SerializableAttribute özniteliği kullanılarak işaretlenmelidir.</target>
        <note />
      </trans-unit>
      <trans-unit id="MarkISerializableTypesWithSerializableMessage">
        <source>Add [Serializable] to {0} as this type implements ISerializable</source>
        <target state="translated">{0} türü ISerializable uyguladığı için [Serializable] ekleyin</target>
        <note />
      </trans-unit>
      <trans-unit id="MarkISerializableTypesWithSerializableTitle">
        <source>Mark ISerializable types with serializable</source>
        <target state="translated">ISerializable türlerini serileştirilebilir ile işaretleyin</target>
        <note />
      </trans-unit>
      <trans-unit id="MaybeDisableHttpClientCRLCheck">
        <source>Ensure HttpClient certificate revocation list check is not disabled</source>
        <target state="new">Ensure HttpClient certificate revocation list check is not disabled</target>
        <note />
      </trans-unit>
      <trans-unit id="MaybeDisableHttpClientCRLCheckMessage">
        <source>HttpClient may be created without enabling CheckCertificateRevocationList</source>
        <target state="new">HttpClient may be created without enabling CheckCertificateRevocationList</target>
        <note />
      </trans-unit>
      <trans-unit id="MaybeInstallRootCert">
        <source>Ensure Certificates Are Not Added To Root Store</source>
        <target state="translated">Sertifikaların Kök Depoya Eklenmediğinden Emin Olun</target>
        <note />
      </trans-unit>
      <trans-unit id="MaybeInstallRootCertMessage">
        <source>Adding certificates to the operating system's trusted root certificates is insecure. Ensure that the target store is not root store.</source>
        <target state="translated">Sertifikaların, işletim sisteminin güvenilen kök sertifikalarına eklenmesi güvenli değildir. Hedef deponun kök depo olmadığından emin olun.</target>
        <note />
      </trans-unit>
      <trans-unit id="MaybeUseCreateEncryptorWithNonDefaultIV">
        <source>Use CreateEncryptor with the default IV </source>
        <target state="new">Use CreateEncryptor with the default IV </target>
        <note />
      </trans-unit>
      <trans-unit id="MaybeUseCreateEncryptorWithNonDefaultIVMessage">
        <source>The non-default initialization vector, which can be potentially repeatable, is used in the encrypion. Ensure use the default one.</source>
        <target state="new">The non-default initialization vector, which can be potentially repeatable, is used in the encrypion. Ensure use the default one.</target>
        <note />
      </trans-unit>
      <trans-unit id="MaybeUseSecureCookiesASPNetCore">
        <source>Ensure Use Secure Cookies In ASP.Net Core</source>
        <target state="translated">ASP.Net Core içinde Güvenli Tanımlama Bilgileri Kullanılmasını Sağla</target>
        <note />
      </trans-unit>
      <trans-unit id="MaybeUseSecureCookiesASPNetCoreMessage">
        <source>Ensure that CookieOptions.Secure = true when setting a cookie</source>
        <target state="translated">Tanımlama bilgisi ayarlanırken CookieOptions.Secure = true olduğundan emin olun</target>
        <note />
      </trans-unit>
      <trans-unit id="MaybeUseWeakKDFInsufficientIterationCount">
        <source>Ensure Sufficient Iteration Count When Using Weak Key Derivation Function</source>
        <target state="translated">Zayıf Anahtar Türetme İşlevini Kullanırken Yeterli Sayıda Yineleme Sağlayın</target>
        <note />
      </trans-unit>
      <trans-unit id="MaybeUseWeakKDFInsufficientIterationCountMessage">
        <source>Ensure that the iteration count is at least {0} when deriving a cryptographic key from a password. By default, Rfc2898DeriveByte's IterationCount is only 1000</source>
        <target state="translated">Bir paroladan şifreleme anahtarı türetirken yineleme sayısının en az {0} olduğundan emin olun. Varsayılan olarak, Rfc2898DeriveByte'ın IterationCount değeri yalnızca 1000'dir</target>
        <note />
      </trans-unit>
      <trans-unit id="MissHttpVerbAttribute">
        <source>Miss HttpVerb attribute for action methods</source>
        <target state="translated">Eylem metotları için HttpVerb özniteliği eksik</target>
        <note />
      </trans-unit>
      <trans-unit id="MissHttpVerbAttributeDescription">
        <source>All the methods that create, edit, delete, or otherwise modify data do so in the [HttpPost] overload of the method, which needs to be protected with the anti forgery attribute from request forgery. Performing a GET operation should be a safe operation that has no side effects and doesn't modify your persisted data.</source>
        <target state="translated">Metodun [HttpPost] aşırı yüklemesinde verileri oluşturan, düzenleyen, silen veya değiştiren tüm metotların, istek sahteciliğine karşı sahteciliğe karşı koruma özniteliği ile korunması gerekir. GET işlemi, yan etki içermeyen ve kalıcı verilerinizi değiştirmeyen güvenli bir işlem olmalıdır.</target>
        <note />
      </trans-unit>
      <trans-unit id="MissHttpVerbAttributeMessage">
        <source>Action method {0} needs to specify the Http request kind explictly</source>
        <target state="translated">Eylem metodu {0} için HTTP isteği türünün açık olarak belirtilmesi gerekir</target>
        <note />
      </trans-unit>
      <trans-unit id="NetDataContractSerializerDeserializeMaybeWithoutBinderSetMessage">
        <source>The method '{0}' is insecure when deserializing untrusted data without a SerializationBinder to restrict the type of objects in the deserialized object graph.</source>
        <target state="translated">Güvenilmeyen veriler, seri durumdan çıkarılmış nesne grafındaki nesnelerin türünü kısıtlamak için SerializationBinder kullanılmadan seri durumdan çıkarılırken '{0}' metodu güvenli değil.</target>
        <note />
      </trans-unit>
      <trans-unit id="NetDataContractSerializerDeserializeMaybeWithoutBinderSetTitle">
        <source>Ensure NetDataContractSerializer.Binder is set before deserializing</source>
        <target state="translated">Seri durumdan çıkarmadan önce NetDataContractSerializer.Binder öğesinin ayarlandığından emin olun</target>
        <note />
      </trans-unit>
      <trans-unit id="NetDataContractSerializerDeserializeWithoutBinderSetMessage">
        <source>The method '{0}' is insecure when deserializing untrusted data without a SerializationBinder to restrict the type of objects in the deserialized object graph.</source>
        <target state="translated">Güvenilmeyen veriler, seri durumdan çıkarılmış nesne grafındaki nesnelerin türünü kısıtlamak için SerializationBinder kullanılmadan seri durumdan çıkarılırken '{0}' metodu güvenli değil.</target>
        <note />
      </trans-unit>
      <trans-unit id="NetDataContractSerializerDeserializeWithoutBinderSetTitle">
        <source>Do not deserialize without first setting NetDataContractSerializer.Binder</source>
        <target state="translated">İlk olarak NetDataContractSerializer.Binder öğesini ayarlamadan seri durumdan çıkarmayın</target>
        <note />
      </trans-unit>
      <trans-unit id="NetDataContractSerializerMethodUsedDescription">
        <source>The method '{0}' is insecure when deserializing untrusted data.  If you need to instead detect NetDataContractSerializer deserialization without a SerializationBinder set, then disable rule CA2310, and enable rules CA2311 and CA2312.</source>
        <target state="translated">'{0}' metodu güvenilmeyen veriler seri durumdan çıkarılırken güvenli değil.  Bunun yerine SerializationBinder ayarlanmadan NetDataContractSerializer seri durumdan çıkarma işlemi algılamanız gerekiyorsa, CA2310 kuralını devre dışı bırakıp CA2311 ve CA2312 kurallarını etkinleştirin.</target>
        <note />
      </trans-unit>
      <trans-unit id="NetDataContractSerializerMethodUsedMessage">
        <source>The method '{0}' is insecure when deserializing untrusted data.</source>
        <target state="translated">'{0}' metodu güvenilmeyen veriler seri durumdan çıkarılırken güvenli değil.</target>
        <note />
      </trans-unit>
      <trans-unit id="NetDataContractSerializerMethodUsedTitle">
        <source>Do not use insecure deserializer NetDataContractSerializer</source>
        <target state="translated">Güvenli olmayan seri kaldırıcı NetDataContractSerializer kullanmayın</target>
        <note />
      </trans-unit>
      <trans-unit id="NormalizeStringsToUppercaseDescription">
        <source>Strings should be normalized to uppercase. A small group of characters cannot make a round trip when they are converted to lowercase. To make a round trip means to convert the characters from one locale to another locale that represents character data differently, and then to accurately retrieve the original characters from the converted characters.</source>
        <target state="translated">Dizeler büyük harf olacak şekilde normalleştirilmelidir. Küçük bir karakter grubu küçük harfe dönüştürüldüğünde gidiş-dönüş gerçekleştiremez. Gidiş-dönüş gerçekleştirme, karakterlerin bir yerel ayardan karakterleri farklı temsil eden başka bir yerel ayara dönüştürülmesi, sonra da dönüştürülen karakterlerden özgün karakterlerin doğru bir şekilde alınması anlamına gelir.</target>
        <note />
      </trans-unit>
      <trans-unit id="NormalizeStringsToUppercaseMessageToUpper">
        <source>In method '{0}', replace the call to '{1}' with '{2}'.</source>
        <target state="translated">'{0}' yönteminde '{1}' çağrısını '{2}' ile değiştirin.</target>
        <note />
      </trans-unit>
      <trans-unit id="NormalizeStringsToUppercaseTitle">
        <source>Normalize strings to uppercase</source>
        <target state="translated">Dizeleri büyük harf olacak şekilde normalleştirin</target>
        <note />
      </trans-unit>
      <trans-unit id="ObjectStateFormatterMethodUsedMessage">
        <source>The method '{0}' is insecure when deserializing untrusted data.</source>
        <target state="translated">'{0}' metodu güvenilmeyen veriler seri durumdan çıkarılırken güvenli değil.</target>
        <note />
      </trans-unit>
      <trans-unit id="ObjectStateFormatterMethodUsedTitle">
        <source>Do not use insecure deserializer ObjectStateFormatter</source>
        <target state="translated">Güvenli olmayan seri kaldırıcı ObjectStateFormatter kullanmayın</target>
        <note />
      </trans-unit>
      <trans-unit id="PInvokeDeclarationsShouldBePortableDescription">
        <source>This rule evaluates the size of each parameter and the return value of a P/Invoke, and verifies that the size of the parameter is correct when marshaled to unmanaged code on 32-bit and 64-bit operating systems.</source>
        <target state="translated">Bu kural her bir parametrenin boyutunu ve bir P/Invoke’un dönüş değerini değerlendirir ve parametre boyutunun 32 bit ve 64 bit işletim sistemlerinde yönetilmeyen kodda sıralandığında doğru olduğunu doğrular.</target>
        <note />
      </trans-unit>
      <trans-unit id="PInvokeDeclarationsShouldBePortableMessageParameter">
        <source>As it is declared in your code, parameter {0} of P/Invoke {1} will be {2} bytes wide on {3} platforms. This is not correct, as the actual native declaration of this API indicates it should be {4} bytes wide on {3} platforms. Consult the MSDN Platform SDK documentation for help determining what data type should be used instead of {5}.</source>
        <target state="translated">Kodunuzda bildirildiği gibi, P/Invoke {1} öğesinin {0} parametresi {3} platformlarında {2} bayt genişliğinde olacaktır. Bu API’nin gerçek yerel bildirimi {3} platformlarında {4} genişliğinde olması gerektiğini bildirdiğinden, bu doğru değildir. {5} yerine hangi veri türünün kullanılması gerektiğini belirleme hakkında yardım için MSDN Platform SDK’sı belgelerine başvurun.</target>
        <note />
      </trans-unit>
      <trans-unit id="PInvokeDeclarationsShouldBePortableMessageReturn">
        <source>As it is declared in your code, the return type of P/Invoke {0} will be {1} bytes wide on {2} platforms. This is not correct, as the actual native declaration of this API indicates it should be {3} bytes wide on {2} platforms. Consult the MSDN Platform SDK documentation for help determining what data type should be used instead of {4}.</source>
        <target state="translated">Kodunuzda bildirildiği gibi, P/Invoke {0} öğesinin dönüş türü {2} platformlarında {1} bayt genişliğinde olacaktır. Bu API’nin gerçek yerel bildirimi {2} platformlarında {3} genişliğinde olması gerektiğini bildirdiğinden, bu doğru değildir. {4} yerine hangi veri türünün kullanılması gerektiğini belirleme hakkında yardım için MSDN Platform SDK’sı belgelerine başvurun.</target>
        <note />
      </trans-unit>
      <trans-unit id="PInvokeDeclarationsShouldBePortableTitle">
        <source>PInvoke declarations should be portable</source>
        <target state="translated">PInvoke bildirimleri taşınabilir olmalıdır</target>
        <note />
      </trans-unit>
      <trans-unit id="PInvokesShouldNotBeVisibleDescription">
        <source>A public or protected method in a public type has the System.Runtime.InteropServices.DllImportAttribute attribute (also implemented by the Declare keyword in Visual Basic). Such methods should not be exposed.</source>
        <target state="translated">Ortak bir türdeki ortak veya korumalı bir yöntem System.Runtime.InteropServices.DllImportAttribute özniteliğine sahip (ayrıca Visual Basic içinde Declare anahtar sözcüğü tarafından uygulanır). Bu tür yöntemler açığa çıkarılmamalıdır.</target>
        <note />
      </trans-unit>
      <trans-unit id="PInvokesShouldNotBeVisibleMessage">
        <source>P/Invoke method '{0}' should not be visible</source>
        <target state="translated">P/Invoke yöntemi '{0}' görünür olmamalıdır</target>
        <note />
      </trans-unit>
      <trans-unit id="PInvokesShouldNotBeVisibleTitle">
        <source>P/Invokes should not be visible</source>
        <target state="translated">P/Invokes görünür olmamalıdır</target>
        <note />
      </trans-unit>
      <trans-unit id="ProvideCorrectArgumentsToFormattingMethodsDescription">
        <source>The format argument that is passed to System.String.Format does not contain a format item that corresponds to each object argument, or vice versa.</source>
        <target state="translated">System.String.Format’a geçirilen biçim bağımsız değişkeni, her nesne bağımsız değişkenine karşılık gelen bir biçim öğesi içermiyor ve tersi için de aynısı geçerli.</target>
        <note />
      </trans-unit>
      <trans-unit id="ProvideCorrectArgumentsToFormattingMethodsMessage">
        <source>Provide correct arguments to formatting methods</source>
        <target state="translated">Biçimlendirme yöntemlerine doğru bağımsız değişkenleri sağlayın</target>
        <note />
      </trans-unit>
      <trans-unit id="ProvideCorrectArgumentsToFormattingMethodsTitle">
        <source>Provide correct arguments to formatting methods</source>
        <target state="translated">Biçimlendirme yöntemlerine doğru bağımsız değişkenleri sağlayın</target>
        <note />
      </trans-unit>
      <trans-unit id="ProvideDeserializationMethodsForOptionalFieldsDescription">
        <source>A type has a field that is marked by using the System.Runtime.Serialization.OptionalFieldAttribute attribute, and the type does not provide deserialization event handling methods.</source>
        <target state="translated">Tür, System.Runtime.Serialization.OptionalFieldAttribute özniteliği kullanılarak işaretlenen bir alana sahip ve tür, seri durumdan çıkarma olayı işleme metotlarını sağlamıyor.</target>
        <note />
      </trans-unit>
      <trans-unit id="ProvideDeserializationMethodsForOptionalFieldsMessageOnDeserialized">
        <source>Add a 'private void OnDeserialized(StreamingContext)' method to type {0} and attribute it with the System.Runtime.Serialization.OnDeserializedAttribute.</source>
        <target state="translated">{0} türüne 'private void OnDeserialized(StreamingContext)' yöntemini ekleyin ve System.Runtime.Serialization.OnDeserializedAttribute ile özniteliklendirin.</target>
        <note />
      </trans-unit>
      <trans-unit id="ProvideDeserializationMethodsForOptionalFieldsMessageOnDeserializing">
        <source>Add a 'private void OnDeserializing(StreamingContext)' method to type {0} and attribute it with the System.Runtime.Serialization.OnDeserializingAttribute.</source>
        <target state="translated">{0} türüne 'private void OnDeserializing(StreamingContext)' yöntemini ekleyin ve System.Runtime.Serialization.OnDeserializingAttribute ile özniteliklendirin.</target>
        <note />
      </trans-unit>
      <trans-unit id="ProvideDeserializationMethodsForOptionalFieldsTitle">
        <source>Provide deserialization methods for optional fields</source>
        <target state="translated">İsteğe bağlı yöntemler için serileştirme kaldırma yöntemler sağlayın</target>
        <note />
      </trans-unit>
      <trans-unit id="RemoveRedundantCall">
        <source>Remove redundant call</source>
        <target state="translated">Gereksiz çağrıyı kaldır</target>
        <note />
      </trans-unit>
      <trans-unit id="RethrowToPreserveStackDetailsDescription">
        <source>An exception is rethrown and the exception is explicitly specified in the throw statement. If an exception is rethrown by specifying the exception in the throw statement, the list of method calls between the original method that threw the exception and the current method is lost.</source>
        <target state="translated">Bir özel durum yeniden oluşturulur ve oluşturma bildiriminde özel durum açıkça belirtilir. Bir özel durum oluşturma bildiriminde belirtilerek yeniden oluşturulursa, özel durumu oluşturan özgün yöntem ile geçerli yöntem arasındaki yöntem çağrıları listesi kaybolur.</target>
        <note />
      </trans-unit>
      <trans-unit id="RethrowToPreserveStackDetailsMessage">
        <source>Rethrow to preserve stack details</source>
        <target state="translated">Yığın ayrıntılarını korumak için yeniden oluşturun</target>
        <note />
      </trans-unit>
      <trans-unit id="RethrowToPreserveStackDetailsTitle">
        <source>Rethrow to preserve stack details</source>
        <target state="translated">Yığın ayrıntılarını korumak için yeniden oluşturun</target>
        <note />
      </trans-unit>
      <trans-unit id="ReviewCodeForDllInjectionVulnerabilitiesMessage">
        <source>Potential DLL injection vulnerability was found where '{0}' in method '{1}' may be tainted by user-controlled data from '{2}' in method '{3}'.</source>
        <target state="translated">'{1}' metodundaki '{0}' öğesinin '{3}' metodundaki '{2}' öğesinde bulunan kullanıcı denetimindeki veriler nedeniyle zarar görmüş olabileceği bir olası DLL ekleme güvenlik açığı bulundu.</target>
        <note />
      </trans-unit>
      <trans-unit id="ReviewCodeForDllInjectionVulnerabilitiesTitle">
        <source>Review code for DLL injection vulnerabilities</source>
        <target state="translated">Kodu DLL ekleme güvenlik açıkları için inceleyin</target>
        <note />
      </trans-unit>
      <trans-unit id="ReviewCodeForFilePathInjectionVulnerabilitiesMessage">
        <source>Potential file path injection vulnerability was found where '{0}' in method '{1}' may be tainted by user-controlled data from '{2}' in method '{3}'.</source>
        <target state="translated">'{1}' metodundaki '{0}' öğesinin '{3}' metodundaki '{2}' öğesinde bulunan kullanıcı denetimindeki veriler nedeniyle zarar görmüş olabileceği bir olası dosya yolu ekleme güvenlik açığı bulundu.</target>
        <note />
      </trans-unit>
      <trans-unit id="ReviewCodeForFilePathInjectionVulnerabilitiesTitle">
        <source>Review code for file path injection vulnerabilities</source>
        <target state="translated">Kodu dosya yolu ekleme güvenlik açıkları için inceleyin</target>
        <note />
      </trans-unit>
      <trans-unit id="ReviewCodeForInformationDisclosureVulnerabilitiesMessage">
        <source>Potential information disclosure vulnerability was found where '{0}' in method '{1}' may contain unintended information from '{2}' in method '{3}'.</source>
        <target state="translated">'{1}' metodundaki '{0}' öğesinin '{3}' metodundaki '{2}' öğesinde bulunan istenmeyen bilgileri içeriyor olabileceği, bilgilerin açığa çıkmasına yönelik olası bir güvenlik açığı bulundu.</target>
        <note />
      </trans-unit>
      <trans-unit id="ReviewCodeForInformationDisclosureVulnerabilitiesTitle">
        <source>Review code for information disclosure vulnerabilities</source>
        <target state="translated">Kodu bilgilerin açığa çıkması güvenlik açıkları için inceleyin</target>
        <note />
      </trans-unit>
      <trans-unit id="ReviewCodeForLdapInjectionVulnerabilitiesMessage">
        <source>Potential LDAP injection vulnerability was found where '{0}' in method '{1}' may be tainted by user-controlled data from '{2}' in method '{3}'.</source>
        <target state="translated">'{1}' metodundaki '{0}' öğesinin '{3}' metodundaki '{2}' öğesinde bulunan kullanıcı denetimindeki veriler nedeniyle zarar görmüş olabileceği bir olası LDAP ekleme güvenlik açığı bulundu.</target>
        <note />
      </trans-unit>
      <trans-unit id="ReviewCodeForLdapInjectionVulnerabilitiesTitle">
        <source>Review code for LDAP injection vulnerabilities</source>
        <target state="translated">Kodu LDAP ekleme güvenlik açıkları için inceleyin</target>
        <note />
      </trans-unit>
      <trans-unit id="ReviewCodeForOpenRedirectVulnerabilitiesMessage">
        <source>Potential open redirect vulnerability was found where '{0}' in method '{1}' may be tainted by user-controlled data from '{2}' in method '{3}'.</source>
        <target state="translated">'{1}' metodundaki '{0}' öğesinin '{3}' metodundaki '{2}' öğesinde bulunan kullanıcı denetimindeki veriler nedeniyle zarar görmüş olabileceği bir olası açık yeniden yönlendirme güvenlik açığı bulundu.</target>
        <note />
      </trans-unit>
      <trans-unit id="ReviewCodeForOpenRedirectVulnerabilitiesTitle">
        <source>Review code for open redirect vulnerabilities</source>
        <target state="translated">Kodu açık yeniden yönlendirme güvenlik açıkları için inceleyin</target>
        <note />
      </trans-unit>
      <trans-unit id="ReviewCodeForProcessCommandInjectionVulnerabilitiesMessage">
        <source>Potential process command injection vulnerability was found where '{0}' in method '{1}' may be tainted by user-controlled data from '{2}' in method '{3}'.</source>
        <target state="translated">'{1}' metodundaki '{0}' öğesinin '{3}' metodundaki '{2}' öğesinde bulunan kullanıcı denetimindeki veriler nedeniyle zarar görmüş olabileceği bir olası işlem komutu ekleme güvenlik açığı bulundu.</target>
        <note />
      </trans-unit>
      <trans-unit id="ReviewCodeForProcessCommandInjectionVulnerabilitiesTitle">
        <source>Review code for process command injection vulnerabilities</source>
        <target state="translated">Kodu işlem komutu ekleme güvenlik açıkları için inceleyin</target>
        <note />
      </trans-unit>
      <trans-unit id="ReviewCodeForRegexInjectionVulnerabilitiesMessage">
        <source>Potential regex injection vulnerability was found where '{0}' in method '{1}' may be tainted by user-controlled data from '{2}' in method '{3}'.</source>
        <target state="translated">'{1}' metodundaki '{0}' öğesinin '{3}' metodundaki '{2}' öğesinde bulunan kullanıcı denetimindeki veriler nedeniyle zarar görmüş olabileceği bir olası normal ifade ekleme güvenlik açığı bulundu.</target>
        <note />
      </trans-unit>
      <trans-unit id="ReviewCodeForRegexInjectionVulnerabilitiesTitle">
        <source>Review code for regex injection vulnerabilities</source>
        <target state="translated">Kodu normal ifade ekleme güvenlik açıkları için inceleyin</target>
        <note />
      </trans-unit>
      <trans-unit id="ReviewCodeForSqlInjectionVulnerabilitiesMessage">
        <source>Potential SQL injection vulnerability was found where '{0}' in method '{1}' may be tainted by user-controlled data from '{2}' in method '{3}'.</source>
        <target state="translated">'{1}' metodundaki '{0}' öğesinin '{3}' metodundaki '{2}' öğesinde bulunan kullanıcı denetimindeki veriler nedeniyle zarar görmüş olabileceği bir olası SQL ekleme güvenlik açığı bulundu.</target>
        <note />
      </trans-unit>
      <trans-unit id="ReviewCodeForSqlInjectionVulnerabilitiesTitle">
        <source>Review code for SQL injection vulnerabilities</source>
        <target state="translated">Kodu SQL ekleme güvenlik açıkları için inceleyin</target>
        <note />
      </trans-unit>
      <trans-unit id="ReviewCodeForXamlInjectionVulnerabilitiesMessage">
        <source>Potential XAML injection vulnerability was found where '{0}' in method '{1}' may be tainted by user-controlled data from '{2}' in method '{3}'.</source>
        <target state="translated">'{1}' metodundaki '{0}' öğesinin '{3}' metodundaki '{2}' öğesinde bulunan kullanıcı denetimindeki veriler nedeniyle zarar görmüş olabileceği bir olası XAML ekleme güvenlik açığı bulundu.</target>
        <note />
      </trans-unit>
      <trans-unit id="ReviewCodeForXamlInjectionVulnerabilitiesTitle">
        <source>Review code for XAML injection vulnerabilities</source>
        <target state="translated">Kodu XAML ekleme güvenlik açıkları için inceleyin</target>
        <note />
      </trans-unit>
      <trans-unit id="ReviewCodeForXmlInjectionVulnerabilitiesMessage">
        <source>Potential XML injection vulnerability was found where '{0}' in method '{1}' may be tainted by user-controlled data from '{2}' in method '{3}'.</source>
        <target state="translated">'{1}' metodundaki '{0}' öğesinin '{3}' metodundaki '{2}' öğesinde bulunan kullanıcı denetimindeki veriler nedeniyle zarar görmüş olabileceği bir olası XML ekleme güvenlik açığı bulundu.</target>
        <note />
      </trans-unit>
      <trans-unit id="ReviewCodeForXmlInjectionVulnerabilitiesTitle">
        <source>Review code for XML injection vulnerabilities</source>
        <target state="translated">Kodu XML ekleme güvenlik açıkları için inceleyin</target>
        <note />
      </trans-unit>
      <trans-unit id="ReviewCodeForXPathInjectionVulnerabilitiesMessage">
        <source>Potential XPath injection vulnerability was found where '{0}' in method '{1}' may be tainted by user-controlled data from '{2}' in method '{3}'.</source>
        <target state="translated">'{1}' metodundaki '{0}' öğesinin '{3}' metodundaki '{2}' öğesinde bulunan kullanıcı denetimindeki veriler nedeniyle zarar görmüş olabileceği bir olası XPath ekleme güvenlik açığı bulundu.</target>
        <note />
      </trans-unit>
      <trans-unit id="ReviewCodeForXPathInjectionVulnerabilitiesTitle">
        <source>Review code for XPath injection vulnerabilities</source>
        <target state="translated">Kodu XPath ekleme güvenlik açıkları için inceleyin</target>
        <note />
      </trans-unit>
      <trans-unit id="ReviewCodeForXssVulnerabilitiesMessage">
        <source>Potential cross-site scripting (XSS) vulnerability was found where '{0}' in method '{1}' may be tainted by user-controlled data from '{2}' in method '{3}'.</source>
        <target state="translated">'{1}' metodundaki '{0}' öğesinin '{3}' metodundaki '{2}' öğesinde bulunan kullanıcı denetimindeki veriler nedeniyle zarar görmüş olabileceği bir olası siteler arası betik yazma (XSS) güvenlik açığı bulundu.</target>
        <note />
      </trans-unit>
      <trans-unit id="ReviewCodeForXssVulnerabilitiesTitle">
        <source>Review code for XSS vulnerabilities</source>
        <target state="translated">Kodu XSS güvenlik açıkları için inceleyin</target>
        <note />
      </trans-unit>
      <trans-unit id="ReviewSQLQueriesForSecurityVulnerabilitiesDescription">
        <source>SQL queries that directly use user input can be vulnerable to SQL injection attacks. Review this SQL query for potential vulnerabilities, and consider using a parameterized SQL query.</source>
        <target state="translated">Doğrudan kullanıcı girişi kullanan SQL sorguları, SQL ekleme saldırılarına karşı savunmasız olabilir. Bu SQL sorgusunu olası güvenlik açıkları için inceleyin ve parametre tabanlı bir SQL sorgusu kullanmayı deneyin.</target>
        <note />
      </trans-unit>
      <trans-unit id="ReviewSQLQueriesForSecurityVulnerabilitiesMessageNoNonLiterals">
        <source>Review if the query string passed to '{0}' in '{1}', accepts any user input.</source>
        <target state="translated">'{1}' konumunda '{0}' öğesine geçirilen sorgu dizesinin kullanıcı girişi kabul edip etmediğini inceleyin.</target>
        <note />
      </trans-unit>
      <trans-unit id="ReviewSQLQueriesForSecurityVulnerabilitiesTitle">
        <source>Review SQL queries for security vulnerabilities</source>
        <target state="translated">SQL sorgularını güvenlik açıkları için inceleyin</target>
        <note />
      </trans-unit>
      <trans-unit id="SetHttpOnlyForHttpCookie">
        <source>Set HttpOnly to true for HttpCookie</source>
        <target state="translated">HttpCookie için HttpOnly'yi true olarak ayarlayın</target>
        <note />
      </trans-unit>
      <trans-unit id="SetHttpOnlyForHttpCookieDescription">
        <source>As a defense in depth measure, ensure security sensitive HTTP cookies are marked as HttpOnly. This indicates web browsers should disallow scripts from accessing the cookies. Injected malicious scripts are a common way of stealing cookies.</source>
        <target state="translated">Derinlik ölçümü savunması olarak, güvenlik açısından önemli HTTP tanımlama bilgilerinin HttpOnly biçiminde işaretlendiğinden emin olun. Bu, web tarayıcılarının betiklerin tanımlama bilgilerine erişmesini engelleyeceğini belirtir. Eklenmiş kötü amaçlı betikler, tanımlama bilgilerini çalmak için kullanılan yaygın bir yoldur.</target>
        <note />
      </trans-unit>
      <trans-unit id="SetHttpOnlyForHttpCookieMessage">
        <source>HttpCookie.HttpOnly is set to false or not set at all when using an HttpCookie. Ensure security sensitive cookies are marked as HttpOnly to prevent malicious scripts from stealing the cookies</source>
        <target state="translated">HttpCookie kullanılırken HttpCookie.HttpOnly false olarak ayarlandı veya hiç ayarlanamadı. Kötü amaçlı betiklerin tanımlama bilgilerini çalmasını engellemek için, güvenlik açısından önemli tanımlama bilgilerinin HttpOnly olarak işaretlendiğinden emin olun</target>
        <note />
      </trans-unit>
      <trans-unit id="SetViewStateUserKey">
        <source>Set ViewStateUserKey For Classes Derived From Page</source>
        <target state="translated">Sayfadan Türetilen Sınıflar için ViewStateUserKey Ayarlayın</target>
        <note />
      </trans-unit>
      <trans-unit id="SetViewStateUserKeyDescription">
        <source>Setting the ViewStateUserKey property can help you prevent attacks on your application by allowing you to assign an identifier to the view-state variable for individual users so that they cannot use the variable to generate an attack. Otherwise, there will be cross-site request forgery vulnerabilities.</source>
        <target state="translated">ViewStateUserKey özelliğini ayarlamak, görüntüleme durumu değişkenine tanımlayıcı atayarak kullanıcıların bu değişkeni uygulamanıza saldırı oluşturmak üzere kullanmasını önlemeye yardımcı olabilir. Aksi halde siteler arası istek sahteciliği güvenlik açıkları meydana gelir.</target>
        <note />
      </trans-unit>
      <trans-unit id="SetViewStateUserKeyMessage">
        <source>The class {0} derived from System.Web.UI.Page does not set the ViewStateUserKey property in the OnInit method or Page_Init method</source>
        <target state="translated">System.Web.UI.Page sınıfından türetilen {0} sınıfı OnInit metodunda veya Page_Init metodunda ViewStateUserKey özelliğini ayarlamıyor</target>
        <note />
      </trans-unit>
      <trans-unit id="SpecifyCultureInfoDescription">
        <source>A method or constructor calls a member that has an overload that accepts a System.Globalization.CultureInfo parameter, and the method or constructor does not call the overload that takes the CultureInfo parameter. When a CultureInfo or System.IFormatProvider object is not supplied, the default value that is supplied by the overloaded member might not have the effect that you want in all locales. If the result will be displayed to the user, specify 'CultureInfo.CurrentCulture' as the 'CultureInfo' parameter. Otherwise, if the result will be stored and accessed by software, such as when it is persisted to disk or to a database, specify 'CultureInfo.InvariantCulture'.</source>
        <target state="translated">Bir yöntem veya oluşturucu, bir System.Globalization.CultureInfo parametresini kabul eden bir aşırı yüklemeye sahip bir üyeyi çağırır, ancak bu yöntem veya oluşturucu, CultureInfo parametresini almayan aşırı yüklemeyi çağırmaz. CultureInfo veya System.IFormatProvider nesnesi sağlanmadığında, aşırı yüklenen üye tarafından sağlanan varsayılan değer tüm yerel ayarlarda istediğiniz etkiye sahip olmayabilir. Sonuç kullanıcıya görüntülenecekse 'CultureInfo' parametresi olarak 'CultureInfo.CurrentCulture' değerini belirtin. Aksi takdirde, sonuç depolanacak ve yazılım tarafından erişilecekse (örneğin, diskte veya bir veritabanında kalıcı hale getirildiğinde) 'CultureInfo.InvariantCulture' değerini belirtin.</target>
        <note />
      </trans-unit>
      <trans-unit id="SpecifyCultureInfoMessage">
        <source>The behavior of '{0}' could vary based on the current user's locale settings. Replace this call in '{1}' with a call to '{2}'.</source>
        <target state="translated">'{0}' öğesinin davranışı, geçerli kullanıcının yerel ayarlarına göre farklılık gösterebilir. '{1}' öğesinde bu çağrıyı bir '{2}' çağrısıyla değiştirin.</target>
=======
      <trans-unit id="MarkISerializableTypesWithSerializableDescription">
        <source>To be recognized by the common language runtime as serializable, types must be marked by using the SerializableAttribute attribute even when the type uses a custom serialization routine through implementation of the ISerializable interface.</source>
        <target state="new">To be recognized by the common language runtime as serializable, types must be marked by using the SerializableAttribute attribute even when the type uses a custom serialization routine through implementation of the ISerializable interface.</target>
        <note />
      </trans-unit>
      <trans-unit id="MarkISerializableTypesWithSerializableMessage">
        <source>Add [Serializable] to {0} as this type implements ISerializable</source>
        <target state="new">Add [Serializable] to {0} as this type implements ISerializable</target>
        <note />
      </trans-unit>
      <trans-unit id="MarkISerializableTypesWithSerializableTitle">
        <source>Mark ISerializable types with serializable</source>
        <target state="new">Mark ISerializable types with serializable</target>
        <note />
      </trans-unit>
      <trans-unit id="MaybeDisableHttpClientCRLCheck">
        <source>Ensure HttpClient certificate revocation list check is not disabled</source>
        <target state="new">Ensure HttpClient certificate revocation list check is not disabled</target>
        <note />
      </trans-unit>
      <trans-unit id="MaybeDisableHttpClientCRLCheckMessage">
        <source>HttpClient may be created without enabling CheckCertificateRevocationList</source>
        <target state="new">HttpClient may be created without enabling CheckCertificateRevocationList</target>
        <note />
      </trans-unit>
      <trans-unit id="MaybeInstallRootCert">
        <source>Ensure Certificates Are Not Added To Root Store</source>
        <target state="new">Ensure Certificates Are Not Added To Root Store</target>
        <note />
      </trans-unit>
      <trans-unit id="MaybeInstallRootCertMessage">
        <source>Adding certificates to the operating system's trusted root certificates is insecure. Ensure that the target store is not root store.</source>
        <target state="new">Adding certificates to the operating system's trusted root certificates is insecure. Ensure that the target store is not root store.</target>
        <note />
      </trans-unit>
      <trans-unit id="MaybeUseSecureCookiesASPNetCore">
        <source>Ensure Use Secure Cookies In ASP.Net Core</source>
        <target state="new">Ensure Use Secure Cookies In ASP.Net Core</target>
        <note />
      </trans-unit>
      <trans-unit id="MaybeUseSecureCookiesASPNetCoreMessage">
        <source>Ensure that CookieOptions.Secure = true when setting a cookie</source>
        <target state="new">Ensure that CookieOptions.Secure = true when setting a cookie</target>
        <note />
      </trans-unit>
      <trans-unit id="MaybeUseWeakKDFInsufficientIterationCount">
        <source>Ensure Sufficient Iteration Count When Using Weak Key Derivation Function</source>
        <target state="new">Ensure Sufficient Iteration Count When Using Weak Key Derivation Function</target>
        <note />
      </trans-unit>
      <trans-unit id="MaybeUseWeakKDFInsufficientIterationCountMessage">
        <source>Ensure that the iteration count is at least {0} when deriving a cryptographic key from a password. By default, Rfc2898DeriveByte's IterationCount is only 1000</source>
        <target state="new">Ensure that the iteration count is at least {0} when deriving a cryptographic key from a password. By default, Rfc2898DeriveByte's IterationCount is only 1000</target>
        <note />
      </trans-unit>
      <trans-unit id="MissHttpVerbAttribute">
        <source>Miss HttpVerb attribute for action methods</source>
        <target state="new">Miss HttpVerb attribute for action methods</target>
        <note />
      </trans-unit>
      <trans-unit id="MissHttpVerbAttributeDescription">
        <source>All the methods that create, edit, delete, or otherwise modify data do so in the [HttpPost] overload of the method, which needs to be protected with the anti forgery attribute from request forgery. Performing a GET operation should be a safe operation that has no side effects and doesn't modify your persisted data.</source>
        <target state="new">All the methods that create, edit, delete, or otherwise modify data do so in the [HttpPost] overload of the method, which needs to be protected with the anti forgery attribute from request forgery. Performing a GET operation should be a safe operation that has no side effects and doesn't modify your persisted data.</target>
        <note />
      </trans-unit>
      <trans-unit id="MissHttpVerbAttributeMessage">
        <source>Action method {0} needs to specify the Http request kind explictly</source>
        <target state="new">Action method {0} needs to specify the Http request kind explictly</target>
        <note />
      </trans-unit>
      <trans-unit id="NetDataContractSerializerDeserializeMaybeWithoutBinderSetMessage">
        <source>The method '{0}' is insecure when deserializing untrusted data without a SerializationBinder to restrict the type of objects in the deserialized object graph.</source>
        <target state="new">The method '{0}' is insecure when deserializing untrusted data without a SerializationBinder to restrict the type of objects in the deserialized object graph.</target>
        <note />
      </trans-unit>
      <trans-unit id="NetDataContractSerializerDeserializeMaybeWithoutBinderSetTitle">
        <source>Ensure NetDataContractSerializer.Binder is set before deserializing</source>
        <target state="new">Ensure NetDataContractSerializer.Binder is set before deserializing</target>
        <note />
      </trans-unit>
      <trans-unit id="NetDataContractSerializerDeserializeWithoutBinderSetMessage">
        <source>The method '{0}' is insecure when deserializing untrusted data without a SerializationBinder to restrict the type of objects in the deserialized object graph.</source>
        <target state="new">The method '{0}' is insecure when deserializing untrusted data without a SerializationBinder to restrict the type of objects in the deserialized object graph.</target>
        <note />
      </trans-unit>
      <trans-unit id="NetDataContractSerializerDeserializeWithoutBinderSetTitle">
        <source>Do not deserialize without first setting NetDataContractSerializer.Binder</source>
        <target state="new">Do not deserialize without first setting NetDataContractSerializer.Binder</target>
        <note />
      </trans-unit>
      <trans-unit id="NetDataContractSerializerMethodUsedDescription">
        <source>The method '{0}' is insecure when deserializing untrusted data.  If you need to instead detect NetDataContractSerializer deserialization without a SerializationBinder set, then disable rule CA2310, and enable rules CA2311 and CA2312.</source>
        <target state="new">The method '{0}' is insecure when deserializing untrusted data.  If you need to instead detect NetDataContractSerializer deserialization without a SerializationBinder set, then disable rule CA2310, and enable rules CA2311 and CA2312.</target>
        <note />
      </trans-unit>
      <trans-unit id="NetDataContractSerializerMethodUsedMessage">
        <source>The method '{0}' is insecure when deserializing untrusted data.</source>
        <target state="new">The method '{0}' is insecure when deserializing untrusted data.</target>
        <note />
      </trans-unit>
      <trans-unit id="NetDataContractSerializerMethodUsedTitle">
        <source>Do not use insecure deserializer NetDataContractSerializer</source>
        <target state="new">Do not use insecure deserializer NetDataContractSerializer</target>
        <note />
      </trans-unit>
      <trans-unit id="NormalizeStringsToUppercaseDescription">
        <source>Strings should be normalized to uppercase. A small group of characters cannot make a round trip when they are converted to lowercase. To make a round trip means to convert the characters from one locale to another locale that represents character data differently, and then to accurately retrieve the original characters from the converted characters.</source>
        <target state="new">Strings should be normalized to uppercase. A small group of characters cannot make a round trip when they are converted to lowercase. To make a round trip means to convert the characters from one locale to another locale that represents character data differently, and then to accurately retrieve the original characters from the converted characters.</target>
        <note />
      </trans-unit>
      <trans-unit id="NormalizeStringsToUppercaseMessageToUpper">
        <source>In method '{0}', replace the call to '{1}' with '{2}'.</source>
        <target state="new">In method '{0}', replace the call to '{1}' with '{2}'.</target>
        <note />
      </trans-unit>
      <trans-unit id="NormalizeStringsToUppercaseTitle">
        <source>Normalize strings to uppercase</source>
        <target state="new">Normalize strings to uppercase</target>
        <note />
      </trans-unit>
      <trans-unit id="ObjectStateFormatterMethodUsedMessage">
        <source>The method '{0}' is insecure when deserializing untrusted data.</source>
        <target state="new">The method '{0}' is insecure when deserializing untrusted data.</target>
        <note />
      </trans-unit>
      <trans-unit id="ObjectStateFormatterMethodUsedTitle">
        <source>Do not use insecure deserializer ObjectStateFormatter</source>
        <target state="new">Do not use insecure deserializer ObjectStateFormatter</target>
        <note />
      </trans-unit>
      <trans-unit id="PInvokeDeclarationsShouldBePortableDescription">
        <source>This rule evaluates the size of each parameter and the return value of a P/Invoke, and verifies that the size of the parameter is correct when marshaled to unmanaged code on 32-bit and 64-bit operating systems.</source>
        <target state="new">This rule evaluates the size of each parameter and the return value of a P/Invoke, and verifies that the size of the parameter is correct when marshaled to unmanaged code on 32-bit and 64-bit operating systems.</target>
        <note />
      </trans-unit>
      <trans-unit id="PInvokeDeclarationsShouldBePortableMessageParameter">
        <source>As it is declared in your code, parameter {0} of P/Invoke {1} will be {2} bytes wide on {3} platforms. This is not correct, as the actual native declaration of this API indicates it should be {4} bytes wide on {3} platforms. Consult the MSDN Platform SDK documentation for help determining what data type should be used instead of {5}.</source>
        <target state="new">As it is declared in your code, parameter {0} of P/Invoke {1} will be {2} bytes wide on {3} platforms. This is not correct, as the actual native declaration of this API indicates it should be {4} bytes wide on {3} platforms. Consult the MSDN Platform SDK documentation for help determining what data type should be used instead of {5}.</target>
        <note />
      </trans-unit>
      <trans-unit id="PInvokeDeclarationsShouldBePortableMessageReturn">
        <source>As it is declared in your code, the return type of P/Invoke {0} will be {1} bytes wide on {2} platforms. This is not correct, as the actual native declaration of this API indicates it should be {3} bytes wide on {2} platforms. Consult the MSDN Platform SDK documentation for help determining what data type should be used instead of {4}.</source>
        <target state="new">As it is declared in your code, the return type of P/Invoke {0} will be {1} bytes wide on {2} platforms. This is not correct, as the actual native declaration of this API indicates it should be {3} bytes wide on {2} platforms. Consult the MSDN Platform SDK documentation for help determining what data type should be used instead of {4}.</target>
        <note />
      </trans-unit>
      <trans-unit id="PInvokeDeclarationsShouldBePortableTitle">
        <source>PInvoke declarations should be portable</source>
        <target state="new">PInvoke declarations should be portable</target>
        <note />
      </trans-unit>
      <trans-unit id="PInvokesShouldNotBeVisibleDescription">
        <source>A public or protected method in a public type has the System.Runtime.InteropServices.DllImportAttribute attribute (also implemented by the Declare keyword in Visual Basic). Such methods should not be exposed.</source>
        <target state="new">A public or protected method in a public type has the System.Runtime.InteropServices.DllImportAttribute attribute (also implemented by the Declare keyword in Visual Basic). Such methods should not be exposed.</target>
        <note />
      </trans-unit>
      <trans-unit id="PInvokesShouldNotBeVisibleMessage">
        <source>P/Invoke method '{0}' should not be visible</source>
        <target state="new">P/Invoke method '{0}' should not be visible</target>
        <note />
      </trans-unit>
      <trans-unit id="PInvokesShouldNotBeVisibleTitle">
        <source>P/Invokes should not be visible</source>
        <target state="new">P/Invokes should not be visible</target>
        <note />
      </trans-unit>
      <trans-unit id="ProvideCorrectArgumentsToFormattingMethodsDescription">
        <source>The format argument that is passed to System.String.Format does not contain a format item that corresponds to each object argument, or vice versa.</source>
        <target state="new">The format argument that is passed to System.String.Format does not contain a format item that corresponds to each object argument, or vice versa.</target>
        <note />
      </trans-unit>
      <trans-unit id="ProvideCorrectArgumentsToFormattingMethodsMessage">
        <source>Provide correct arguments to formatting methods</source>
        <target state="new">Provide correct arguments to formatting methods</target>
        <note />
      </trans-unit>
      <trans-unit id="ProvideCorrectArgumentsToFormattingMethodsTitle">
        <source>Provide correct arguments to formatting methods</source>
        <target state="new">Provide correct arguments to formatting methods</target>
        <note />
      </trans-unit>
      <trans-unit id="ProvideDeserializationMethodsForOptionalFieldsDescription">
        <source>A type has a field that is marked by using the System.Runtime.Serialization.OptionalFieldAttribute attribute, and the type does not provide deserialization event handling methods.</source>
        <target state="new">A type has a field that is marked by using the System.Runtime.Serialization.OptionalFieldAttribute attribute, and the type does not provide deserialization event handling methods.</target>
        <note />
      </trans-unit>
      <trans-unit id="ProvideDeserializationMethodsForOptionalFieldsMessageOnDeserialized">
        <source>Add a 'private void OnDeserialized(StreamingContext)' method to type {0} and attribute it with the System.Runtime.Serialization.OnDeserializedAttribute.</source>
        <target state="new">Add a 'private void OnDeserialized(StreamingContext)' method to type {0} and attribute it with the System.Runtime.Serialization.OnDeserializedAttribute.</target>
        <note />
      </trans-unit>
      <trans-unit id="ProvideDeserializationMethodsForOptionalFieldsMessageOnDeserializing">
        <source>Add a 'private void OnDeserializing(StreamingContext)' method to type {0} and attribute it with the System.Runtime.Serialization.OnDeserializingAttribute.</source>
        <target state="new">Add a 'private void OnDeserializing(StreamingContext)' method to type {0} and attribute it with the System.Runtime.Serialization.OnDeserializingAttribute.</target>
        <note />
      </trans-unit>
      <trans-unit id="ProvideDeserializationMethodsForOptionalFieldsTitle">
        <source>Provide deserialization methods for optional fields</source>
        <target state="new">Provide deserialization methods for optional fields</target>
        <note />
      </trans-unit>
      <trans-unit id="RemoveRedundantCall">
        <source>Remove redundant call</source>
        <target state="new">Remove redundant call</target>
        <note />
      </trans-unit>
      <trans-unit id="RethrowToPreserveStackDetailsDescription">
        <source>An exception is rethrown and the exception is explicitly specified in the throw statement. If an exception is rethrown by specifying the exception in the throw statement, the list of method calls between the original method that threw the exception and the current method is lost.</source>
        <target state="new">An exception is rethrown and the exception is explicitly specified in the throw statement. If an exception is rethrown by specifying the exception in the throw statement, the list of method calls between the original method that threw the exception and the current method is lost.</target>
        <note />
      </trans-unit>
      <trans-unit id="RethrowToPreserveStackDetailsMessage">
        <source>Rethrow to preserve stack details</source>
        <target state="new">Rethrow to preserve stack details</target>
        <note />
      </trans-unit>
      <trans-unit id="RethrowToPreserveStackDetailsTitle">
        <source>Rethrow to preserve stack details</source>
        <target state="new">Rethrow to preserve stack details</target>
        <note />
      </trans-unit>
      <trans-unit id="ReviewCodeForDllInjectionVulnerabilitiesMessage">
        <source>Potential DLL injection vulnerability was found where '{0}' in method '{1}' may be tainted by user-controlled data from '{2}' in method '{3}'.</source>
        <target state="new">Potential DLL injection vulnerability was found where '{0}' in method '{1}' may be tainted by user-controlled data from '{2}' in method '{3}'.</target>
        <note />
      </trans-unit>
      <trans-unit id="ReviewCodeForDllInjectionVulnerabilitiesTitle">
        <source>Review code for DLL injection vulnerabilities</source>
        <target state="new">Review code for DLL injection vulnerabilities</target>
        <note />
      </trans-unit>
      <trans-unit id="ReviewCodeForFilePathInjectionVulnerabilitiesMessage">
        <source>Potential file path injection vulnerability was found where '{0}' in method '{1}' may be tainted by user-controlled data from '{2}' in method '{3}'.</source>
        <target state="new">Potential file path injection vulnerability was found where '{0}' in method '{1}' may be tainted by user-controlled data from '{2}' in method '{3}'.</target>
        <note />
      </trans-unit>
      <trans-unit id="ReviewCodeForFilePathInjectionVulnerabilitiesTitle">
        <source>Review code for file path injection vulnerabilities</source>
        <target state="new">Review code for file path injection vulnerabilities</target>
        <note />
      </trans-unit>
      <trans-unit id="ReviewCodeForInformationDisclosureVulnerabilitiesMessage">
        <source>Potential information disclosure vulnerability was found where '{0}' in method '{1}' may contain unintended information from '{2}' in method '{3}'.</source>
        <target state="new">Potential information disclosure vulnerability was found where '{0}' in method '{1}' may contain unintended information from '{2}' in method '{3}'.</target>
        <note />
      </trans-unit>
      <trans-unit id="ReviewCodeForInformationDisclosureVulnerabilitiesTitle">
        <source>Review code for information disclosure vulnerabilities</source>
        <target state="new">Review code for information disclosure vulnerabilities</target>
        <note />
      </trans-unit>
      <trans-unit id="ReviewCodeForLdapInjectionVulnerabilitiesMessage">
        <source>Potential LDAP injection vulnerability was found where '{0}' in method '{1}' may be tainted by user-controlled data from '{2}' in method '{3}'.</source>
        <target state="new">Potential LDAP injection vulnerability was found where '{0}' in method '{1}' may be tainted by user-controlled data from '{2}' in method '{3}'.</target>
        <note />
      </trans-unit>
      <trans-unit id="ReviewCodeForLdapInjectionVulnerabilitiesTitle">
        <source>Review code for LDAP injection vulnerabilities</source>
        <target state="new">Review code for LDAP injection vulnerabilities</target>
        <note />
      </trans-unit>
      <trans-unit id="ReviewCodeForOpenRedirectVulnerabilitiesMessage">
        <source>Potential open redirect vulnerability was found where '{0}' in method '{1}' may be tainted by user-controlled data from '{2}' in method '{3}'.</source>
        <target state="new">Potential open redirect vulnerability was found where '{0}' in method '{1}' may be tainted by user-controlled data from '{2}' in method '{3}'.</target>
        <note />
      </trans-unit>
      <trans-unit id="ReviewCodeForOpenRedirectVulnerabilitiesTitle">
        <source>Review code for open redirect vulnerabilities</source>
        <target state="new">Review code for open redirect vulnerabilities</target>
        <note />
      </trans-unit>
      <trans-unit id="ReviewCodeForProcessCommandInjectionVulnerabilitiesMessage">
        <source>Potential process command injection vulnerability was found where '{0}' in method '{1}' may be tainted by user-controlled data from '{2}' in method '{3}'.</source>
        <target state="new">Potential process command injection vulnerability was found where '{0}' in method '{1}' may be tainted by user-controlled data from '{2}' in method '{3}'.</target>
        <note />
      </trans-unit>
      <trans-unit id="ReviewCodeForProcessCommandInjectionVulnerabilitiesTitle">
        <source>Review code for process command injection vulnerabilities</source>
        <target state="new">Review code for process command injection vulnerabilities</target>
        <note />
      </trans-unit>
      <trans-unit id="ReviewCodeForRegexInjectionVulnerabilitiesMessage">
        <source>Potential regex injection vulnerability was found where '{0}' in method '{1}' may be tainted by user-controlled data from '{2}' in method '{3}'.</source>
        <target state="new">Potential regex injection vulnerability was found where '{0}' in method '{1}' may be tainted by user-controlled data from '{2}' in method '{3}'.</target>
        <note />
      </trans-unit>
      <trans-unit id="ReviewCodeForRegexInjectionVulnerabilitiesTitle">
        <source>Review code for regex injection vulnerabilities</source>
        <target state="new">Review code for regex injection vulnerabilities</target>
        <note />
      </trans-unit>
      <trans-unit id="ReviewCodeForSqlInjectionVulnerabilitiesMessage">
        <source>Potential SQL injection vulnerability was found where '{0}' in method '{1}' may be tainted by user-controlled data from '{2}' in method '{3}'.</source>
        <target state="new">Potential SQL injection vulnerability was found where '{0}' in method '{1}' may be tainted by user-controlled data from '{2}' in method '{3}'.</target>
        <note />
      </trans-unit>
      <trans-unit id="ReviewCodeForSqlInjectionVulnerabilitiesTitle">
        <source>Review code for SQL injection vulnerabilities</source>
        <target state="new">Review code for SQL injection vulnerabilities</target>
        <note />
      </trans-unit>
      <trans-unit id="ReviewCodeForXPathInjectionVulnerabilitiesMessage">
        <source>Potential XPath injection vulnerability was found where '{0}' in method '{1}' may be tainted by user-controlled data from '{2}' in method '{3}'.</source>
        <target state="new">Potential XPath injection vulnerability was found where '{0}' in method '{1}' may be tainted by user-controlled data from '{2}' in method '{3}'.</target>
        <note />
      </trans-unit>
      <trans-unit id="ReviewCodeForXPathInjectionVulnerabilitiesTitle">
        <source>Review code for XPath injection vulnerabilities</source>
        <target state="new">Review code for XPath injection vulnerabilities</target>
        <note />
      </trans-unit>
      <trans-unit id="ReviewCodeForXamlInjectionVulnerabilitiesMessage">
        <source>Potential XAML injection vulnerability was found where '{0}' in method '{1}' may be tainted by user-controlled data from '{2}' in method '{3}'.</source>
        <target state="new">Potential XAML injection vulnerability was found where '{0}' in method '{1}' may be tainted by user-controlled data from '{2}' in method '{3}'.</target>
        <note />
      </trans-unit>
      <trans-unit id="ReviewCodeForXamlInjectionVulnerabilitiesTitle">
        <source>Review code for XAML injection vulnerabilities</source>
        <target state="new">Review code for XAML injection vulnerabilities</target>
        <note />
      </trans-unit>
      <trans-unit id="ReviewCodeForXmlInjectionVulnerabilitiesMessage">
        <source>Potential XML injection vulnerability was found where '{0}' in method '{1}' may be tainted by user-controlled data from '{2}' in method '{3}'.</source>
        <target state="new">Potential XML injection vulnerability was found where '{0}' in method '{1}' may be tainted by user-controlled data from '{2}' in method '{3}'.</target>
        <note />
      </trans-unit>
      <trans-unit id="ReviewCodeForXmlInjectionVulnerabilitiesTitle">
        <source>Review code for XML injection vulnerabilities</source>
        <target state="new">Review code for XML injection vulnerabilities</target>
        <note />
      </trans-unit>
      <trans-unit id="ReviewCodeForXssVulnerabilitiesMessage">
        <source>Potential cross-site scripting (XSS) vulnerability was found where '{0}' in method '{1}' may be tainted by user-controlled data from '{2}' in method '{3}'.</source>
        <target state="new">Potential cross-site scripting (XSS) vulnerability was found where '{0}' in method '{1}' may be tainted by user-controlled data from '{2}' in method '{3}'.</target>
        <note />
      </trans-unit>
      <trans-unit id="ReviewCodeForXssVulnerabilitiesTitle">
        <source>Review code for XSS vulnerabilities</source>
        <target state="new">Review code for XSS vulnerabilities</target>
        <note />
      </trans-unit>
      <trans-unit id="ReviewSQLQueriesForSecurityVulnerabilitiesDescription">
        <source>SQL queries that directly use user input can be vulnerable to SQL injection attacks. Review this SQL query for potential vulnerabilities, and consider using a parameterized SQL query.</source>
        <target state="new">SQL queries that directly use user input can be vulnerable to SQL injection attacks. Review this SQL query for potential vulnerabilities, and consider using a parameterized SQL query.</target>
        <note />
      </trans-unit>
      <trans-unit id="ReviewSQLQueriesForSecurityVulnerabilitiesMessageNoNonLiterals">
        <source>Review if the query string passed to '{0}' in '{1}', accepts any user input.</source>
        <target state="new">Review if the query string passed to '{0}' in '{1}', accepts any user input.</target>
        <note />
      </trans-unit>
      <trans-unit id="ReviewSQLQueriesForSecurityVulnerabilitiesTitle">
        <source>Review SQL queries for security vulnerabilities</source>
        <target state="new">Review SQL queries for security vulnerabilities</target>
        <note />
      </trans-unit>
      <trans-unit id="SetHttpOnlyForHttpCookie">
        <source>Set HttpOnly to true for HttpCookie</source>
        <target state="new">Set HttpOnly to true for HttpCookie</target>
        <note />
      </trans-unit>
      <trans-unit id="SetHttpOnlyForHttpCookieDescription">
        <source>As a defense in depth measure, ensure security sensitive HTTP cookies are marked as HttpOnly. This indicates web browsers should disallow scripts from accessing the cookies. Injected malicious scripts are a common way of stealing cookies.</source>
        <target state="new">As a defense in depth measure, ensure security sensitive HTTP cookies are marked as HttpOnly. This indicates web browsers should disallow scripts from accessing the cookies. Injected malicious scripts are a common way of stealing cookies.</target>
        <note />
      </trans-unit>
      <trans-unit id="SetHttpOnlyForHttpCookieMessage">
        <source>HttpCookie.HttpOnly is set to false or not set at all when using an HttpCookie. Ensure security sensitive cookies are marked as HttpOnly to prevent malicious scripts from stealing the cookies</source>
        <target state="new">HttpCookie.HttpOnly is set to false or not set at all when using an HttpCookie. Ensure security sensitive cookies are marked as HttpOnly to prevent malicious scripts from stealing the cookies</target>
        <note />
      </trans-unit>
      <trans-unit id="SetViewStateUserKey">
        <source>Set ViewStateUserKey For Classes Derived From Page</source>
        <target state="new">Set ViewStateUserKey For Classes Derived From Page</target>
        <note />
      </trans-unit>
      <trans-unit id="SetViewStateUserKeyDescription">
        <source>Setting the ViewStateUserKey property can help you prevent attacks on your application by allowing you to assign an identifier to the view-state variable for individual users so that they cannot use the variable to generate an attack. Otherwise, there will be cross-site request forgery vulnerabilities.</source>
        <target state="new">Setting the ViewStateUserKey property can help you prevent attacks on your application by allowing you to assign an identifier to the view-state variable for individual users so that they cannot use the variable to generate an attack. Otherwise, there will be cross-site request forgery vulnerabilities.</target>
        <note />
      </trans-unit>
      <trans-unit id="SetViewStateUserKeyMessage">
        <source>The class {0} derived from System.Web.UI.Page does not set the ViewStateUserKey property in the OnInit method or Page_Init method</source>
        <target state="new">The class {0} derived from System.Web.UI.Page does not set the ViewStateUserKey property in the OnInit method or Page_Init method</target>
        <note />
      </trans-unit>
      <trans-unit id="SpecifyCultureInfoDescription">
        <source>A method or constructor calls a member that has an overload that accepts a System.Globalization.CultureInfo parameter, and the method or constructor does not call the overload that takes the CultureInfo parameter. When a CultureInfo or System.IFormatProvider object is not supplied, the default value that is supplied by the overloaded member might not have the effect that you want in all locales. If the result will be displayed to the user, specify 'CultureInfo.CurrentCulture' as the 'CultureInfo' parameter. Otherwise, if the result will be stored and accessed by software, such as when it is persisted to disk or to a database, specify 'CultureInfo.InvariantCulture'.</source>
        <target state="new">A method or constructor calls a member that has an overload that accepts a System.Globalization.CultureInfo parameter, and the method or constructor does not call the overload that takes the CultureInfo parameter. When a CultureInfo or System.IFormatProvider object is not supplied, the default value that is supplied by the overloaded member might not have the effect that you want in all locales. If the result will be displayed to the user, specify 'CultureInfo.CurrentCulture' as the 'CultureInfo' parameter. Otherwise, if the result will be stored and accessed by software, such as when it is persisted to disk or to a database, specify 'CultureInfo.InvariantCulture'.</target>
        <note />
      </trans-unit>
      <trans-unit id="SpecifyCultureInfoMessage">
        <source>The behavior of '{0}' could vary based on the current user's locale settings. Replace this call in '{1}' with a call to '{2}'.</source>
        <target state="new">The behavior of '{0}' could vary based on the current user's locale settings. Replace this call in '{1}' with a call to '{2}'.</target>
>>>>>>> 88bae0e8
        <note />
      </trans-unit>
      <trans-unit id="SpecifyCultureInfoTitle">
        <source>Specify CultureInfo</source>
<<<<<<< HEAD
        <target state="translated">CultureInfo’yu belirtin</target>
=======
        <target state="new">Specify CultureInfo</target>
>>>>>>> 88bae0e8
        <note />
      </trans-unit>
      <trans-unit id="SpecifyIFormatProviderDescription">
        <source>A method or constructor calls one or more members that have overloads that accept a System.IFormatProvider parameter, and the method or constructor does not call the overload that takes the IFormatProvider parameter. When a System.Globalization.CultureInfo or IFormatProvider object is not supplied, the default value that is supplied by the overloaded member might not have the effect that you want in all locales. If the result will be based on the input from/output displayed to the user, specify 'CultureInfo.CurrentCulture' as the 'IFormatProvider'. Otherwise, if the result will be stored and accessed by software, such as when it is loaded from disk/database and when it is persisted to disk/database, specify 'CultureInfo.InvariantCulture'</source>
<<<<<<< HEAD
        <target state="translated">Bir yöntem veya oluşturucu, bir System.IFormatProvider parametresini kabul eden aşırı yüklemelere sahip bir veya daha fazla üyeyi çağırır, ancak bu yöntem veya oluşturucu, IFormatProvider parametresini almayan aşırı yüklemeyi çağırmaz. System.Globalization.CultureInfo nesnesi sağlanmadığında, aşırı yüklenen üye tarafından sağlanan varsayılan değer tüm yerel ayarlarda istediğiniz etkiye sahip olmayabilir. Sonuç kullanıcı girişine/kullanıcıya görüntülenecek çıkışa bağlı olacaksa 'IFormatProvider' parametresi olarak 'CultureInfo.CurrentCulture' değerini belirtin. Aksi takdirde, sonuç depolanacak ve yazılım tarafından erişilecekse (örneğin, diskten/veritabanından yüklendiğinde ve diskte/veritabanında kalıcı hale getirildiğinde) 'CultureInfo.InvariantCulture' değerini belirtin.</target>
=======
        <target state="new">A method or constructor calls one or more members that have overloads that accept a System.IFormatProvider parameter, and the method or constructor does not call the overload that takes the IFormatProvider parameter. When a System.Globalization.CultureInfo or IFormatProvider object is not supplied, the default value that is supplied by the overloaded member might not have the effect that you want in all locales. If the result will be based on the input from/output displayed to the user, specify 'CultureInfo.CurrentCulture' as the 'IFormatProvider'. Otherwise, if the result will be stored and accessed by software, such as when it is loaded from disk/database and when it is persisted to disk/database, specify 'CultureInfo.InvariantCulture'</target>
>>>>>>> 88bae0e8
        <note />
      </trans-unit>
      <trans-unit id="SpecifyIFormatProviderMessageIFormatProviderAlternate">
        <source>The behavior of '{0}' could vary based on the current user's locale settings. Replace this call in '{1}' with a call to '{2}'.</source>
<<<<<<< HEAD
        <target state="translated">'{0}' öğesinin davranışı, geçerli kullanıcının yerel ayarlarına göre farklılık gösterebilir. '{1}' öğesinde bu çağrıyı bir '{2}' çağrısıyla değiştirin.</target>
=======
        <target state="new">The behavior of '{0}' could vary based on the current user's locale settings. Replace this call in '{1}' with a call to '{2}'.</target>
>>>>>>> 88bae0e8
        <note />
      </trans-unit>
      <trans-unit id="SpecifyIFormatProviderMessageIFormatProviderAlternateString">
        <source>The behavior of '{0}' could vary based on the current user's locale settings. Replace this call in '{1}' with a call to '{2}'.</source>
<<<<<<< HEAD
        <target state="translated">'{0}' öğesinin davranışı, geçerli kullanıcının yerel ayarlarına göre farklılık gösterebilir. '{1}' öğesinde bu çağrıyı bir '{2}' çağrısıyla değiştirin.</target>
=======
        <target state="new">The behavior of '{0}' could vary based on the current user's locale settings. Replace this call in '{1}' with a call to '{2}'.</target>
>>>>>>> 88bae0e8
        <note />
      </trans-unit>
      <trans-unit id="SpecifyIFormatProviderMessageUICulture">
        <source>'{0}' passes '{1}' as the 'IFormatProvider' parameter to '{2}'. This property returns a culture that is inappropriate for formatting methods.</source>
<<<<<<< HEAD
        <target state="translated">'{0}', '{2}' öğesine 'IFormatProvider' parametresi olarak '{1}' değerini geçiriyor. Bu özellik, biçimlendirme yöntemleri için uygun olmayan bir kültür döndürüyor.</target>
=======
        <target state="new">'{0}' passes '{1}' as the 'IFormatProvider' parameter to '{2}'. This property returns a culture that is inappropriate for formatting methods.</target>
>>>>>>> 88bae0e8
        <note />
      </trans-unit>
      <trans-unit id="SpecifyIFormatProviderMessageUICultureString">
        <source>'{0}' passes '{1}' as the 'IFormatProvider' parameter to '{2}'. This property returns a culture that is inappropriate for formatting methods.</source>
<<<<<<< HEAD
        <target state="translated">'{0}', '{2}' öğesine 'IFormatProvider' parametresi olarak '{1}' değerini geçiriyor. Bu özellik, biçimlendirme yöntemleri için uygun olmayan bir kültür döndürüyor.</target>
=======
        <target state="new">'{0}' passes '{1}' as the 'IFormatProvider' parameter to '{2}'. This property returns a culture that is inappropriate for formatting methods.</target>
>>>>>>> 88bae0e8
        <note />
      </trans-unit>
      <trans-unit id="SpecifyIFormatProviderTitle">
        <source>Specify IFormatProvider</source>
<<<<<<< HEAD
        <target state="translated">IFormatProvider belirtin</target>
=======
        <target state="new">Specify IFormatProvider</target>
>>>>>>> 88bae0e8
        <note />
      </trans-unit>
      <trans-unit id="SpecifyMarshalingForPInvokeStringArgumentsDescription">
        <source>A platform invoke member allows partially trusted callers, has a string parameter, and does not explicitly marshal the string. This can cause a potential security vulnerability.</source>
<<<<<<< HEAD
        <target state="translated">Platform çağırma üyeleri kısmen güvenilen çağıranlara izin verir, bir dize parametresine sahiptir ve dizeyi açıkça sıralamaz. Bu olası bir güvenlik açığına neden olabilir.</target>
=======
        <target state="new">A platform invoke member allows partially trusted callers, has a string parameter, and does not explicitly marshal the string. This can cause a potential security vulnerability.</target>
>>>>>>> 88bae0e8
        <note />
      </trans-unit>
      <trans-unit id="SpecifyMarshalingForPInvokeStringArgumentsMessageField">
        <source>To reduce security risk, marshal field {0} as Unicode, by setting StructLayout.CharSet on {1} to CharSet.Unicode, or by explicitly marshaling the field as UnmanagedType.LPWStr. If you need to marshal this string as ANSI or system-dependent, use the BestFitMapping attribute to turn best-fit mapping off, and for added security, ensure ThrowOnUnmappableChar is on.</source>
<<<<<<< HEAD
        <target state="translated">Güvenlik riskini azaltmak için, {1} üzerinde StructLayout.CharSet değerini CharSet.Unicode olarak ayarlayarak ya da alanı belirgin bir şekilde UnmanagedType.LPWStr olarak hazırlayarak {0} alanını Unicode olarak hazırlayın. Bu dizeyi ANSI veya sistem bağımlı olarak sıralamanız gerekirse, en iyi uyan eşlemeyi kapatmak için BestFitMapping özniteliğini kullanın, ve ek güvenlik için ThrowOnUnmappableChar’ın açık olduğundan emin olun.</target>
=======
        <target state="new">To reduce security risk, marshal field {0} as Unicode, by setting StructLayout.CharSet on {1} to CharSet.Unicode, or by explicitly marshaling the field as UnmanagedType.LPWStr. If you need to marshal this string as ANSI or system-dependent, use the BestFitMapping attribute to turn best-fit mapping off, and for added security, ensure ThrowOnUnmappableChar is on.</target>
>>>>>>> 88bae0e8
        <note />
      </trans-unit>
      <trans-unit id="SpecifyMarshalingForPInvokeStringArgumentsMessageFieldImplicitAnsi">
        <source>To reduce security risk, marshal field {0} as Unicode, by setting StructLayout.CharSet on {1} to CharSet.Unicode, or by explicitly marshaling the field as UnmanagedType.LPWStr. If you need to marshal this string as ANSI or system-dependent, specify MarshalAs explicitly, use the BestFitMapping attribute to turn best-fit mapping off, and for added security, to turn ThrowOnUnmappableChar on.</source>
<<<<<<< HEAD
        <target state="translated">Güvenlik riskini azaltmak için, {1} üzerinde StructLayout.CharSet değerini CharSet.Unicode olarak ayarlayarak ya da alanı belirgin bir şekilde UnmanagedType.LPWStr olarak hazırlayarak {0} alanını Unicode olarak hazırlayın. Bu dizeyi ANSI veya sistem bağımlı olarak sıralamanız gerekirse, MarshalAs’i açıkça belirtin, en iyi uyan eşlemeyi kapatmak için BestFitMapping özniteliğini kullanın, ve ek güvenlik için ThrowOnUnmappableChar’ı açın.</target>
=======
        <target state="new">To reduce security risk, marshal field {0} as Unicode, by setting StructLayout.CharSet on {1} to CharSet.Unicode, or by explicitly marshaling the field as UnmanagedType.LPWStr. If you need to marshal this string as ANSI or system-dependent, specify MarshalAs explicitly, use the BestFitMapping attribute to turn best-fit mapping off, and for added security, to turn ThrowOnUnmappableChar on.</target>
>>>>>>> 88bae0e8
        <note />
      </trans-unit>
      <trans-unit id="SpecifyMarshalingForPInvokeStringArgumentsMessageParameter">
        <source>To reduce security risk, marshal parameter {0} as Unicode, by setting DllImport.CharSet to CharSet.Unicode, or by explicitly marshaling the parameter as UnmanagedType.LPWStr. If you need to marshal this string as ANSI or system-dependent, set BestFitMapping=false; for added security, also set ThrowOnUnmappableChar=true.</source>
<<<<<<< HEAD
        <target state="translated">Güvenlik riskini azaltmak için {0} parametresini Unicode olarak sıralamak için DllImport.CharSet'i CharSet.Unicode olarak ayarlayın ya da parametreyi belirgin bir şekilde UnmanagedType.LPWStr olarak sıralayın. Bu dizeyi ANSI ya da sistem bağımlı olarak sıralamanız gerekirse, BestFitMapping=false olarak ayarlayın; ek güvenlik için de ThrowOnUnmappableChar=true olarak ayarlayın.</target>
=======
        <target state="new">To reduce security risk, marshal parameter {0} as Unicode, by setting DllImport.CharSet to CharSet.Unicode, or by explicitly marshaling the parameter as UnmanagedType.LPWStr. If you need to marshal this string as ANSI or system-dependent, set BestFitMapping=false; for added security, also set ThrowOnUnmappableChar=true.</target>
>>>>>>> 88bae0e8
        <note />
      </trans-unit>
      <trans-unit id="SpecifyMarshalingForPInvokeStringArgumentsMessageParameterImplicitAnsi">
        <source>To reduce security risk, marshal parameter {0} as Unicode, by setting DllImport.CharSet to CharSet.Unicode, or by explicitly marshaling the parameter as UnmanagedType.LPWStr. If you need to marshal this string as ANSI or system-dependent, specify MarshalAs explicitly, and set BestFitMapping=false; for added security, also set ThrowOnUnmappableChar=true.</source>
<<<<<<< HEAD
        <target state="translated">Güvenlik riskini azaltmak için {0} parametresini Unicode olarak sıralamak için DllImport.CharSet'i CharSet.Unicode olarak ayarlayın ya da parametreyi belirgin bir şekilde UnmanagedType.LPWStr olarak sıralayın. Bu dizeyi ANSI ya da sistem bağımlı olarak sıralamanız gerekirse, MarshalAs’i açıkça belirtin, BestFitMapping=false olarak ayarlayın; ek güvenlik için de ThrowOnUnmappableChar=true olarak ayarlayın.</target>
=======
        <target state="new">To reduce security risk, marshal parameter {0} as Unicode, by setting DllImport.CharSet to CharSet.Unicode, or by explicitly marshaling the parameter as UnmanagedType.LPWStr. If you need to marshal this string as ANSI or system-dependent, specify MarshalAs explicitly, and set BestFitMapping=false; for added security, also set ThrowOnUnmappableChar=true.</target>
>>>>>>> 88bae0e8
        <note />
      </trans-unit>
      <trans-unit id="SpecifyMarshalingForPInvokeStringArgumentsTitle">
        <source>Specify marshaling for P/Invoke string arguments</source>
<<<<<<< HEAD
        <target state="translated">P/Invoke dize bağımsız değişkenleri için sıralamayı belirtme</target>
=======
        <target state="new">Specify marshaling for P/Invoke string arguments</target>
>>>>>>> 88bae0e8
        <note />
      </trans-unit>
      <trans-unit id="SpecifyStringComparisonDescription">
        <source>A string comparison operation uses a method overload that does not set a StringComparison parameter. If the result will be displayed to the user, such as when sorting a list of items for display in a list box, specify 'StringComparison.CurrentCulture' or 'StringComparison.CurrentCultureIgnoreCase' as the 'StringComparison' parameter. If comparing case-insensitive identifiers, such as file paths, environment variables, or registry keys and values, specify 'StringComparison.OrdinalIgnoreCase'. Otherwise, if comparing case-sensitive identifiers, specify 'StringComparison.Ordinal'.</source>
<<<<<<< HEAD
        <target state="translated">Dize karşılaştırması, bir StringComparison parametresi ayarlamayan bir yöntem aşırı yüklemesi kullanır. Sonuç kullanıcıya görüntülenecekse (örneğin, bir liste kutusunda görüntülenmek üzere bir öğe listesi sıralanırken), 'StringComparison' parametresi olarak 'StringComparison.CurrentCulture' veya 'StringComparison.CurrentCultureIgnoreCase' değerini belirtin. Dosya yolları, ortam değişkenleri veya kayıt defteri anahtarları ve değerleri gibi büyük/küçük harfe duyarlı olmayan tanımlayıcılar karşılaştırılıyorsa 'StringComparison.OrdinalIgnoreCase' değerini belirtin. Aksi takdirde, yani büyük/küçük harfe duyarlı tanımlayıcılar karşılaştırılıyorsa 'StringComparison.Ordinal' değerini belirtin.</target>
=======
        <target state="new">A string comparison operation uses a method overload that does not set a StringComparison parameter. If the result will be displayed to the user, such as when sorting a list of items for display in a list box, specify 'StringComparison.CurrentCulture' or 'StringComparison.CurrentCultureIgnoreCase' as the 'StringComparison' parameter. If comparing case-insensitive identifiers, such as file paths, environment variables, or registry keys and values, specify 'StringComparison.OrdinalIgnoreCase'. Otherwise, if comparing case-sensitive identifiers, specify 'StringComparison.Ordinal'.</target>
>>>>>>> 88bae0e8
        <note />
      </trans-unit>
      <trans-unit id="SpecifyStringComparisonMessage">
        <source>The behavior of '{0}' could vary based on the current user's locale settings. Replace this call in '{1}' with a call to '{2}'.</source>
<<<<<<< HEAD
        <target state="translated">'{0}' öğesinin davranışı, geçerli kullanıcının yerel ayarlarına göre farklılık gösterebilir. '{1}' öğesinde bu çağrıyı bir '{2}' çağrısıyla değiştirin.</target>
=======
        <target state="new">The behavior of '{0}' could vary based on the current user's locale settings. Replace this call in '{1}' with a call to '{2}'.</target>
>>>>>>> 88bae0e8
        <note />
      </trans-unit>
      <trans-unit id="SpecifyStringComparisonTitle">
        <source>Specify StringComparison</source>
<<<<<<< HEAD
        <target state="translated">StringComparison belirtin</target>
=======
        <target state="new">Specify StringComparison</target>
>>>>>>> 88bae0e8
        <note />
      </trans-unit>
      <trans-unit id="TestForEmptyStringsUsingStringLengthDescription">
        <source>Comparing strings by using the String.Length property or the String.IsNullOrEmpty method is significantly faster than using Equals.</source>
<<<<<<< HEAD
        <target state="translated">Dizeleri Equals yerine String.Length özelliğini veya String.IsNullOrEmpty yöntemini kullanarak karşılaştırmak önemli ölçüde daha hızlıdır.</target>
=======
        <target state="new">Comparing strings by using the String.Length property or the String.IsNullOrEmpty method is significantly faster than using Equals.</target>
>>>>>>> 88bae0e8
        <note />
      </trans-unit>
      <trans-unit id="TestForEmptyStringsUsingStringLengthMessage">
        <source>Test for empty strings using 'string.Length' property or 'string.IsNullOrEmpty' method instead of an Equality check.</source>
<<<<<<< HEAD
        <target state="translated">Equality denetimi yerine 'string.Length' özelliğini veya 'string.IsNullOrEmpty' yöntemini kullanarak boş dize testi uygulayın.</target>
=======
        <target state="new">Test for empty strings using 'string.Length' property or 'string.IsNullOrEmpty' method instead of an Equality check.</target>
>>>>>>> 88bae0e8
        <note />
      </trans-unit>
      <trans-unit id="TestForEmptyStringsUsingStringLengthTitle">
        <source>Test for empty strings using string length</source>
<<<<<<< HEAD
        <target state="translated">Dize uzunluğunu kullanarak boş dize testi uygulayın</target>
=======
        <target state="new">Test for empty strings using string length</target>
>>>>>>> 88bae0e8
        <note />
      </trans-unit>
      <trans-unit id="TestForNaNCorrectlyDescription">
        <source>This expression tests a value against Single.Nan or Double.Nan. Use Single.IsNan(Single) or Double.IsNan(Double) to test the value.</source>
<<<<<<< HEAD
        <target state="translated">Bu ifade, bir değeri Single.Nan veya Double.Nan ile karşılaştırarak test eder. Değeri test etmek için Single.IsNan(Single) veya Double.IsNan(Double) kullanın.</target>
=======
        <target state="new">This expression tests a value against Single.Nan or Double.Nan. Use Single.IsNan(Single) or Double.IsNan(Double) to test the value.</target>
>>>>>>> 88bae0e8
        <note />
      </trans-unit>
      <trans-unit id="TestForNaNCorrectlyMessage">
        <source>Test for NaN correctly</source>
<<<<<<< HEAD
        <target state="translated">NaN testini doğru uygulayın</target>
=======
        <target state="new">Test for NaN correctly</target>
>>>>>>> 88bae0e8
        <note />
      </trans-unit>
      <trans-unit id="TestForNaNCorrectlyTitle">
        <source>Test for NaN correctly</source>
<<<<<<< HEAD
        <target state="translated">NaN testini doğru uygulayın</target>
=======
        <target state="new">Test for NaN correctly</target>
>>>>>>> 88bae0e8
        <note />
      </trans-unit>
      <trans-unit id="UseArrayEmpty">
        <source>Use Array.Empty</source>
<<<<<<< HEAD
        <target state="translated">Array.Empty kullanın</target>
=======
        <target state="new">Use Array.Empty</target>
>>>>>>> 88bae0e8
        <note />
      </trans-unit>
      <trans-unit id="UseAutoValidateAntiforgeryToken">
        <source>Use antiforgery tokens in ASP.NET Core MVC controllers</source>
<<<<<<< HEAD
        <target state="translated">ASP.NET Core MVC denetleyicilerinde sahtecilik önleme belirteçleri kullanın</target>
=======
        <target state="new">Use antiforgery tokens in ASP.NET Core MVC controllers</target>
>>>>>>> 88bae0e8
        <note />
      </trans-unit>
      <trans-unit id="UseAutoValidateAntiforgeryTokenDescription">
        <source>Handling a POST, PUT, PATCH, or DELETE request without validating an antiforgery token may be vulnerable to cross-site request forgery attacks. A cross-site request forgery attack can send malicious requests from an authenticated user to your ASP.NET Core MVC controller.</source>
<<<<<<< HEAD
        <target state="translated">POST, PUT, PATCH veya DELETE isteğini sahtecilik önleme belirtecini doğrulamadan işlemek, sizi siteler arası istek sahteciliği saldırılarına karşı savunmasız bırakır. Siteler arası istek sahteciliği saldırısı, kimliği doğrulanmamış kullanıcıdan ASP.NET Core MVC denetleyicinize kötü amaçlı istekler gönderebilir.</target>
=======
        <target state="new">Handling a POST, PUT, PATCH, or DELETE request without validating an antiforgery token may be vulnerable to cross-site request forgery attacks. A cross-site request forgery attack can send malicious requests from an authenticated user to your ASP.NET Core MVC controller.</target>
>>>>>>> 88bae0e8
        <note />
      </trans-unit>
      <trans-unit id="UseAutoValidateAntiforgeryTokenMessage">
        <source>Method {0} handles a {1} request without performing antiforgery token validation. You also need to ensure that your HTML form sends an antiforgery token.</source>
<<<<<<< HEAD
        <target state="translated">{0} metodu, {1} isteğini sahtecilik önleme belirtecini doğrulamadan işler. Ayrıca HTML formunuzun sahtecilik önleme belirteci gönderdiğinden emin olmanız gerekir.</target>
=======
        <target state="new">Method {0} handles a {1} request without performing antiforgery token validation. You also need to ensure that your HTML form sends an antiforgery token.</target>
>>>>>>> 88bae0e8
        <note />
      </trans-unit>
      <trans-unit id="UseContainerLevelAccessPolicy">
        <source>Use Container Level Access Policy</source>
<<<<<<< HEAD
        <target state="translated">Kapsayıcı Düzeyinde Erişim İlkesi Kullan</target>
=======
        <target state="new">Use Container Level Access Policy</target>
>>>>>>> 88bae0e8
        <note />
      </trans-unit>
      <trans-unit id="UseContainerLevelAccessPolicyDescription">
        <source>No access policy identifier is specified, making tokens non-revocable.</source>
<<<<<<< HEAD
        <target state="translated">Erişim ilkesi tanımlayıcısı belirtilmediğinden belirteçler iptal edilemez.</target>
=======
        <target state="new">No access policy identifier is specified, making tokens non-revocable.</target>
>>>>>>> 88bae0e8
        <note />
      </trans-unit>
      <trans-unit id="UseContainerLevelAccessPolicyMessage">
        <source>Consider using Azure's role-based access control instead of a Shared Access Signature (SAS) if possible. If you still need to use a SAS, use a container-level access policy when creating a SAS</source>
<<<<<<< HEAD
        <target state="translated">Mümkünse Paylaşılan Erişim İmzası (SAS) yerine Azure'un rol tabanlı erişim denetimini kullanmayı düşünün. Yine de SAS kullanmanız gerekiyorsa, SAS oluştururken kapsayıcı düzeyinde bir erişim ilkesi kullanın</target>
=======
        <target state="new">Consider using Azure's role-based access control instead of a Shared Access Signature (SAS) if possible. If you still need to use a SAS, use a container-level access policy when creating a SAS</target>
>>>>>>> 88bae0e8
        <note />
      </trans-unit>
      <trans-unit id="UseDefaultDllImportSearchPathsAttribute">
        <source>Use DefaultDllImportSearchPaths attribute for P/Invokes</source>
<<<<<<< HEAD
        <target state="translated">P/Invokes için DefaultDllImportSearchPaths özniteliğini kullan</target>
=======
        <target state="new">Use DefaultDllImportSearchPaths attribute for P/Invokes</target>
>>>>>>> 88bae0e8
        <note />
      </trans-unit>
      <trans-unit id="UseDefaultDllImportSearchPathsAttributeDescription">
        <source>By default, P/Invokes using DllImportAttribute probe a number of directories, including the current working directory for the library to load. This can be a security issue for certain applications, leading to DLL hijacking.</source>
<<<<<<< HEAD
        <target state="translated">DllImportAttribute kullanan P/Invokesusing varsayılan olarak, yüklenecek kitaplığın geçerli çalışma dizini de dahil olmak üzere birkaç dizini araştırır. Bu, belirli uygulamalar için DLL'nin ele geçirilmesine yol açan bir güvenlik sorunu olabilir.</target>
=======
        <target state="new">By default, P/Invokes using DllImportAttribute probe a number of directories, including the current working directory for the library to load. This can be a security issue for certain applications, leading to DLL hijacking.</target>
>>>>>>> 88bae0e8
        <note />
      </trans-unit>
      <trans-unit id="UseDefaultDllImportSearchPathsAttributeMessage">
        <source>The method {0} didn't use DefaultDllImportSearchPaths attribute for P/Invokes.</source>
<<<<<<< HEAD
        <target state="translated">{0} metodu P/Invokes için DefaultDllImportSearchPaths özniteliğini kullanmadı.</target>
=======
        <target state="new">The method {0} didn't use DefaultDllImportSearchPaths attribute for P/Invokes.</target>
>>>>>>> 88bae0e8
        <note />
      </trans-unit>
      <trans-unit id="UseIndexer">
        <source>Use indexer</source>
<<<<<<< HEAD
        <target state="translated">Dizin oluşturucuyu kullanın</target>
=======
        <target state="new">Use indexer</target>
>>>>>>> 88bae0e8
        <note />
      </trans-unit>
      <trans-unit id="UseManagedEquivalentsOfWin32ApiDescription">
        <source>An operating system invoke method is defined and a method that has the equivalent functionality is located in the .NET Framework class library.</source>
<<<<<<< HEAD
        <target state="translated">Bir işletim sistemi çağırma yöntemi tanımlanır ve .NET Framework sınıf kitaplığında eşdeğer işleve sahip bir yöntem bulunur.</target>
=======
        <target state="new">An operating system invoke method is defined and a method that has the equivalent functionality is located in the .NET Framework class library.</target>
>>>>>>> 88bae0e8
        <note />
      </trans-unit>
      <trans-unit id="UseManagedEquivalentsOfWin32ApiMessage">
        <source>Use managed equivalents of win32 api</source>
<<<<<<< HEAD
        <target state="translated">Win32 API’sinin yönetilen eşdeğerlerini kullan</target>
=======
        <target state="new">Use managed equivalents of win32 api</target>
>>>>>>> 88bae0e8
        <note />
      </trans-unit>
      <trans-unit id="UseManagedEquivalentsOfWin32ApiTitle">
        <source>Use managed equivalents of win32 api</source>
<<<<<<< HEAD
        <target state="translated">Win32 API’sinin yönetilen eşdeğerlerini kullan</target>
=======
        <target state="new">Use managed equivalents of win32 api</target>
>>>>>>> 88bae0e8
        <note />
      </trans-unit>
      <trans-unit id="UseOrdinalStringComparisonDescription">
        <source>A string comparison operation that is nonlinguistic does not set the StringComparison parameter to either Ordinal or OrdinalIgnoreCase. By explicitly setting the parameter to either StringComparison.Ordinal or StringComparison.OrdinalIgnoreCase, your code often gains speed, becomes more correct, and becomes more reliable.</source>
<<<<<<< HEAD
        <target state="translated">Dille ilgili olmayan bir dize karşılaştırma işlemi, StringComparison parametresini Ordinal veya OrdinalIgnoreCase olarak ayarlamaz. Parametreyi açıkça StringComparison.Ordinal veya StringComparison.OrdinalIgnoreCase olarak ayarladığınızda kodunuz genellikle hızlanır, daha doğru ve daha güvenilir hale gelir.</target>
=======
        <target state="new">A string comparison operation that is nonlinguistic does not set the StringComparison parameter to either Ordinal or OrdinalIgnoreCase. By explicitly setting the parameter to either StringComparison.Ordinal or StringComparison.OrdinalIgnoreCase, your code often gains speed, becomes more correct, and becomes more reliable.</target>
>>>>>>> 88bae0e8
        <note />
      </trans-unit>
      <trans-unit id="UseOrdinalStringComparisonMessageStringComparer">
        <source>{0} passes '{1}' as the 'StringComparer' parameter to {2}. To perform a non-linguistic comparison, specify 'StringComparer.Ordinal' or 'StringComparer.OrdinalIgnoreCase' instead.</source>
<<<<<<< HEAD
        <target state="translated">{0}, {2} öğesine 'StringComparer' parametresi olarak '{1}' değerini geçiriyor. Dille ilgili olmayan bir karşılaştırma gerçekleştirmek için bunun yerine 'StringComparer.Ordinal' veya 'StringComparer.OrdinalIgnoreCase' değerini belirtin.</target>
=======
        <target state="new">{0} passes '{1}' as the 'StringComparer' parameter to {2}. To perform a non-linguistic comparison, specify 'StringComparer.Ordinal' or 'StringComparer.OrdinalIgnoreCase' instead.</target>
>>>>>>> 88bae0e8
        <note />
      </trans-unit>
      <trans-unit id="UseOrdinalStringComparisonMessageStringComparison">
        <source>{0} passes '{1}' as the 'StringComparison' parameter to {2}. To perform a non-linguistic comparison, specify 'StringComparison.Ordinal' or 'StringComparison.OrdinalIgnoreCase' instead.</source>
<<<<<<< HEAD
        <target state="translated">{0}, {2} öğesine 'StringComparison' parametresi olarak '{1}' değerini geçiriyor. Dille ilgili olmayan bir karşılaştırma gerçekleştirmek için bunun yerine 'StringComparison.Ordinal' veya 'StringComparison.OrdinalIgnoreCase' değerini belirtin.</target>
=======
        <target state="new">{0} passes '{1}' as the 'StringComparison' parameter to {2}. To perform a non-linguistic comparison, specify 'StringComparison.Ordinal' or 'StringComparison.OrdinalIgnoreCase' instead.</target>
>>>>>>> 88bae0e8
        <note />
      </trans-unit>
      <trans-unit id="UseOrdinalStringComparisonTitle">
        <source>Use ordinal stringcomparison</source>
<<<<<<< HEAD
        <target state="translated">Sıralı stringcomparison kullanın</target>
=======
        <target state="new">Use ordinal stringcomparison</target>
>>>>>>> 88bae0e8
        <note />
      </trans-unit>
      <trans-unit id="UsePropertyInsteadOfCountMethodWhenAvailableDescription">
        <source>Enumerable.Count() potentially enumerates the sequence while a Length/Count property is a direct access.</source>
        <target state="new">Enumerable.Count() potentially enumerates the sequence while a Length/Count property is a direct access.</target>
        <note />
      </trans-unit>
      <trans-unit id="UsePropertyInsteadOfCountMethodWhenAvailableMessage">
        <source>Use the "{0}" property instead of Enumerable.Count().</source>
        <target state="new">Use the "{0}" property instead of Enumerable.Count().</target>
        <note />
      </trans-unit>
      <trans-unit id="UsePropertyInsteadOfCountMethodWhenAvailableTitle">
        <source>Use Length/Count property instead of Count() when available</source>
        <target state="new">Use Length/Count property instead of Count() when available</target>
        <note />
      </trans-unit>
      <trans-unit id="UseRSAWithSufficientKeySize">
        <source>Use Rivest–Shamir–Adleman (RSA) Algorithm With Sufficient Key Size</source>
        <target state="new">Use Rivest–Shamir–Adleman (RSA) Algorithm With Sufficient Key Size</target>
        <note />
      </trans-unit>
      <trans-unit id="UseRSAWithSufficientKeySizeDescription">
        <source>Encryption algorithms are vulnerable to brute force attacks when too small a key size is used.</source>
        <target state="new">Encryption algorithms are vulnerable to brute force attacks when too small a key size is used.</target>
        <note />
      </trans-unit>
      <trans-unit id="UseRSAWithSufficientKeySizeMessage">
        <source>Asymmetric encryption algorithm {0}'s key size is less than 2048. Switch to an RSA with at least 2048 key size, ECDH or ECDSA algorithm instead.</source>
        <target state="new">Asymmetric encryption algorithm {0}'s key size is less than 2048. Switch to an RSA with at least 2048 key size, ECDH or ECDSA algorithm instead.</target>
        <note />
      </trans-unit>
      <trans-unit id="UseSecureCookiesASPNetCoreDescription">
        <source>Applications available over HTTPS must use secure cookies.</source>
        <target state="new">Applications available over HTTPS must use secure cookies.</target>
        <note />
      </trans-unit>
      <trans-unit id="UseSharedAccessProtocolHttpsOnly">
        <source>Use SharedAccessProtocol HttpsOnly</source>
        <target state="new">Use SharedAccessProtocol HttpsOnly</target>
        <note />
      </trans-unit>
      <trans-unit id="UseSharedAccessProtocolHttpsOnlyDescription">
        <source>HTTPS encrypts network traffic. Use HttpsOnly, rather than HttpOrHttps, to ensure network traffic is always encrypted to help prevent disclosure of sensitive data.</source>
        <target state="new">HTTPS encrypts network traffic. Use HttpsOnly, rather than HttpOrHttps, to ensure network traffic is always encrypted to help prevent disclosure of sensitive data.</target>
        <note />
      </trans-unit>
      <trans-unit id="UseSharedAccessProtocolHttpsOnlyMessage">
        <source>Consider using Azure's role-based access control instead of a Shared Access Signature (SAS) if possible. If you still need to use a SAS, specify SharedAccessProtocol.HttpsOnly</source>
        <target state="new">Consider using Azure's role-based access control instead of a Shared Access Signature (SAS) if possible. If you still need to use a SAS, specify SharedAccessProtocol.HttpsOnly</target>
        <note />
      </trans-unit>
      <trans-unit id="UseXmlReaderDescription">
        <source>Processing XML from untrusted data may load dangerous external references, which should be restricted by using an XmlReader with a secure resolver or with DTD processing disabled.</source>
        <target state="new">Processing XML from untrusted data may load dangerous external references, which should be restricted by using an XmlReader with a secure resolver or with DTD processing disabled.</target>
        <note />
      </trans-unit>
      <trans-unit id="UseXmlReaderForDataSetReadXml">
        <source>Use XmlReader For DataSet Read Xml</source>
        <target state="new">Use XmlReader For DataSet Read Xml</target>
        <note />
      </trans-unit>
      <trans-unit id="UseXmlReaderForDeserialize">
        <source>Use XmlReader For Deserialize</source>
        <target state="new">Use XmlReader For Deserialize</target>
        <note />
      </trans-unit>
      <trans-unit id="UseXmlReaderForSchemaRead">
        <source>Use XmlReader For Schema Read</source>
        <target state="new">Use XmlReader For Schema Read</target>
        <note />
      </trans-unit>
      <trans-unit id="UseXmlReaderForValidatingReader">
        <source>Use XmlReader For Validating Reader</source>
        <target state="new">Use XmlReader For Validating Reader</target>
        <note />
      </trans-unit>
      <trans-unit id="UseXmlReaderForXPathDocument">
        <source>Use XmlReader For XPathDocument</source>
        <target state="new">Use XmlReader For XPathDocument</target>
        <note />
      </trans-unit>
      <trans-unit id="UseXmlReaderMessage">
        <source>This overload of the {0}.{1} method is potentially unsafe, use an overload that takes a XmlReader instance instead</source>
<<<<<<< HEAD
        <target state="translated">{0}.{1} yönteminin bu aşırı yüklemesi güvenli olmayabilir. Bunun yerine bir XmlReader örneğini alan bir aşırı yükleme kullanın</target>
=======
        <target state="new">This overload of the {0}.{1} method is potentially unsafe, use an overload that takes a XmlReader instance instead</target>
>>>>>>> 88bae0e8
        <note />
      </trans-unit>
    </body>
  </file>
</xliff><|MERGE_RESOLUTION|>--- conflicted
+++ resolved
@@ -1,10 +1,9 @@
-﻿<?xml version="1.0" encoding="utf-8"?>
+<?xml version="1.0" encoding="utf-8"?>
 <xliff xmlns="urn:oasis:names:tc:xliff:document:1.2" xmlns:xsi="http://www.w3.org/2001/XMLSchema-instance" version="1.2" xsi:schemaLocation="urn:oasis:names:tc:xliff:document:1.2 xliff-core-1.2-transitional.xsd">
   <file datatype="xml" source-language="en" target-language="tr" original="../MicrosoftNetCoreAnalyzersResources.resx">
     <body>
       <trans-unit id="AddNonSerializedAttributeCodeActionTitle">
         <source>Add the 'NonSerialized' attribute to this field.</source>
-<<<<<<< HEAD
         <target state="translated">Bu alana 'NonSerialized' özniteliğini ekleyin.</target>
         <note />
       </trans-unit>
@@ -666,662 +665,20 @@
       <trans-unit id="DoNotUseDeprecatedSecurityProtocolsMessage">
         <source>Hard-coded use of deprecated security protocol {0}</source>
         <target state="translated">Kullanım dışı {0} güvenlik protokolünün sabit kodlanmış kullanımı</target>
-=======
-        <target state="new">Add the 'NonSerialized' attribute to this field.</target>
-        <note />
-      </trans-unit>
-      <trans-unit id="AddSerializableAttributeCodeActionTitle">
-        <source>Add Serializable attribute</source>
-        <target state="new">Add Serializable attribute</target>
-        <note />
-      </trans-unit>
-      <trans-unit id="AlwaysConsumeTheValueReturnedByMethodsMarkedWithPreserveSigAttributeDescription">
-        <source>PreserveSigAttribute indicates that a method will return an HRESULT, rather than throwing an exception. Therefore, it is important to consume the HRESULT returned by the method, so that errors can be detected. Generally, this is done by calling Marshal.ThrowExceptionForHR.</source>
-        <target state="new">PreserveSigAttribute indicates that a method will return an HRESULT, rather than throwing an exception. Therefore, it is important to consume the HRESULT returned by the method, so that errors can be detected. Generally, this is done by calling Marshal.ThrowExceptionForHR.</target>
-        <note />
-      </trans-unit>
-      <trans-unit id="AlwaysConsumeTheValueReturnedByMethodsMarkedWithPreserveSigAttributeMessage">
-        <source>Consume the hresult returned by method '{0}' and call Marshal.ThrowExceptionForHR.</source>
-        <target state="new">Consume the hresult returned by method '{0}' and call Marshal.ThrowExceptionForHR.</target>
-        <note />
-      </trans-unit>
-      <trans-unit id="AlwaysConsumeTheValueReturnedByMethodsMarkedWithPreserveSigAttributeTitle">
-        <source>Always consume the value returned by methods marked with PreserveSigAttribute</source>
-        <target state="new">Always consume the value returned by methods marked with PreserveSigAttribute</target>
-        <note />
-      </trans-unit>
-      <trans-unit id="ApprovedCipherMode">
-        <source>Do Not Use Unsafe Cipher Modes</source>
-        <target state="new">Do Not Use Unsafe Cipher Modes</target>
-        <note />
-      </trans-unit>
-      <trans-unit id="ApprovedCipherModeDescription">
-        <source>These modes are vulnerable to attacks. Use only approved modes (CBC, CTS).</source>
-        <target state="new">These modes are vulnerable to attacks. Use only approved modes (CBC, CTS).</target>
-        <note />
-      </trans-unit>
-      <trans-unit id="ApprovedCipherModeMessage">
-        <source>It uses an unsafe Cipher Mode {0}</source>
-        <target state="new">It uses an unsafe Cipher Mode {0}</target>
-        <note />
-      </trans-unit>
-      <trans-unit id="AttributeStringLiteralsShouldParseCorrectlyDescription">
-        <source>The string literal parameter of an attribute does not parse correctly for a URL, a GUID, or a version.</source>
-        <target state="new">The string literal parameter of an attribute does not parse correctly for a URL, a GUID, or a version.</target>
-        <note />
-      </trans-unit>
-      <trans-unit id="AttributeStringLiteralsShouldParseCorrectlyMessageDefault">
-        <source>In the constructor of '{0}', change the value of argument '{1}', which is currently "{2}", to something that can be correctly parsed as '{3}'.</source>
-        <target state="new">In the constructor of '{0}', change the value of argument '{1}', which is currently "{2}", to something that can be correctly parsed as '{3}'.</target>
-        <note />
-      </trans-unit>
-      <trans-unit id="AttributeStringLiteralsShouldParseCorrectlyMessageEmpty">
-        <source>In the constructor of '{0}', change the value of argument '{1}', which is currently an empty string (""), to something that can be correctly parsed as '{2}'.</source>
-        <target state="new">In the constructor of '{0}', change the value of argument '{1}', which is currently an empty string (""), to something that can be correctly parsed as '{2}'.</target>
-        <note />
-      </trans-unit>
-      <trans-unit id="AttributeStringLiteralsShouldParseCorrectlyTitle">
-        <source>Attribute string literals should parse correctly</source>
-        <target state="new">Attribute string literals should parse correctly</target>
-        <note />
-      </trans-unit>
-      <trans-unit id="AvoidUnsealedAttributesDescription">
-        <source>The .NET Framework class library provides methods for retrieving custom attributes. By default, these methods search the attribute inheritance hierarchy. Sealing the attribute eliminates the search through the inheritance hierarchy and can improve performance.</source>
-        <target state="new">The .NET Framework class library provides methods for retrieving custom attributes. By default, these methods search the attribute inheritance hierarchy. Sealing the attribute eliminates the search through the inheritance hierarchy and can improve performance.</target>
-        <note />
-      </trans-unit>
-      <trans-unit id="AvoidUnsealedAttributesMessage">
-        <source>Avoid unsealed attributes</source>
-        <target state="new">Avoid unsealed attributes</target>
-        <note />
-      </trans-unit>
-      <trans-unit id="AvoidUnsealedAttributesTitle">
-        <source>Avoid unsealed attributes</source>
-        <target state="new">Avoid unsealed attributes</target>
-        <note />
-      </trans-unit>
-      <trans-unit id="AvoidZeroLengthArrayAllocationsMessage">
-        <source>Avoid unnecessary zero-length array allocations.  Use {0} instead.</source>
-        <target state="new">Avoid unnecessary zero-length array allocations.  Use {0} instead.</target>
-        <note />
-      </trans-unit>
-      <trans-unit id="AvoidZeroLengthArrayAllocationsTitle">
-        <source>Avoid zero-length array allocations.</source>
-        <target state="new">Avoid zero-length array allocations.</target>
-        <note />
-      </trans-unit>
-      <trans-unit id="BinaryFormatterDeserializeMaybeWithoutBinderSetMessage">
-        <source>The method '{0}' is insecure when deserializing untrusted data without a SerializationBinder to restrict the type of objects in the deserialized object graph.</source>
-        <target state="new">The method '{0}' is insecure when deserializing untrusted data without a SerializationBinder to restrict the type of objects in the deserialized object graph.</target>
-        <note />
-      </trans-unit>
-      <trans-unit id="BinaryFormatterDeserializeMaybeWithoutBinderSetTitle">
-        <source>Ensure BinaryFormatter.Binder is set before calling BinaryFormatter.Deserialize</source>
-        <target state="new">Ensure BinaryFormatter.Binder is set before calling BinaryFormatter.Deserialize</target>
-        <note />
-      </trans-unit>
-      <trans-unit id="BinaryFormatterDeserializeWithoutBinderSetMessage">
-        <source>The method '{0}' is insecure when deserializing untrusted data without a SerializationBinder to restrict the type of objects in the deserialized object graph.</source>
-        <target state="new">The method '{0}' is insecure when deserializing untrusted data without a SerializationBinder to restrict the type of objects in the deserialized object graph.</target>
-        <note />
-      </trans-unit>
-      <trans-unit id="BinaryFormatterDeserializeWithoutBinderSetTitle">
-        <source>Do not call BinaryFormatter.Deserialize without first setting BinaryFormatter.Binder</source>
-        <target state="new">Do not call BinaryFormatter.Deserialize without first setting BinaryFormatter.Binder</target>
-        <note />
-      </trans-unit>
-      <trans-unit id="BinaryFormatterMethodUsedDescription">
-        <source>The method '{0}' is insecure when deserializing untrusted data.  If you need to instead detect BinaryFormatter deserialization without a SerializationBinder set, then disable rule CA2300, and enable rules CA2301 and CA2302.</source>
-        <target state="new">The method '{0}' is insecure when deserializing untrusted data.  If you need to instead detect BinaryFormatter deserialization without a SerializationBinder set, then disable rule CA2300, and enable rules CA2301 and CA2302.</target>
-        <note />
-      </trans-unit>
-      <trans-unit id="BinaryFormatterMethodUsedMessage">
-        <source>The method '{0}' is insecure when deserializing untrusted data.</source>
-        <target state="new">The method '{0}' is insecure when deserializing untrusted data.</target>
-        <note />
-      </trans-unit>
-      <trans-unit id="BinaryFormatterMethodUsedTitle">
-        <source>Do not use insecure deserializer BinaryFormatter</source>
-        <target state="new">Do not use insecure deserializer BinaryFormatter</target>
-        <note />
-      </trans-unit>
-      <trans-unit id="CallGCSuppressFinalizeCorrectlyDescription">
-        <source>A method that is an implementation of Dispose does not call GC.SuppressFinalize; or a method that is not an implementation of Dispose calls GC.SuppressFinalize; or a method calls GC.SuppressFinalize and passes something other than this (Me in Visual?Basic).</source>
-        <target state="new">A method that is an implementation of Dispose does not call GC.SuppressFinalize; or a method that is not an implementation of Dispose calls GC.SuppressFinalize; or a method calls GC.SuppressFinalize and passes something other than this (Me in Visual?Basic).</target>
-        <note />
-      </trans-unit>
-      <trans-unit id="CallGCSuppressFinalizeCorrectlyMessageNotCalled">
-        <source>Change {0} to call {1}. This will prevent derived types that introduce a finalizer from needing to re-implement 'IDisposable' to call it.</source>
-        <target state="new">Change {0} to call {1}. This will prevent derived types that introduce a finalizer from needing to re-implement 'IDisposable' to call it.</target>
-        <note />
-      </trans-unit>
-      <trans-unit id="CallGCSuppressFinalizeCorrectlyMessageNotCalledWithFinalizer">
-        <source>Change {0} to call {1}. This will prevent unnecessary finalization of the object once it has been disposed and it has fallen out of scope.</source>
-        <target state="new">Change {0} to call {1}. This will prevent unnecessary finalization of the object once it has been disposed and it has fallen out of scope.</target>
-        <note />
-      </trans-unit>
-      <trans-unit id="CallGCSuppressFinalizeCorrectlyMessageNotPassedThis">
-        <source>{0} calls {1} on something other than itself. Change the call site to pass 'this' ('Me' in Visual Basic) instead.</source>
-        <target state="new">{0} calls {1} on something other than itself. Change the call site to pass 'this' ('Me' in Visual Basic) instead.</target>
-        <note />
-      </trans-unit>
-      <trans-unit id="CallGCSuppressFinalizeCorrectlyMessageOutsideDispose">
-        <source>{0} calls {1}, a method that is typically only called within an implementation of 'IDisposable.Dispose'. Refer to the IDisposable pattern for more information.</source>
-        <target state="new">{0} calls {1}, a method that is typically only called within an implementation of 'IDisposable.Dispose'. Refer to the IDisposable pattern for more information.</target>
-        <note />
-      </trans-unit>
-      <trans-unit id="CallGCSuppressFinalizeCorrectlyTitle">
-        <source>Dispose methods should call SuppressFinalize</source>
-        <target state="new">Dispose methods should call SuppressFinalize</target>
-        <note />
-      </trans-unit>
-      <trans-unit id="CategoryReliability">
-        <source>Reliability</source>
-        <target state="new">Reliability</target>
-        <note />
-      </trans-unit>
-      <trans-unit id="DefinitelyDisableHttpClientCRLCheck">
-        <source>Definitely disable HttpClient certificate revocation list check</source>
-        <target state="new">Definitely disable HttpClient certificate revocation list check</target>
-        <note />
-      </trans-unit>
-      <trans-unit id="DefinitelyDisableHttpClientCRLCheckMessage">
-        <source>HttpClient is created without enabling CheckCertificateRevocationList</source>
-        <target state="new">HttpClient is created without enabling CheckCertificateRevocationList</target>
-        <note />
-      </trans-unit>
-      <trans-unit id="DefinitelyInstallRootCert">
-        <source>Do Not Add Certificates To Root Store</source>
-        <target state="new">Do Not Add Certificates To Root Store</target>
-        <note />
-      </trans-unit>
-      <trans-unit id="DefinitelyInstallRootCertMessage">
-        <source>Adding certificates to the operating system's trusted root certificates increases the risk of incorrectly authenticating an illegitimate certificate</source>
-        <target state="new">Adding certificates to the operating system's trusted root certificates increases the risk of incorrectly authenticating an illegitimate certificate</target>
-        <note />
-      </trans-unit>
-      <trans-unit id="DefinitelyUseSecureCookiesASPNetCore">
-        <source>Use Secure Cookies In ASP.Net Core</source>
-        <target state="new">Use Secure Cookies In ASP.Net Core</target>
-        <note />
-      </trans-unit>
-      <trans-unit id="DefinitelyUseSecureCookiesASPNetCoreMessage">
-        <source>Set CookieOptions.Secure = true when setting a cookie</source>
-        <target state="new">Set CookieOptions.Secure = true when setting a cookie</target>
-        <note />
-      </trans-unit>
-      <trans-unit id="DefinitelyUseWeakKDFInsufficientIterationCount">
-        <source>Do Not Use Weak Key Derivation Function With Insufficient Iteration Count</source>
-        <target state="new">Do Not Use Weak Key Derivation Function With Insufficient Iteration Count</target>
-        <note />
-      </trans-unit>
-      <trans-unit id="DefinitelyUseWeakKDFInsufficientIterationCountMessage">
-        <source>Use at least {0} iterations when deriving a cryptographic key from a password. By default, Rfc2898DeriveByte's IterationCount is only 1000</source>
-        <target state="new">Use at least {0} iterations when deriving a cryptographic key from a password. By default, Rfc2898DeriveByte's IterationCount is only 1000</target>
-        <note />
-      </trans-unit>
-      <trans-unit id="DeprecatedSslProtocolsDescription">
-        <source>Older protocol versions of Transport Layer Security (TLS) are less secure than TLS 1.2 and TLS 1.3, and are more likely to have new vulnerabilities. Avoid older protocol versions to minimize risk.</source>
-        <target state="new">Older protocol versions of Transport Layer Security (TLS) are less secure than TLS 1.2 and TLS 1.3, and are more likely to have new vulnerabilities. Avoid older protocol versions to minimize risk.</target>
-        <note />
-      </trans-unit>
-      <trans-unit id="DeprecatedSslProtocolsMessage">
-        <source>Transport Layer Security protocol version '{0}' is deprecated.  Use 'None' to let the Operating System choose a version.</source>
-        <target state="new">Transport Layer Security protocol version '{0}' is deprecated.  Use 'None' to let the Operating System choose a version.</target>
-        <note />
-      </trans-unit>
-      <trans-unit id="DeprecatedSslProtocolsTitle">
-        <source>Do not use deprecated SslProtocols values</source>
-        <target state="new">Do not use deprecated SslProtocols values</target>
-        <note />
-      </trans-unit>
-      <trans-unit id="DisposableFieldsShouldBeDisposedDescription">
-        <source>A type that implements System.IDisposable declares fields that are of types that also implement IDisposable. The Dispose method of the field is not called by the Dispose method of the declaring type. To fix a violation of this rule, call Dispose on fields that are of types that implement IDisposable if you are responsible for allocating and releasing the unmanaged resources held by the field.</source>
-        <target state="new">A type that implements System.IDisposable declares fields that are of types that also implement IDisposable. The Dispose method of the field is not called by the Dispose method of the declaring type. To fix a violation of this rule, call Dispose on fields that are of types that implement IDisposable if you are responsible for allocating and releasing the unmanaged resources held by the field.</target>
-        <note />
-      </trans-unit>
-      <trans-unit id="DisposableFieldsShouldBeDisposedMessage">
-        <source>'{0}' contains field '{1}' that is of IDisposable type '{2}', but it is never disposed. Change the Dispose method on '{0}' to call Close or Dispose on this field.</source>
-        <target state="new">'{0}' contains field '{1}' that is of IDisposable type '{2}', but it is never disposed. Change the Dispose method on '{0}' to call Close or Dispose on this field.</target>
-        <note />
-      </trans-unit>
-      <trans-unit id="DisposableFieldsShouldBeDisposedTitle">
-        <source>Disposable fields should be disposed</source>
-        <target state="new">Disposable fields should be disposed</target>
-        <note />
-      </trans-unit>
-      <trans-unit id="DisposableTypesShouldDeclareFinalizerDescription">
-        <source>A type that implements System.IDisposable and has fields that suggest the use of unmanaged resources does not implement a finalizer, as described by Object.Finalize.</source>
-        <target state="new">A type that implements System.IDisposable and has fields that suggest the use of unmanaged resources does not implement a finalizer, as described by Object.Finalize.</target>
-        <note />
-      </trans-unit>
-      <trans-unit id="DisposableTypesShouldDeclareFinalizerMessage">
-        <source>Disposable types should declare finalizer</source>
-        <target state="new">Disposable types should declare finalizer</target>
-        <note />
-      </trans-unit>
-      <trans-unit id="DisposableTypesShouldDeclareFinalizerTitle">
-        <source>Disposable types should declare finalizer</source>
-        <target state="new">Disposable types should declare finalizer</target>
-        <note />
-      </trans-unit>
-      <trans-unit id="DisposeMethodsShouldCallBaseClassDisposeDescription">
-        <source>A type that implements System.IDisposable inherits from a type that also implements IDisposable. The Dispose method of the inheriting type does not call the Dispose method of the parent type. To fix a violation of this rule, call base.Dispose in your Dispose method.</source>
-        <target state="new">A type that implements System.IDisposable inherits from a type that also implements IDisposable. The Dispose method of the inheriting type does not call the Dispose method of the parent type. To fix a violation of this rule, call base.Dispose in your Dispose method.</target>
-        <note />
-      </trans-unit>
-      <trans-unit id="DisposeMethodsShouldCallBaseClassDisposeMessage">
-        <source>Ensure that method '{0}' calls '{1}' in all possible control flow paths.</source>
-        <target state="new">Ensure that method '{0}' calls '{1}' in all possible control flow paths.</target>
-        <note />
-      </trans-unit>
-      <trans-unit id="DisposeMethodsShouldCallBaseClassDisposeTitle">
-        <source>Dispose methods should call base class dispose</source>
-        <target state="new">Dispose methods should call base class dispose</target>
-        <note />
-      </trans-unit>
-      <trans-unit id="DisposeObjectsBeforeLosingScopeDescription">
-        <source>If a disposable object is not explicitly disposed before all references to it are out of scope, the object will be disposed at some indeterminate time when the garbage collector runs the finalizer of the object. Because an exceptional event might occur that will prevent the finalizer of the object from running, the object should be explicitly disposed instead.</source>
-        <target state="new">If a disposable object is not explicitly disposed before all references to it are out of scope, the object will be disposed at some indeterminate time when the garbage collector runs the finalizer of the object. Because an exceptional event might occur that will prevent the finalizer of the object from running, the object should be explicitly disposed instead.</target>
-        <note />
-      </trans-unit>
-      <trans-unit id="DisposeObjectsBeforeLosingScopeMayBeDisposedMessage">
-        <source>Use recommended dispose pattern to ensure that object created by '{0}' is disposed on all paths. If possible, wrap the creation within a 'using' statement or a 'using' declaration. Otherwise, use a try-finally pattern, with a dedicated local variable declared before the try region and an unconditional Dispose invocation on non-null value in the 'finally' region, say 'x?.Dispose()'. If the object is explicitly disposed within the try region or the dispose ownership is transfered to another object or method, assign 'null' to the local variable just after such an operation to prevent double dispose in 'finally'.</source>
-        <target state="new">Use recommended dispose pattern to ensure that object created by '{0}' is disposed on all paths. If possible, wrap the creation within a 'using' statement or a 'using' declaration. Otherwise, use a try-finally pattern, with a dedicated local variable declared before the try region and an unconditional Dispose invocation on non-null value in the 'finally' region, say 'x?.Dispose()'. If the object is explicitly disposed within the try region or the dispose ownership is transfered to another object or method, assign 'null' to the local variable just after such an operation to prevent double dispose in 'finally'.</target>
-        <note />
-      </trans-unit>
-      <trans-unit id="DisposeObjectsBeforeLosingScopeMayBeDisposedOnExceptionPathsMessage">
-        <source>Use recommended dispose pattern to ensure that object created by '{0}' is disposed on all exception paths. If possible, wrap the creation within a 'using' statement or a 'using' declaration. Otherwise, use a try-finally pattern, with a dedicated local variable declared before the try region and an unconditional Dispose invocation on non-null value in the 'finally' region, say 'x?.Dispose()'. If the object is explicitly disposed within the try region or the dispose ownership is transfered to another object or method, assign 'null' to the local variable just after such an operation to prevent double dispose in 'finally'.</source>
-        <target state="new">Use recommended dispose pattern to ensure that object created by '{0}' is disposed on all exception paths. If possible, wrap the creation within a 'using' statement or a 'using' declaration. Otherwise, use a try-finally pattern, with a dedicated local variable declared before the try region and an unconditional Dispose invocation on non-null value in the 'finally' region, say 'x?.Dispose()'. If the object is explicitly disposed within the try region or the dispose ownership is transfered to another object or method, assign 'null' to the local variable just after such an operation to prevent double dispose in 'finally'.</target>
-        <note />
-      </trans-unit>
-      <trans-unit id="DisposeObjectsBeforeLosingScopeNotDisposedMessage">
-        <source>Call System.IDisposable.Dispose on object created by '{0}' before all references to it are out of scope.</source>
-        <target state="new">Call System.IDisposable.Dispose on object created by '{0}' before all references to it are out of scope.</target>
-        <note />
-      </trans-unit>
-      <trans-unit id="DisposeObjectsBeforeLosingScopeNotDisposedOnExceptionPathsMessage">
-        <source>Object created by '{0}' is not disposed along all exception paths. Call System.IDisposable.Dispose on the object before all references to it are out of scope.</source>
-        <target state="new">Object created by '{0}' is not disposed along all exception paths. Call System.IDisposable.Dispose on the object before all references to it are out of scope.</target>
-        <note />
-      </trans-unit>
-      <trans-unit id="DisposeObjectsBeforeLosingScopeTitle">
-        <source>Dispose objects before losing scope</source>
-        <target state="new">Dispose objects before losing scope</target>
-        <note />
-      </trans-unit>
-      <trans-unit id="DoNotAddArchiveItemPathToTheTargetFileSystemPath">
-        <source>Do Not Add Archive Item's Path To The Target File System Path</source>
-        <target state="new">Do Not Add Archive Item's Path To The Target File System Path</target>
-        <note />
-      </trans-unit>
-      <trans-unit id="DoNotAddArchiveItemPathToTheTargetFileSystemPathDescription">
-        <source>When extracting files from an archive and using the archive item's path, check if the path is safe. Archive path can be relative and can lead to file system access outside of the expected file system target path, leading to malicious config changes and remote code execution via lay-and-wait technique.</source>
-        <target state="new">When extracting files from an archive and using the archive item's path, check if the path is safe. Archive path can be relative and can lead to file system access outside of the expected file system target path, leading to malicious config changes and remote code execution via lay-and-wait technique.</target>
-        <note />
-      </trans-unit>
-      <trans-unit id="DoNotAddArchiveItemPathToTheTargetFileSystemPathMessage">
-        <source>When creating path for '{0} in method {1}' from relative archive item path to extract file and the source is an untrusted zip archive, make sure to sanitize relative archive item path '{2} in method {3}'</source>
-        <target state="new">When creating path for '{0} in method {1}' from relative archive item path to extract file and the source is an untrusted zip archive, make sure to sanitize relative archive item path '{2} in method {3}'</target>
-        <note />
-      </trans-unit>
-      <trans-unit id="DoNotAddSchemaByURL">
-        <source>Do Not Add Schema By URL</source>
-        <target state="new">Do Not Add Schema By URL</target>
-        <note />
-      </trans-unit>
-      <trans-unit id="DoNotAddSchemaByURLDescription">
-        <source>This overload of XmlSchemaCollection.Add method internally enables DTD processing on the XML reader instance used, and uses UrlResolver for resolving external XML entities. The outcome is information disclosure. Content from file system or network shares for the machine processing the XML can be exposed to attacker. In addition, an attacker can use this as a DoS vector.</source>
-        <target state="new">This overload of XmlSchemaCollection.Add method internally enables DTD processing on the XML reader instance used, and uses UrlResolver for resolving external XML entities. The outcome is information disclosure. Content from file system or network shares for the machine processing the XML can be exposed to attacker. In addition, an attacker can use this as a DoS vector.</target>
-        <note />
-      </trans-unit>
-      <trans-unit id="DoNotAddSchemaByURLMessage">
-        <source>This overload of the Add method is potentially unsafe because it may resolve dangerous external references</source>
-        <target state="new">This overload of the Add method is potentially unsafe because it may resolve dangerous external references</target>
-        <note />
-      </trans-unit>
-      <trans-unit id="DoNotCallDangerousMethodsInDeserialization">
-        <source>Do Not Call Dangerous Methods In Deserialization</source>
-        <target state="new">Do Not Call Dangerous Methods In Deserialization</target>
-        <note />
-      </trans-unit>
-      <trans-unit id="DoNotCallDangerousMethodsInDeserializationDescription">
-        <source>Insecure Deserialization is a vulnerability which occurs when untrusted data is used to abuse the logic of an application, inflict a Denial-of-Service (DoS) attack, or even execute arbitrary code upon it being deserialized. It’s frequently possible for malicious users to abuse these deserialization features when the application is deserializing untrusted data which is under their control. Specifically, invoke dangerous methods in the process of deserialization. Successful insecure deserialization attacks could allow an attacker to carry out attacks such as DoS attacks, authentication bypasses, and remote code execution.</source>
-        <target state="new">Insecure Deserialization is a vulnerability which occurs when untrusted data is used to abuse the logic of an application, inflict a Denial-of-Service (DoS) attack, or even execute arbitrary code upon it being deserialized. It’s frequently possible for malicious users to abuse these deserialization features when the application is deserializing untrusted data which is under their control. Specifically, invoke dangerous methods in the process of deserialization. Successful insecure deserialization attacks could allow an attacker to carry out attacks such as DoS attacks, authentication bypasses, and remote code execution.</target>
-        <note />
-      </trans-unit>
-      <trans-unit id="DoNotCallDangerousMethodsInDeserializationMessage">
-        <source>When deserializing an instance of class {0}, method {1} can call dangerous method {2}.</source>
-        <target state="new">When deserializing an instance of class {0}, method {1} can call dangerous method {2}.</target>
-        <note />
-      </trans-unit>
-      <trans-unit id="DoNotCallOverridableMethodsInConstructorsDescription">
-        <source>When a constructor calls a virtual method, the constructor for the instance that invokes the method may not have executed.</source>
-        <target state="new">When a constructor calls a virtual method, the constructor for the instance that invokes the method may not have executed.</target>
-        <note />
-      </trans-unit>
-      <trans-unit id="DoNotCallOverridableMethodsInConstructorsMessage">
-        <source>Do not call overridable methods in constructors</source>
-        <target state="new">Do not call overridable methods in constructors</target>
-        <note />
-      </trans-unit>
-      <trans-unit id="DoNotCallOverridableMethodsInConstructorsTitle">
-        <source>Do not call overridable methods in constructors</source>
-        <target state="new">Do not call overridable methods in constructors</target>
-        <note />
-      </trans-unit>
-      <trans-unit id="DoNotCallToImmutableCollectionOnAnImmutableCollectionValueMessage">
-        <source>Do not call {0} on an {1} value</source>
-        <target state="new">Do not call {0} on an {1} value</target>
-        <note />
-      </trans-unit>
-      <trans-unit id="DoNotCallToImmutableCollectionOnAnImmutableCollectionValueTitle">
-        <source>Do not call ToImmutableCollection on an ImmutableCollection value</source>
-        <target state="new">Do not call ToImmutableCollection on an ImmutableCollection value</target>
-        <note />
-      </trans-unit>
-      <trans-unit id="DoNotCatchCorruptedStateExceptionsInGeneralHandlersDescription">
-        <source>Do not author general catch handlers in code that receives corrupted state exceptions.</source>
-        <target state="new">Do not author general catch handlers in code that receives corrupted state exceptions.</target>
-        <note />
-      </trans-unit>
-      <trans-unit id="DoNotCatchCorruptedStateExceptionsInGeneralHandlersMessage">
-        <source>Do not catch corrupted state exceptions in general handlers.</source>
-        <target state="new">Do not catch corrupted state exceptions in general handlers.</target>
-        <note />
-      </trans-unit>
-      <trans-unit id="DoNotCatchCorruptedStateExceptionsInGeneralHandlersTitle">
-        <source>Do not catch corrupted state exceptions in general handlers.</source>
-        <target state="new">Do not catch corrupted state exceptions in general handlers.</target>
-        <note />
-      </trans-unit>
-      <trans-unit id="DoNotCreateTasksWithoutPassingATaskSchedulerDescription">
-        <source>Do not create tasks unless you are using one of the overloads that takes a TaskScheduler. The default is to schedule on TaskScheduler.Current, which would lead to deadlocks. Either use TaskScheduler.Default to schedule on the thread pool, or explicitly pass TaskScheduler.Current to make your intentions clear.</source>
-        <target state="new">Do not create tasks unless you are using one of the overloads that takes a TaskScheduler. The default is to schedule on TaskScheduler.Current, which would lead to deadlocks. Either use TaskScheduler.Default to schedule on the thread pool, or explicitly pass TaskScheduler.Current to make your intentions clear.</target>
-        <note />
-      </trans-unit>
-      <trans-unit id="DoNotCreateTasksWithoutPassingATaskSchedulerMessage">
-        <source>Do not create tasks without passing a TaskScheduler</source>
-        <target state="new">Do not create tasks without passing a TaskScheduler</target>
-        <note />
-      </trans-unit>
-      <trans-unit id="DoNotCreateTasksWithoutPassingATaskSchedulerTitle">
-        <source>Do not create tasks without passing a TaskScheduler</source>
-        <target state="new">Do not create tasks without passing a TaskScheduler</target>
-        <note />
-      </trans-unit>
-      <trans-unit id="DoNotDisableCertificateValidation">
-        <source>Do Not Disable Certificate Validation</source>
-        <target state="new">Do Not Disable Certificate Validation</target>
-        <note />
-      </trans-unit>
-      <trans-unit id="DoNotDisableCertificateValidationDescription">
-        <source>A certificate can help authenticate the identity of the server. Clients should validate the server certificate to ensure requests are sent to the intended server. If the ServerCertificateValidationCallback always returns 'true', any certificate will pass validation.</source>
-        <target state="new">A certificate can help authenticate the identity of the server. Clients should validate the server certificate to ensure requests are sent to the intended server. If the ServerCertificateValidationCallback always returns 'true', any certificate will pass validation.</target>
-        <note />
-      </trans-unit>
-      <trans-unit id="DoNotDisableCertificateValidationMessage">
-        <source>The ServerCertificateValidationCallback is set to a function that accepts any server certificate, by always returning true. Ensure that server certificates are validated to verify the identity of the server receiving requests.</source>
-        <target state="new">The ServerCertificateValidationCallback is set to a function that accepts any server certificate, by always returning true. Ensure that server certificates are validated to verify the identity of the server receiving requests.</target>
-        <note />
-      </trans-unit>
-      <trans-unit id="DoNotDisableHTTPHeaderChecking">
-        <source>Do Not Disable HTTP Header Checking</source>
-        <target state="new">Do Not Disable HTTP Header Checking</target>
-        <note />
-      </trans-unit>
-      <trans-unit id="DoNotDisableHTTPHeaderCheckingDescription">
-        <source>HTTP header checking enables encoding of the carriage return and newline characters, \r and \n, that are found in response headers. This encoding can help to avoid injection attacks that exploit an application that echoes untrusted data contained by the header.</source>
-        <target state="new">HTTP header checking enables encoding of the carriage return and newline characters, \r and \n, that are found in response headers. This encoding can help to avoid injection attacks that exploit an application that echoes untrusted data contained by the header.</target>
-        <note />
-      </trans-unit>
-      <trans-unit id="DoNotDisableHTTPHeaderCheckingMessage">
-        <source>Do not disable HTTP header checking</source>
-        <target state="new">Do not disable HTTP header checking</target>
-        <note />
-      </trans-unit>
-      <trans-unit id="DoNotDisableHttpClientCRLCheckDescription">
-        <source>Using HttpClient without providing a platform specific handler (WinHttpHandler or CurlHandler or HttpClientHandler) where the CheckCertificateRevocationList property is set to true, will allow revoked certificates to be accepted by the HttpClient as valid.</source>
-        <target state="new">Using HttpClient without providing a platform specific handler (WinHttpHandler or CurlHandler or HttpClientHandler) where the CheckCertificateRevocationList property is set to true, will allow revoked certificates to be accepted by the HttpClient as valid.</target>
-        <note />
-      </trans-unit>
-      <trans-unit id="DoNotDisableRequestValidation">
-        <source>Do Not Disable Request Validation</source>
-        <target state="new">Do Not Disable Request Validation</target>
-        <note />
-      </trans-unit>
-      <trans-unit id="DoNotDisableRequestValidationDescription">
-        <source>Request validation is a feature in ASP.NET that examines HTTP requests and determines whether they contain potentially dangerous content. This check adds protection from markup or code in the URL query string, cookies, or posted form values that might have been added for malicious purposes. So, it is generally desirable and should be left enabled for defense in depth.</source>
-        <target state="new">Request validation is a feature in ASP.NET that examines HTTP requests and determines whether they contain potentially dangerous content. This check adds protection from markup or code in the URL query string, cookies, or posted form values that might have been added for malicious purposes. So, it is generally desirable and should be left enabled for defense in depth.</target>
-        <note />
-      </trans-unit>
-      <trans-unit id="DoNotDisableRequestValidationMessage">
-        <source>{0} has request validation disabled</source>
-        <target state="new">{0} has request validation disabled</target>
-        <note />
-      </trans-unit>
-      <trans-unit id="DoNotDisableSchUseStrongCrypto">
-        <source>Do Not Disable SChannel Use of Strong Crypto</source>
-        <target state="new">Do Not Disable SChannel Use of Strong Crypto</target>
-        <note />
-      </trans-unit>
-      <trans-unit id="DoNotDisableSchUseStrongCryptoDescription">
-        <source>Starting with the .NET Framework 4.6, the System.Net.ServicePointManager and System.Net.Security.SslStream classes are recommeded to use new protocols. The old ones have protocol weaknesses and are not supported. Setting Switch.System.Net.DontEnableSchUseStrongCrypto with true will use the old weak crypto check and opt out of the protocol migration.</source>
-        <target state="new">Starting with the .NET Framework 4.6, the System.Net.ServicePointManager and System.Net.Security.SslStream classes are recommeded to use new protocols. The old ones have protocol weaknesses and are not supported. Setting Switch.System.Net.DontEnableSchUseStrongCrypto with true will use the old weak crypto check and opt out of the protocol migration.</target>
-        <note />
-      </trans-unit>
-      <trans-unit id="DoNotDisableSchUseStrongCryptoMessage">
-        <source>{0} disables TLS 1.2 and enables SSLv3</source>
-        <target state="new">{0} disables TLS 1.2 and enables SSLv3</target>
-        <note />
-      </trans-unit>
-      <trans-unit id="DoNotDisableUsingServicePointManagerSecurityProtocolsMessage">
-        <source>Do not set Switch.System.ServiceModel.DisableUsingServicePointManagerSecurityProtocols to true.  Setting this switch limits Windows Communication Framework (WCF) to using Transport Layer Security (TLS) 1.0, which is insecure and obsolete.</source>
-        <target state="new">Do not set Switch.System.ServiceModel.DisableUsingServicePointManagerSecurityProtocols to true.  Setting this switch limits Windows Communication Framework (WCF) to using Transport Layer Security (TLS) 1.0, which is insecure and obsolete.</target>
-        <note />
-      </trans-unit>
-      <trans-unit id="DoNotDisableUsingServicePointManagerSecurityProtocolsTitle">
-        <source>Do not disable ServicePointManagerSecurityProtocols</source>
-        <target state="new">Do not disable ServicePointManagerSecurityProtocols</target>
-        <note />
-      </trans-unit>
-      <trans-unit id="DoNotHardCodeCertificate">
-        <source>Do not hard-code certificate</source>
-        <target state="new">Do not hard-code certificate</target>
-        <note />
-      </trans-unit>
-      <trans-unit id="DoNotHardCodeCertificateDescription">
-        <source>Hard-coded certificates in source code are vulnerable to being exploited.</source>
-        <target state="new">Hard-coded certificates in source code are vulnerable to being exploited.</target>
-        <note />
-      </trans-unit>
-      <trans-unit id="DoNotHardCodeCertificateMessage">
-        <source>Potential security vulnerability was found where '{0}' in method '{1}' may be tainted by hard-coded certificate from '{2}' in method '{3}'</source>
-        <target state="new">Potential security vulnerability was found where '{0}' in method '{1}' may be tainted by hard-coded certificate from '{2}' in method '{3}'</target>
-        <note />
-      </trans-unit>
-      <trans-unit id="DoNotHardCodeEncryptionKey">
-        <source>Do not hard-code encryption key</source>
-        <target state="new">Do not hard-code encryption key</target>
-        <note />
-      </trans-unit>
-      <trans-unit id="DoNotHardCodeEncryptionKeyDescription">
-        <source>SymmetricAlgorithm's .Key property, or a method's rgbKey parameter, should never be a hard-coded value.</source>
-        <target state="new">SymmetricAlgorithm's .Key property, or a method's rgbKey parameter, should never be a hard-coded value.</target>
-        <note />
-      </trans-unit>
-      <trans-unit id="DoNotHardCodeEncryptionKeyMessage">
-        <source>Potential security vulnerability was found where '{0}' in method '{1}' may be tainted by hard-coded key from '{2}' in method '{3}'</source>
-        <target state="new">Potential security vulnerability was found where '{0}' in method '{1}' may be tainted by hard-coded key from '{2}' in method '{3}'</target>
-        <note />
-      </trans-unit>
-      <trans-unit id="DoNotInstallRootCertDescription">
-        <source>By default, the Trusted Root Certification Authorities certificate store is configured with a set of public CAs that has met the requirements of the Microsoft Root Certificate Program. Since all trusted root CAs can issue certificates for any domain, an attacker can pick a weak or coercible CA that you install by yourself to target for an attack – and a single vulnerable, malicious or coercible CA undermines the security of the entire system. To make matters worse, these attacks can go unnoticed quite easily.</source>
-        <target state="new">By default, the Trusted Root Certification Authorities certificate store is configured with a set of public CAs that has met the requirements of the Microsoft Root Certificate Program. Since all trusted root CAs can issue certificates for any domain, an attacker can pick a weak or coercible CA that you install by yourself to target for an attack – and a single vulnerable, malicious or coercible CA undermines the security of the entire system. To make matters worse, these attacks can go unnoticed quite easily.</target>
-        <note />
-      </trans-unit>
-      <trans-unit id="DoNotLockOnObjectsWithWeakIdentityDescription">
-        <source>An object is said to have a weak identity when it can be directly accessed across application domain boundaries. A thread that tries to acquire a lock on an object that has a weak identity can be blocked by a second thread in a different application domain that has a lock on the same object.</source>
-        <target state="new">An object is said to have a weak identity when it can be directly accessed across application domain boundaries. A thread that tries to acquire a lock on an object that has a weak identity can be blocked by a second thread in a different application domain that has a lock on the same object.</target>
-        <note />
-      </trans-unit>
-      <trans-unit id="DoNotLockOnObjectsWithWeakIdentityMessage">
-        <source>Do not lock on objects with weak identity</source>
-        <target state="new">Do not lock on objects with weak identity</target>
-        <note />
-      </trans-unit>
-      <trans-unit id="DoNotLockOnObjectsWithWeakIdentityTitle">
-        <source>Do not lock on objects with weak identity</source>
-        <target state="new">Do not lock on objects with weak identity</target>
-        <note />
-      </trans-unit>
-      <trans-unit id="DoNotPassLiteralsAsLocalizedParametersDescription">
-        <source>A method passes a string literal as a parameter to a constructor or method in the .NET Framework class library and that string should be localizable. To fix a violation of this rule, replace the string literal with a string retrieved through an instance of the ResourceManager class.</source>
-        <target state="new">A method passes a string literal as a parameter to a constructor or method in the .NET Framework class library and that string should be localizable. To fix a violation of this rule, replace the string literal with a string retrieved through an instance of the ResourceManager class.</target>
-        <note />
-      </trans-unit>
-      <trans-unit id="DoNotPassLiteralsAsLocalizedParametersMessage">
-        <source>Method '{0}' passes a literal string as parameter '{1}' of a call to '{2}'. Retrieve the following string(s) from a resource table instead: "{3}".</source>
-        <target state="new">Method '{0}' passes a literal string as parameter '{1}' of a call to '{2}'. Retrieve the following string(s) from a resource table instead: "{3}".</target>
-        <note />
-      </trans-unit>
-      <trans-unit id="DoNotPassLiteralsAsLocalizedParametersTitle">
-        <source>Do not pass literals as localized parameters</source>
-        <target state="new">Do not pass literals as localized parameters</target>
-        <note />
-      </trans-unit>
-      <trans-unit id="DoNotRaiseReservedExceptionTypesDescription">
-        <source>An exception of type that is not sufficiently specific or reserved by the runtime should never be raised by user code. This makes the original error difficult to detect and debug. If this exception instance might be thrown, use a different exception type.</source>
-        <target state="new">An exception of type that is not sufficiently specific or reserved by the runtime should never be raised by user code. This makes the original error difficult to detect and debug. If this exception instance might be thrown, use a different exception type.</target>
-        <note />
-      </trans-unit>
-      <trans-unit id="DoNotRaiseReservedExceptionTypesMessageReserved">
-        <source>Exception type {0} is reserved by the runtime.</source>
-        <target state="new">Exception type {0} is reserved by the runtime.</target>
-        <note />
-      </trans-unit>
-      <trans-unit id="DoNotRaiseReservedExceptionTypesMessageTooGeneric">
-        <source>Exception type {0} is not sufficiently specific.</source>
-        <target state="new">Exception type {0} is not sufficiently specific.</target>
-        <note />
-      </trans-unit>
-      <trans-unit id="DoNotRaiseReservedExceptionTypesTitle">
-        <source>Do not raise reserved exception types</source>
-        <target state="new">Do not raise reserved exception types</target>
-        <note />
-      </trans-unit>
-      <trans-unit id="DoNotReferSelfInSerializableClass">
-        <source>Do Not Refer Self In Serializable Class</source>
-        <target state="new">Do Not Refer Self In Serializable Class</target>
-        <note />
-      </trans-unit>
-      <trans-unit id="DoNotReferSelfInSerializableClassDescription">
-        <source>This can allow an attacker to DOS or exhaust the memory of the process.</source>
-        <target state="new">This can allow an attacker to DOS or exhaust the memory of the process.</target>
-        <note />
-      </trans-unit>
-      <trans-unit id="DoNotReferSelfInSerializableClassMessage">
-        <source>{0} participates in a potential reference cycle</source>
-        <target state="new">{0} participates in a potential reference cycle</target>
-        <note />
-      </trans-unit>
-      <trans-unit id="DoNotSerializeTypesWithPointerFields">
-        <source>Do Not Serialize Types With Pointer Fields</source>
-        <target state="new">Do Not Serialize Types With Pointer Fields</target>
-        <note />
-      </trans-unit>
-      <trans-unit id="DoNotSerializeTypesWithPointerFieldsDescription">
-        <source>Pointers are not "type safe" in the sense that you cannot guarantee the correctness of the memory they point at. So, serializing types with pointer fields is dangerous, as it may allow an attacker to control the pointer.</source>
-        <target state="new">Pointers are not "type safe" in the sense that you cannot guarantee the correctness of the memory they point at. So, serializing types with pointer fields is dangerous, as it may allow an attacker to control the pointer.</target>
-        <note />
-      </trans-unit>
-      <trans-unit id="DoNotSerializeTypesWithPointerFieldsMessage">
-        <source>Pointer field {0} on serializable type.</source>
-        <target state="new">Pointer field {0} on serializable type.</target>
-        <note />
-      </trans-unit>
-      <trans-unit id="DoNotUseAccountSAS">
-        <source>Do Not Use Account Shared Access Signature</source>
-        <target state="new">Do Not Use Account Shared Access Signature</target>
-        <note />
-      </trans-unit>
-      <trans-unit id="DoNotUseAccountSASDescription">
-        <source>Shared Access Signatures(SAS) are a vital part of the security model for any application using Azure Storage, they should provide limited and safe permissions to your storage account to clients that don't have the account key. All of the operations available via a service SAS are also available via an account SAS, that is, account SAS is too powerful. So it is recommended to use Service SAS to delegate access more carefully.</source>
-        <target state="new">Shared Access Signatures(SAS) are a vital part of the security model for any application using Azure Storage, they should provide limited and safe permissions to your storage account to clients that don't have the account key. All of the operations available via a service SAS are also available via an account SAS, that is, account SAS is too powerful. So it is recommended to use Service SAS to delegate access more carefully.</target>
-        <note />
-      </trans-unit>
-      <trans-unit id="DoNotUseAccountSASMessage">
-        <source>Use Service SAS instead of Account SAS for fine grained access control and container-level access policy</source>
-        <target state="new">Use Service SAS instead of Account SAS for fine grained access control and container-level access policy</target>
-        <note />
-      </trans-unit>
-      <trans-unit id="DoNotUseBrokenCryptographicAlgorithms">
-        <source>Do Not Use Broken Cryptographic Algorithms</source>
-        <target state="new">Do Not Use Broken Cryptographic Algorithms</target>
-        <note />
-      </trans-unit>
-      <trans-unit id="DoNotUseBrokenCryptographicAlgorithmsDescription">
-        <source>An attack making it computationally feasible to break this algorithm exists. This allows attackers to break the cryptographic guarantees it is designed to provide. Depending on the type and application of this cryptographic algorithm, this may allow attackers to read enciphered messages, tamper with enciphered  messages, forge digital signatures, tamper with hashed content, or otherwise compromise any cryptosystem based on this algorithm. Replace encryption uses with the AES algorithm (AES-256, AES-192 and AES-128 are acceptable) with a key length greater than or equal to 128 bits. Replace hashing uses with a hashing function in the SHA-2 family, such as SHA512, SHA384, or SHA256. Replace digital signature uses with RSA with a key length greater than or equal to 2048-bits, or ECDSA with a key length greater than or equal to 256 bits.</source>
-        <target state="new">An attack making it computationally feasible to break this algorithm exists. This allows attackers to break the cryptographic guarantees it is designed to provide. Depending on the type and application of this cryptographic algorithm, this may allow attackers to read enciphered messages, tamper with enciphered  messages, forge digital signatures, tamper with hashed content, or otherwise compromise any cryptosystem based on this algorithm. Replace encryption uses with the AES algorithm (AES-256, AES-192 and AES-128 are acceptable) with a key length greater than or equal to 128 bits. Replace hashing uses with a hashing function in the SHA-2 family, such as SHA512, SHA384, or SHA256. Replace digital signature uses with RSA with a key length greater than or equal to 2048-bits, or ECDSA with a key length greater than or equal to 256 bits.</target>
-        <note />
-      </trans-unit>
-      <trans-unit id="DoNotUseBrokenCryptographicAlgorithmsMessage">
-        <source>{0} uses a broken cryptographic algorithm {1}</source>
-        <target state="new">{0} uses a broken cryptographic algorithm {1}</target>
-        <note />
-      </trans-unit>
-      <trans-unit id="DoNotUseCountAsyncWhenAnyAsyncCanBeUsedDescription">
-        <source>For non-empty collections, CountAsync() and LongCountAsync() enumerate the entire sequence, while AnyAsync() stops at the first item or the first item that satisfies a condition.</source>
-        <target state="new">For non-empty collections, CountAsync() and LongCountAsync() enumerate the entire sequence, while AnyAsync() stops at the first item or the first item that satisfies a condition.</target>
-        <note />
-      </trans-unit>
-      <trans-unit id="DoNotUseCountAsyncWhenAnyAsyncCanBeUsedMessage">
-        <source>{0}() is used where AnyAsync() could be used instead to improve performance.</source>
-        <target state="new">{0}() is used where AnyAsync() could be used instead to improve performance.</target>
-        <note />
-      </trans-unit>
-      <trans-unit id="DoNotUseCountAsyncWhenAnyAsyncCanBeUsedTitle">
-        <source>Do not use CountAsync() or LongCountAsync() when AnyAsync() can be used</source>
-        <target state="new">Do not use CountAsync() or LongCountAsync() when AnyAsync() can be used</target>
-        <note />
-      </trans-unit>
-      <trans-unit id="DoNotUseCountWhenAnyCanBeUsedDescription">
-        <source>For non-empty collections, Count() and LongCount() enumerate the entire sequence, while Any() stops at the first item or the first item that satisfies a condition.</source>
-        <target state="new">For non-empty collections, Count() and LongCount() enumerate the entire sequence, while Any() stops at the first item or the first item that satisfies a condition.</target>
-        <note />
-      </trans-unit>
-      <trans-unit id="DoNotUseCountWhenAnyCanBeUsedMessage">
-        <source>{0}() is used where Any() could be used instead to improve performance.</source>
-        <target state="new">{0}() is used where Any() could be used instead to improve performance.</target>
-        <note />
-      </trans-unit>
-      <trans-unit id="DoNotUseCountWhenAnyCanBeUsedTitle">
-        <source>Do not use Count() or LongCount() when Any() can be used</source>
-        <target state="new">Do not use Count() or LongCount() when Any() can be used</target>
->>>>>>> 88bae0e8
         <note />
       </trans-unit>
       <trans-unit id="DoNotUseDSA">
         <source>Do Not Use Digital Signature Algorithm (DSA)</source>
-<<<<<<< HEAD
         <target state="translated">Dijital İmza Algoritması (DSA) Kullanma</target>
-=======
-        <target state="new">Do Not Use Digital Signature Algorithm (DSA)</target>
->>>>>>> 88bae0e8
         <note />
       </trans-unit>
       <trans-unit id="DoNotUseDSADescription">
         <source>DSA is too weak to use.</source>
-<<<<<<< HEAD
         <target state="translated">DSA, kullanmak için çok zayıf.</target>
-=======
-        <target state="new">DSA is too weak to use.</target>
->>>>>>> 88bae0e8
         <note />
       </trans-unit>
       <trans-unit id="DoNotUseDSAMessage">
         <source>Asymmetric encryption algorithm {0} is weak. Switch to an RSA with at least 2048 key size, ECDH or ECDSA algorithm instead</source>
-<<<<<<< HEAD
         <target state="translated">Asimetrik şifreleme algoritması {0} zayıf. Bunun yerine en az 2048 anahtar boyutuna, ECDH veya ECDSA algoritmasına sahip bir RSA'ya geçiş yapın</target>
         <note />
       </trans-unit>
@@ -1463,137 +820,18 @@
       <trans-unit id="DoNotUseXslTransformMessage">
         <source>Do not use XslTransform. It does not restrict potentially dangerous external references.</source>
         <target state="translated">XslTransform kullanmayın. Tehlikeli olabilecek dış başvuruları kısıtlamaz.</target>
-=======
-        <target state="new">Asymmetric encryption algorithm {0} is weak. Switch to an RSA with at least 2048 key size, ECDH or ECDSA algorithm instead</target>
-        <note />
-      </trans-unit>
-      <trans-unit id="DoNotUseDeprecatedSecurityProtocols">
-        <source>Do Not Use Deprecated Security Protocols</source>
-        <target state="new">Do Not Use Deprecated Security Protocols</target>
-        <note />
-      </trans-unit>
-      <trans-unit id="DoNotUseDeprecatedSecurityProtocolsDescription">
-        <source>Using a deprecated security protocol rather than the system default is risky.</source>
-        <target state="new">Using a deprecated security protocol rather than the system default is risky.</target>
-        <note />
-      </trans-unit>
-      <trans-unit id="DoNotUseDeprecatedSecurityProtocolsMessage">
-        <source>Hard-coded use of deprecated security protocol {0}</source>
-        <target state="new">Hard-coded use of deprecated security protocol {0}</target>
-        <note />
-      </trans-unit>
-      <trans-unit id="DoNotUseEnumerableMethodsOnIndexableCollectionsInsteadUseTheCollectionDirectlyDescription">
-        <source>This collection is directly indexable. Going through LINQ here causes unnecessary allocations and CPU work.</source>
-        <target state="new">This collection is directly indexable. Going through LINQ here causes unnecessary allocations and CPU work.</target>
-        <note />
-      </trans-unit>
-      <trans-unit id="DoNotUseEnumerableMethodsOnIndexableCollectionsInsteadUseTheCollectionDirectlyMessage">
-        <source>Do not use Enumerable methods on indexable collections. Instead use the collection directly</source>
-        <target state="new">Do not use Enumerable methods on indexable collections. Instead use the collection directly</target>
-        <note />
-      </trans-unit>
-      <trans-unit id="DoNotUseEnumerableMethodsOnIndexableCollectionsInsteadUseTheCollectionDirectlyTitle">
-        <source>Do not use Enumerable methods on indexable collections. Instead use the collection directly</source>
-        <target state="new">Do not use Enumerable methods on indexable collections. Instead use the collection directly</target>
-        <note />
-      </trans-unit>
-      <trans-unit id="DoNotUseInsecureRandomness">
-        <source>Do not use insecure randomness</source>
-        <target state="new">Do not use insecure randomness</target>
-        <note />
-      </trans-unit>
-      <trans-unit id="DoNotUseInsecureRandomnessDescription">
-        <source>{0} is an insecure random number generator. Use cryptographically secure random number generators when randomness is required for security</source>
-        <target state="new">{0} is an insecure random number generator. Use cryptographically secure random number generators when randomness is required for security</target>
-        <note />
-      </trans-unit>
-      <trans-unit id="DoNotUseInsecureRandomnessMessage">
-        <source>Using a cryptographically weak pseudo-random number generator may allow an attacker to predict what security sensitive value will be generated. Use a cryptographically strong random number generator if an unpredictable value is required, or ensure that weak pseudo-random numbers aren't used in a security sensitive manner.</source>
-        <target state="new">Using a cryptographically weak pseudo-random number generator may allow an attacker to predict what security sensitive value will be generated. Use a cryptographically strong random number generator if an unpredictable value is required, or ensure that weak pseudo-random numbers aren't used in a security sensitive manner.</target>
-        <note />
-      </trans-unit>
-      <trans-unit id="DoNotUseMD5">
-        <source>Do not use insecure cryptographic algorithm MD5.</source>
-        <target state="new">Do not use insecure cryptographic algorithm MD5.</target>
-        <note />
-      </trans-unit>
-      <trans-unit id="DoNotUseMD5Description">
-        <source>This type implements MD5, a cryptographically insecure hashing function. Hash collisions are computationally feasible for the MD5 and HMACMD5 algorithms. Replace this usage with a SHA-2 family hash algorithm (SHA512, SHA384, SHA256).</source>
-        <target state="new">This type implements MD5, a cryptographically insecure hashing function. Hash collisions are computationally feasible for the MD5 and HMACMD5 algorithms. Replace this usage with a SHA-2 family hash algorithm (SHA512, SHA384, SHA256).</target>
-        <note />
-      </trans-unit>
-      <trans-unit id="DoNotUseObsoleteKDFAlgorithm">
-        <source>Do not use obsolete key derivation function</source>
-        <target state="new">Do not use obsolete key derivation function</target>
-        <note />
-      </trans-unit>
-      <trans-unit id="DoNotUseObsoleteKDFAlgorithmDescription">
-        <source>Password-based key derivation should use PBKDF2 with SHA-2. Avoid using PasswordDeriveBytes since it generates a PBKDF1 key. Avoid using Rfc2898DeriveBytes.CryptDeriveKey since it doesn't use the iteration count or salt.</source>
-        <target state="new">Password-based key derivation should use PBKDF2 with SHA-2. Avoid using PasswordDeriveBytes since it generates a PBKDF1 key. Avoid using Rfc2898DeriveBytes.CryptDeriveKey since it doesn't use the iteration count or salt.</target>
-        <note />
-      </trans-unit>
-      <trans-unit id="DoNotUseObsoleteKDFAlgorithmMessage">
-        <source>Call to obsolete key derivation function {0}.{1}</source>
-        <target state="new">Call to obsolete key derivation function {0}.{1}</target>
-        <note />
-      </trans-unit>
-      <trans-unit id="DoNotUseSHA1">
-        <source>Do not use insecure cryptographic algorithm SHA1.</source>
-        <target state="new">Do not use insecure cryptographic algorithm SHA1.</target>
-        <note />
-      </trans-unit>
-      <trans-unit id="DoNotUseSHA1Description">
-        <source>This type implements SHA1, a cryptographically insecure hashing function. Hash collisions are computationally feasible for the SHA-1 and SHA-0 algorithms. Replace this usage with a SHA-2 family hash algorithm (SHA512, SHA384, SHA256).</source>
-        <target state="new">This type implements SHA1, a cryptographically insecure hashing function. Hash collisions are computationally feasible for the SHA-1 and SHA-0 algorithms. Replace this usage with a SHA-2 family hash algorithm (SHA512, SHA384, SHA256).</target>
-        <note />
-      </trans-unit>
-      <trans-unit id="DoNotUseTimersThatPreventPowerStateChangesDescription">
-        <source>Higher-frequency periodic activity will keep the CPU busy and interfere with power-saving idle timers that turn off the display and hard disks.</source>
-        <target state="new">Higher-frequency periodic activity will keep the CPU busy and interfere with power-saving idle timers that turn off the display and hard disks.</target>
-        <note />
-      </trans-unit>
-      <trans-unit id="DoNotUseTimersThatPreventPowerStateChangesMessage">
-        <source>Do not use timers that prevent power state changes</source>
-        <target state="new">Do not use timers that prevent power state changes</target>
-        <note />
-      </trans-unit>
-      <trans-unit id="DoNotUseTimersThatPreventPowerStateChangesTitle">
-        <source>Do not use timers that prevent power state changes</source>
-        <target state="new">Do not use timers that prevent power state changes</target>
-        <note />
-      </trans-unit>
-      <trans-unit id="DoNotUseUnsafeDllImportSearchPath">
-        <source>Do not use unsafe DllImportSearchPath value</source>
-        <target state="new">Do not use unsafe DllImportSearchPath value</target>
-        <note />
-      </trans-unit>
-      <trans-unit id="DoNotUseUnsafeDllImportSearchPathDescription">
-        <source>There could be a malicious DLL in the default DLL search directories. Or, depending on where your application is run from, there could be a malicious DLL in the application's directory. Use a DllImportSearchPath value that specifies an explicit search path instead. The DllImportSearchPath flags that this rule looks for can be configured in .editorconfig.</source>
-        <target state="new">There could be a malicious DLL in the default DLL search directories. Or, depending on where your application is run from, there could be a malicious DLL in the application's directory. Use a DllImportSearchPath value that specifies an explicit search path instead. The DllImportSearchPath flags that this rule looks for can be configured in .editorconfig.</target>
-        <note />
-      </trans-unit>
-      <trans-unit id="DoNotUseUnsafeDllImportSearchPathMessage">
-        <source>Use of unsafe DllImportSearchPath value {0}</source>
-        <target state="new">Use of unsafe DllImportSearchPath value {0}</target>
-        <note />
-      </trans-unit>
-      <trans-unit id="DoNotUseWeakCryptographicAlgorithms">
-        <source>Do Not Use Weak Cryptographic Algorithms</source>
-        <target state="new">Do Not Use Weak Cryptographic Algorithms</target>
->>>>>>> 88bae0e8
-        <note />
-      </trans-unit>
-      <trans-unit id="DoNotUseWeakCryptographicAlgorithmsDescription">
-        <source>Cryptographic algorithms degrade over time as attacks become for advances to attacker get access to more computation. Depending on the type and application of this cryptographic algorithm, further degradation of the cryptographic strength of it may allow attackers to read enciphered messages, tamper with enciphered  messages, forge digital signatures, tamper with hashed content, or otherwise compromise any cryptosystem based on this algorithm. Replace encryption uses with the AES algorithm (AES-256, AES-192 and AES-128 are acceptable) with a key length greater than or equal to 128 bits. Replace hashing uses with a hashing function in the SHA-2 family, such as SHA-2 512, SHA-2 384, or SHA-2 256.</source>
-        <target state="new">Cryptographic algorithms degrade over time as attacks become for advances to attacker get access to more computation. Depending on the type and application of this cryptographic algorithm, further degradation of the cryptographic strength of it may allow attackers to read enciphered messages, tamper with enciphered  messages, forge digital signatures, tamper with hashed content, or otherwise compromise any cryptosystem based on this algorithm. Replace encryption uses with the AES algorithm (AES-256, AES-192 and AES-128 are acceptable) with a key length greater than or equal to 128 bits. Replace hashing uses with a hashing function in the SHA-2 family, such as SHA-2 512, SHA-2 384, or SHA-2 256.</target>
-        <note />
-      </trans-unit>
-      <trans-unit id="DoNotUseWeakCryptographicAlgorithmsMessage">
-        <source>{0} uses a weak cryptographic algorithm {1}</source>
-        <target state="new">{0} uses a weak cryptographic algorithm {1}</target>
-        <note />
-      </trans-unit>
-<<<<<<< HEAD
+        <note />
+      </trans-unit>
+      <trans-unit id="FinalizersShouldCallBaseClassFinalizerDescription">
+        <source>Finalization must be propagated through the inheritance hierarchy. To guarantee this, types must call their base class Finalize method in their own Finalize method.</source>
+        <target state="translated">Sonlandırma, devralma hiyerarşisine yayılmalıdır. Bunun sağlanması için, türler kendi Finalize yönteminde temel sınıfının Finalize yöntemini çağırmalıdır.</target>
+        <note />
+      </trans-unit>
+      <trans-unit id="FinalizersShouldCallBaseClassFinalizerMessage">
+        <source>Finalizers should call base class finalizer</source>
+        <target state="translated">Sonlandırıcılar temel sınıf sonlandırıcısını çağırmalıdır</target>
+        <note />
+      </trans-unit>
       <trans-unit id="FinalizersShouldCallBaseClassFinalizerTitle">
         <source>Finalizers should call base class finalizer</source>
         <target state="translated">Sonlandırıcılar temel sınıf sonlandırıcısını çağırmalıdır</target>
@@ -1647,334 +885,141 @@
       <trans-unit id="ImplementISerializableCorrectlyTitle">
         <source>Implement ISerializable correctly</source>
         <target state="translated">ISerializable'ı doğru uygulayın</target>
-=======
-      <trans-unit id="DoNotUseWeakKDFAlgorithm">
-        <source>Do Not Use Weak Key Derivation Function Algorithm</source>
-        <target state="new">Do Not Use Weak Key Derivation Function Algorithm</target>
-        <note />
-      </trans-unit>
-      <trans-unit id="DoNotUseWeakKDFAlgorithmDescription">
-        <source>Some implementations of the Rfc2898DeriveBytes class allow for a hash algorithm to be specified in a constructor parameter or overwritten in the HashAlgorithm property. If a hash algorithm is specified, then it should be SHA-256 or higher.</source>
-        <target state="new">Some implementations of the Rfc2898DeriveBytes class allow for a hash algorithm to be specified in a constructor parameter or overwritten in the HashAlgorithm property. If a hash algorithm is specified, then it should be SHA-256 or higher.</target>
-        <note />
-      </trans-unit>
-      <trans-unit id="DoNotUseWeakKDFAlgorithmMessage">
-        <source>{0} created with a weak hash algorithm. Use SHA256, SHA384, or SHA512 to create a strong key from a password</source>
-        <target state="new">{0} created with a weak hash algorithm. Use SHA256, SHA384, or SHA512 to create a strong key from a password</target>
-        <note />
-      </trans-unit>
-      <trans-unit id="DoNotUseWeakKDFInsufficientIterationCountDescription">
-        <source>When deriving cryptographic keys from user-provided inputs such as password, use sufficient iteration count (at least 100k).</source>
-        <target state="new">When deriving cryptographic keys from user-provided inputs such as password, use sufficient iteration count (at least 100k).</target>
-        <note />
-      </trans-unit>
-      <trans-unit id="DoNotUseXslTransform">
-        <source>Do Not Use XslTransform</source>
-        <target state="new">Do Not Use XslTransform</target>
-        <note />
-      </trans-unit>
-      <trans-unit id="DoNotUseXslTransformMessage">
-        <source>Do not use XslTransform. It does not restrict potentially dangerous external references.</source>
-        <target state="new">Do not use XslTransform. It does not restrict potentially dangerous external references.</target>
-        <note />
-      </trans-unit>
-      <trans-unit id="FinalizersShouldCallBaseClassFinalizerDescription">
-        <source>Finalization must be propagated through the inheritance hierarchy. To guarantee this, types must call their base class Finalize method in their own Finalize method.</source>
-        <target state="new">Finalization must be propagated through the inheritance hierarchy. To guarantee this, types must call their base class Finalize method in their own Finalize method.</target>
-        <note />
-      </trans-unit>
-      <trans-unit id="FinalizersShouldCallBaseClassFinalizerMessage">
-        <source>Finalizers should call base class finalizer</source>
-        <target state="new">Finalizers should call base class finalizer</target>
-        <note />
-      </trans-unit>
-      <trans-unit id="FinalizersShouldCallBaseClassFinalizerTitle">
-        <source>Finalizers should call base class finalizer</source>
-        <target state="new">Finalizers should call base class finalizer</target>
-        <note />
-      </trans-unit>
-      <trans-unit id="HardCodedSecurityProtocolMessage">
-        <source>Avoid hardcoding SecurityProtocolType {0}, and instead use SecurityProtocolType.SystemDefault to allow the operating system to choose the best Transport Layer Security protocol to use.</source>
-        <target state="new">Avoid hardcoding SecurityProtocolType {0}, and instead use SecurityProtocolType.SystemDefault to allow the operating system to choose the best Transport Layer Security protocol to use.</target>
-        <note />
-      </trans-unit>
-      <trans-unit id="HardCodedSecurityProtocolTitle">
-        <source>Avoid hardcoding SecurityProtocolType value</source>
-        <target state="new">Avoid hardcoding SecurityProtocolType value</target>
-        <note />
-      </trans-unit>
-      <trans-unit id="HardcodedSslProtocolsDescription">
-        <source>Current Transport Layer Security protocol versions may become deprecated if vulnerabilities are found. Avoid hardcoding SslProtocols values to keep your application secure. Use 'None' to let the Operating System choose a version.</source>
-        <target state="new">Current Transport Layer Security protocol versions may become deprecated if vulnerabilities are found. Avoid hardcoding SslProtocols values to keep your application secure. Use 'None' to let the Operating System choose a version.</target>
-        <note />
-      </trans-unit>
-      <trans-unit id="HardcodedSslProtocolsMessage">
-        <source>Avoid hardcoding SslProtocols '{0}' to ensure your application remains secure in the future. Use 'None' to let the Operating System choose a version.</source>
-        <target state="new">Avoid hardcoding SslProtocols '{0}' to ensure your application remains secure in the future. Use 'None' to let the Operating System choose a version.</target>
-        <note />
-      </trans-unit>
-      <trans-unit id="HardcodedSslProtocolsTitle">
-        <source>Avoid hardcoded SslProtocols values</source>
-        <target state="new">Avoid hardcoded SslProtocols values</target>
-        <note />
-      </trans-unit>
-      <trans-unit id="ImplementISerializableCorrectlyDescription">
-        <source>To fix a violation of this rule, make the GetObjectData method visible and overridable, and make sure that all instance fields are included in the serialization process or explicitly marked by using the NonSerializedAttribute attribute.</source>
-        <target state="new">To fix a violation of this rule, make the GetObjectData method visible and overridable, and make sure that all instance fields are included in the serialization process or explicitly marked by using the NonSerializedAttribute attribute.</target>
-        <note />
-      </trans-unit>
-      <trans-unit id="ImplementISerializableCorrectlyMessageDefault">
-        <source>Add an implementation of GetObjectData to type {0}.</source>
-        <target state="new">Add an implementation of GetObjectData to type {0}.</target>
-        <note />
-      </trans-unit>
-      <trans-unit id="ImplementISerializableCorrectlyMessageMakeOverridable">
-        <source>Make {0}.GetObjectData virtual and overridable.</source>
-        <target state="new">Make {0}.GetObjectData virtual and overridable.</target>
-        <note />
-      </trans-unit>
-      <trans-unit id="ImplementISerializableCorrectlyMessageMakeVisible">
-        <source>Increase the accessibility of {0}.GetObjectData so that it is visible to derived types.</source>
-        <target state="new">Increase the accessibility of {0}.GetObjectData so that it is visible to derived types.</target>
-        <note />
-      </trans-unit>
-      <trans-unit id="ImplementISerializableCorrectlyTitle">
-        <source>Implement ISerializable correctly</source>
-        <target state="new">Implement ISerializable correctly</target>
->>>>>>> 88bae0e8
         <note />
       </trans-unit>
       <trans-unit id="ImplementSerializationConstructorsCodeActionTitle">
         <source>Implement Serialization constructor</source>
-<<<<<<< HEAD
         <target state="translated">Serileştirme oluşturucusunu uygulayın</target>
-=======
-        <target state="new">Implement Serialization constructor</target>
->>>>>>> 88bae0e8
         <note />
       </trans-unit>
       <trans-unit id="ImplementSerializationConstructorsDescription">
         <source>To fix a violation of this rule, implement the serialization constructor. For a sealed class, make the constructor private; otherwise, make it protected.</source>
-<<<<<<< HEAD
         <target state="translated">Bu kural ihlalini düzeltmek için serileştirme oluşturucusunu uygulayın. Mühürlü bir sınıf için oluşturucuyu özel yapın. Aksi halde korumalı hale getirin.</target>
-=======
-        <target state="new">To fix a violation of this rule, implement the serialization constructor. For a sealed class, make the constructor private; otherwise, make it protected.</target>
->>>>>>> 88bae0e8
         <note />
       </trans-unit>
       <trans-unit id="ImplementSerializationConstructorsMessageCreateMagicConstructor">
         <source>Add a constructor to {0} with the following signature: 'protected {0}(SerializationInfo info, StreamingContext context)'.</source>
-<<<<<<< HEAD
         <target state="translated">{0} için bu imzayla bir oluşturucu ekleyin: 'protected {0}(SerializationInfo info, StreamingContext context)'.</target>
-=======
-        <target state="new">Add a constructor to {0} with the following signature: 'protected {0}(SerializationInfo info, StreamingContext context)'.</target>
->>>>>>> 88bae0e8
         <note />
       </trans-unit>
       <trans-unit id="ImplementSerializationConstructorsMessageMakeSealedMagicConstructorPrivate">
         <source>Declare the serialization constructor of {0}, a sealed type, as private.</source>
-<<<<<<< HEAD
         <target state="translated">Mühürlenmiş bir tür olan {0} için seri hale getirme oluşturucusunu private olarak bildirin.</target>
-=======
-        <target state="new">Declare the serialization constructor of {0}, a sealed type, as private.</target>
->>>>>>> 88bae0e8
         <note />
       </trans-unit>
       <trans-unit id="ImplementSerializationConstructorsMessageMakeUnsealedMagicConstructorFamily">
         <source>Declare the serialization constructor of {0}, an unsealed type, as protected.</source>
-<<<<<<< HEAD
         <target state="translated">Mühürlenmemiş bir tür olan {0} için seri hale getirme oluşturucusunu protected olarak bildirin.</target>
-=======
-        <target state="new">Declare the serialization constructor of {0}, an unsealed type, as protected.</target>
->>>>>>> 88bae0e8
         <note />
       </trans-unit>
       <trans-unit id="ImplementSerializationConstructorsTitle">
         <source>Implement serialization constructors</source>
-<<<<<<< HEAD
         <target state="translated">Serileştirme oluşturucularını uygulayın</target>
-=======
-        <target state="new">Implement serialization constructors</target>
->>>>>>> 88bae0e8
         <note />
       </trans-unit>
       <trans-unit id="ImplementSerializationMethodsCorrectlyDescription">
         <source>A method that handles a serialization event does not have the correct signature, return type, or visibility.</source>
-<<<<<<< HEAD
         <target state="translated">Serileştirme olayını işleyen bir metot, doğru imzaya, dönüş türüne veya görünürlüğe sahip değildir.</target>
-=======
-        <target state="new">A method that handles a serialization event does not have the correct signature, return type, or visibility.</target>
->>>>>>> 88bae0e8
         <note />
       </trans-unit>
       <trans-unit id="ImplementSerializationMethodsCorrectlyMessageGeneric">
         <source>Because {0} is marked with OnSerializing, OnSerialized, OnDeserializing, or OnDeserialized, change its signature so that it is no longer generic.</source>
-<<<<<<< HEAD
         <target state="translated">{0} OnSerializing, OnSerialized, OnDeserializing ya da OnDeserialized ile işaretli olduğu için, imzasını genel olmayacak şekilde değiştirin.</target>
-=======
-        <target state="new">Because {0} is marked with OnSerializing, OnSerialized, OnDeserializing, or OnDeserialized, change its signature so that it is no longer generic.</target>
->>>>>>> 88bae0e8
         <note />
       </trans-unit>
       <trans-unit id="ImplementSerializationMethodsCorrectlyMessageParameters">
         <source>Because {0} is marked with OnSerializing, OnSerialized, OnDeserializing, or OnDeserialized, change its signature so that it takes a single parameter of type 'System.Runtime.Serialization.StreamingContext'.</source>
-<<<<<<< HEAD
         <target state="translated">{0} OnSerializing, OnSerialized, OnDeserializing, ya da OnDeserialized ile işaretli olduğu için, imzasını 'System.Runtime.Serialization.StreamingContext' türünde tek bir parametre alacak şekilde değiştirin.</target>
-=======
-        <target state="new">Because {0} is marked with OnSerializing, OnSerialized, OnDeserializing, or OnDeserialized, change its signature so that it takes a single parameter of type 'System.Runtime.Serialization.StreamingContext'.</target>
->>>>>>> 88bae0e8
         <note />
       </trans-unit>
       <trans-unit id="ImplementSerializationMethodsCorrectlyMessageReturnType">
         <source>Because {0} is marked with OnSerializing, OnSerialized, OnDeserializing, or OnDeserialized, change its return type from {1} to void (Sub in Visual Basic).</source>
-<<<<<<< HEAD
         <target state="translated">{0} OnSerializing, OnSerialized, OnDeserializing ya da OnDeserialized ile işaretli olduğu için, dönüş türünü {1} yerine void (Visual Basic'te Sub) olarak değiştirin.</target>
-=======
-        <target state="new">Because {0} is marked with OnSerializing, OnSerialized, OnDeserializing, or OnDeserialized, change its return type from {1} to void (Sub in Visual Basic).</target>
->>>>>>> 88bae0e8
         <note />
       </trans-unit>
       <trans-unit id="ImplementSerializationMethodsCorrectlyMessageStatic">
         <source>Because {0} is marked with OnSerializing, OnSerialized, OnDeserializing, or OnDeserialized, change it from static (Shared in Visual Basic) to an instance method.</source>
-<<<<<<< HEAD
         <target state="translated">{0} OnSerializing, OnSerialized, OnDeserializing ya da OnDeserialized ile işaretli olduğu için, static (Visual Basic'te Shared) yerine bir örnek yöntemi olarak değiştirin.</target>
-=======
-        <target state="new">Because {0} is marked with OnSerializing, OnSerialized, OnDeserializing, or OnDeserialized, change it from static (Shared in Visual Basic) to an instance method.</target>
->>>>>>> 88bae0e8
         <note />
       </trans-unit>
       <trans-unit id="ImplementSerializationMethodsCorrectlyMessageVisibility">
         <source>Because {0} is marked with OnSerializing, OnSerialized, OnDeserializing, or OnDeserialized, change its accessibility to private.</source>
-<<<<<<< HEAD
         <target state="translated">{0} OnSerializing, OnSerialized, OnDeserializing ya da OnDeserialized ile işaretli olduğu için, erişilebilirliğini private olarak değiştirin.</target>
-=======
-        <target state="new">Because {0} is marked with OnSerializing, OnSerialized, OnDeserializing, or OnDeserialized, change its accessibility to private.</target>
->>>>>>> 88bae0e8
         <note />
       </trans-unit>
       <trans-unit id="ImplementSerializationMethodsCorrectlyTitle">
         <source>Implement serialization methods correctly</source>
-<<<<<<< HEAD
         <target state="translated">Serileştirme yöntemlerini doğru uygulayın</target>
-=======
-        <target state="new">Implement serialization methods correctly</target>
->>>>>>> 88bae0e8
         <note />
       </trans-unit>
       <trans-unit id="InitializeReferenceTypeStaticFieldsInlineDescription">
         <source>A reference type declares an explicit static constructor. To fix a violation of this rule, initialize all static data when it is declared and remove the static constructor.</source>
-<<<<<<< HEAD
         <target state="translated">Bir başvuru türü, açık bir statik oluşturucu bildirir. Bu kuralın ihlal edildiği bir durumu düzeltmek için, statik veriler bildirildiğinde bunların tümünü başlatın ve statik oluşturucuyu kaldırın.</target>
-=======
-        <target state="new">A reference type declares an explicit static constructor. To fix a violation of this rule, initialize all static data when it is declared and remove the static constructor.</target>
->>>>>>> 88bae0e8
         <note />
       </trans-unit>
       <trans-unit id="InitializeReferenceTypeStaticFieldsInlineTitle">
         <source>Initialize reference type static fields inline</source>
-<<<<<<< HEAD
         <target state="translated">Başvuru türünde statik alanları satır içi olarak başlatın</target>
-=======
-        <target state="new">Initialize reference type static fields inline</target>
->>>>>>> 88bae0e8
         <note />
       </trans-unit>
       <trans-unit id="InitializeStaticFieldsInlineMessage">
         <source>Initialize all static fields in '{0}' when those fields are declared and remove the explicit static constructor</source>
-<<<<<<< HEAD
         <target state="translated">'{0}' içindeki statik alanlar bildirildiğinde bunların tümünü başlatın ve açık statik oluşturucuyu kaldırın</target>
-=======
-        <target state="new">Initialize all static fields in '{0}' when those fields are declared and remove the explicit static constructor</target>
->>>>>>> 88bae0e8
         <note />
       </trans-unit>
       <trans-unit id="InitializeValueTypeStaticFieldsInlineDescription">
         <source>A value type declares an explicit static constructor. To fix a violation of this rule, initialize all static data when it is declared and remove the static constructor.</source>
-<<<<<<< HEAD
         <target state="translated">Bir değer türü, açık bir statik oluşturucu bildirir. Bu kuralın ihlal edildiği bir durumu düzeltmek için, statik veriler bildirildiğinde bunların tümünü başlatın ve statik oluşturucuyu kaldırın.</target>
-=======
-        <target state="new">A value type declares an explicit static constructor. To fix a violation of this rule, initialize all static data when it is declared and remove the static constructor.</target>
->>>>>>> 88bae0e8
         <note />
       </trans-unit>
       <trans-unit id="InitializeValueTypeStaticFieldsInlineTitle">
         <source>Initialize value type static fields inline</source>
-<<<<<<< HEAD
         <target state="translated">Değer türünde statik alanları satır içi olarak başlatın</target>
-=======
-        <target state="new">Initialize value type static fields inline</target>
->>>>>>> 88bae0e8
         <note />
       </trans-unit>
       <trans-unit id="InstantiateArgumentExceptionsCorrectlyDescription">
         <source>A call is made to the default (parameterless) constructor of an exception type that is or derives from ArgumentException, or an incorrect string argument is passed to a parameterized constructor of an exception type that is or derives from ArgumentException.</source>
-<<<<<<< HEAD
         <target state="translated">ArgumentException olan veya bundan türetilen bir özel durum türünün varsayılan (parametresiz) oluşturucusuna bir çağrı yapıldı veya ArgumentException olan veya bundan türetilen bir özel durum türünün parametreli oluşturucusuna yanlış bir dize bağımsız değişkeni geçirildi.</target>
-=======
-        <target state="new">A call is made to the default (parameterless) constructor of an exception type that is or derives from ArgumentException, or an incorrect string argument is passed to a parameterized constructor of an exception type that is or derives from ArgumentException.</target>
->>>>>>> 88bae0e8
         <note />
       </trans-unit>
       <trans-unit id="InstantiateArgumentExceptionsCorrectlyMessageIncorrectMessage">
         <source>Method {0} passes parameter name '{1}' as the {2} argument to a {3} constructor. Replace this argument with a descriptive message and pass the parameter name in the correct position.</source>
-        <target state="new">Method {0} passes parameter name '{1}' as the {2} argument to a {3} constructor. Replace this argument with a descriptive message and pass the parameter name in the correct position.</target>
+        <target state="translated">{0} yöntemi, bir {3} oluşturucusuna {2} bağımsız değişkeni olarak '{1}' parametre adını geçiriyor. Bu bağımsız değişkeni açıklayıcı bir iletiyle değiştirin ve parametre adını doğru konumda geçirin.</target>
         <note />
       </trans-unit>
       <trans-unit id="InstantiateArgumentExceptionsCorrectlyMessageIncorrectParameterName">
         <source>Method {0} passes '{1}' as the {2} argument to a {3} constructor. Replace this argument with one of the method's parameter names. Note that the provided parameter name should have the exact casing as declared on the method.</source>
-<<<<<<< HEAD
         <target state="translated">{0} yöntemi, bir {3} oluşturucusuna {2} bağımsız değişkeni olarak '{1}' değerini geçiriyor. Bu bağımsız değişkeni yöntemin parametre adlarından biriyle değiştirin. Sağlanan parametre adındaki büyük/küçük harf kullanımının yöntemde bildirilenle aynı olması gerektiğini unutmayın.</target>
-=======
-        <target state="new">Method {0} passes '{1}' as the {2} argument to a {3} constructor. Replace this argument with one of the method's parameter names. Note that the provided parameter name should have the exact casing as declared on the method.</target>
->>>>>>> 88bae0e8
         <note />
       </trans-unit>
       <trans-unit id="InstantiateArgumentExceptionsCorrectlyMessageNoArguments">
         <source>Call the {0} constructor that contains a message and/or paramName parameter.</source>
-<<<<<<< HEAD
         <target state="translated">Bir iletiyi ve/veya paramName parametresini içeren {0} oluşturucusunu çağırın.</target>
-=======
-        <target state="new">Call the {0} constructor that contains a message and/or paramName parameter.</target>
->>>>>>> 88bae0e8
         <note />
       </trans-unit>
       <trans-unit id="InstantiateArgumentExceptionsCorrectlyTitle">
         <source>Instantiate argument exceptions correctly</source>
-<<<<<<< HEAD
         <target state="translated">Bağımsız değişken özel durumlarını doğru bir şekilde başlatın</target>
-=======
-        <target state="new">Instantiate argument exceptions correctly</target>
->>>>>>> 88bae0e8
         <note />
       </trans-unit>
       <trans-unit id="JavaScriptSerializerMaybeWithSimpleTypeResolverMessage">
         <source>The method '{0}' is insecure when deserializing untrusted data with a JavaScriptSerializer initialized with a SimpleTypeResolver. Ensure that the JavaScriptSerializer is initialized without a JavaScriptTypeResolver specified, or initialized with a JavaScriptTypeResolver that limits the types of objects in the deserialized object graph.</source>
-        <target state="new">The method '{0}' is insecure when deserializing untrusted data with a JavaScriptSerializer initialized with a SimpleTypeResolver. Ensure that the JavaScriptSerializer is initialized without a JavaScriptTypeResolver specified, or initialized with a JavaScriptTypeResolver that limits the types of objects in the deserialized object graph.</target>
+        <target state="translated">'{0}' metodu, SimpleTypeResolver ile başlatılmış bir JavaScriptSerializer ile güvenilmeyen veriler seri durumdan çıkarılırken güvenli değil. JavaScriptSerializer'ın JavaScriptTypeResolver belirtilmeden başlatıldığından veya seri durumdan çıkarılan nesne grafındaki nesne türlerini sınırlayan bir JavaScriptTypeResolver ile başlatıldığından emin olun.</target>
         <note />
       </trans-unit>
       <trans-unit id="JavaScriptSerializerMaybeWithSimpleTypeResolverTitle">
         <source>Ensure JavaScriptSerializer is not initialized with SimpleTypeResolver before deserializing</source>
-        <target state="new">Ensure JavaScriptSerializer is not initialized with SimpleTypeResolver before deserializing</target>
+        <target state="translated">Seri durumdan çıkarmadan önce JavaScriptSerializer'ın SimpleTypeResolver ile başlatılmadığından emin olun</target>
         <note />
       </trans-unit>
       <trans-unit id="JavaScriptSerializerWithSimpleTypeResolverMessage">
         <source>The method '{0}' is insecure when deserializing untrusted data with a JavaScriptSerializer initialized with a SimpleTypeResolver. Initialize JavaScriptSerializer without a JavaScriptTypeResolver specified, or initialize with a JavaScriptTypeResolver that limits the types of objects in the deserialized object graph.</source>
-        <target state="new">The method '{0}' is insecure when deserializing untrusted data with a JavaScriptSerializer initialized with a SimpleTypeResolver. Initialize JavaScriptSerializer without a JavaScriptTypeResolver specified, or initialize with a JavaScriptTypeResolver that limits the types of objects in the deserialized object graph.</target>
+        <target state="translated">'{0}' metodu, SimpleTypeResolver ile başlatılmış bir JavaScriptSerializer ile güvenilmeyen veriler seri durumdan çıkarılırken güvenli değil. JavaScriptSerializer'ı JavaScriptTypeResolver belirtilmeden başlatın veya seri durumdan çıkarılan nesne grafındaki nesne türlerini sınırlayan bir JavaScriptTypeResolver ile başlatın.</target>
         <note />
       </trans-unit>
       <trans-unit id="JavaScriptSerializerWithSimpleTypeResolverTitle">
         <source>Do not deserialize with JavaScriptSerializer using a SimpleTypeResolver</source>
-        <target state="new">Do not deserialize with JavaScriptSerializer using a SimpleTypeResolver</target>
-        <note />
-      </trans-unit>
-      <trans-unit id="JsonNetInsecureSerializerMessage">
-        <source>When deserializing untrusted input, allowing arbitrary types to be deserialized is insecure. When using deserializing JsonSerializer, use TypeNameHandling.None, or for values other than None, restrict deserialized types with a SerializationBinder.</source>
-        <target state="new">When deserializing untrusted input, allowing arbitrary types to be deserialized is insecure. When using deserializing JsonSerializer, use TypeNameHandling.None, or for values other than None, restrict deserialized types with a SerializationBinder.</target>
-        <note />
-      </trans-unit>
-      <trans-unit id="JsonNetInsecureSerializerTitle">
-        <source>Do not deserialize with JsonSerializer using an insecure configuration</source>
-        <target state="new">Do not deserialize with JsonSerializer using an insecure configuration</target>
+        <target state="translated">SimpleTypeResolver kullanarak JavaScriptSerializer ile seri durumdan çıkarma</target>
         <note />
       </trans-unit>
       <trans-unit id="JsonNetInsecureSerializerMessage">
@@ -1989,22 +1034,12 @@
       </trans-unit>
       <trans-unit id="JsonNetInsecureSettingsMessage">
         <source>When deserializing untrusted input, allowing arbitrary types to be deserialized is insecure.  When using JsonSerializerSettings, use TypeNameHandling.None, or for values other than None, restrict deserialized types with a SerializationBinder.</source>
-        <target state="new">When deserializing untrusted input, allowing arbitrary types to be deserialized is insecure.  When using JsonSerializerSettings, use TypeNameHandling.None, or for values other than None, restrict deserialized types with a SerializationBinder.</target>
+        <target state="translated">Güvenilmeyen girişler seri durumdan kaldırılırken, rastgele türlerin seri durumdan çıkarılmasına izin vermek güvenli değildir. JsonSerializerSettings kullanılırken, TypeNameHandling.None kullanın veya Hiçbiri dışındaki değerler için, SerializationBinder ile seri durumda çıkarılan türleri kısıtlayın.</target>
         <note />
       </trans-unit>
       <trans-unit id="JsonNetInsecureSettingsTitle">
         <source>Do not use insecure JsonSerializerSettings</source>
-        <target state="new">Do not use insecure JsonSerializerSettings</target>
-        <note />
-      </trans-unit>
-      <trans-unit id="JsonNetMaybeInsecureSerializerMessage">
-        <source>When deserializing untrusted input, allowing arbitrary types to be deserialized is insecure. When using deserializing JsonSerializer, use TypeNameHandling.None, or for values other than None, restrict deserialized types with a SerializationBinder.</source>
-        <target state="new">When deserializing untrusted input, allowing arbitrary types to be deserialized is insecure. When using deserializing JsonSerializer, use TypeNameHandling.None, or for values other than None, restrict deserialized types with a SerializationBinder.</target>
-        <note />
-      </trans-unit>
-      <trans-unit id="JsonNetMaybeInsecureSerializerTitle">
-        <source>Ensure that JsonSerializer has a secure configuration when deserializing</source>
-        <target state="new">Ensure that JsonSerializer has a secure configuration when deserializing</target>
+        <target state="translated">Güvenli olmayan JsonSerializerSettings kullanmayın</target>
         <note />
       </trans-unit>
       <trans-unit id="JsonNetMaybeInsecureSerializerMessage">
@@ -2019,90 +1054,39 @@
       </trans-unit>
       <trans-unit id="JsonNetMaybeInsecureSettingsMessage">
         <source>When deserializing untrusted input, allowing arbitrary types to be deserialized is insecure.  When using JsonSerializerSettings, ensure TypeNameHandling.None is specified, or for values other than None, ensure a SerializationBinder is specified to restrict deserialized types.</source>
-        <target state="new">When deserializing untrusted input, allowing arbitrary types to be deserialized is insecure.  When using JsonSerializerSettings, ensure TypeNameHandling.None is specified, or for values other than None, ensure a SerializationBinder is specified to restrict deserialized types.</target>
+        <target state="translated">Güvenilmeyen girişler seri durumdan kaldırılırken, rastgele türlerin seri durumdan çıkarılmasına izin vermek güvenli değildir. JsonSerializerSettings kullanılırken, TypeNameHandling.None belirtildiğinden veya Hiçbiri dışındaki değerler için, seri durumda çıkarılan türleri kısıtlamak için SerializationBinder belirtildiğinden emin olun.</target>
         <note />
       </trans-unit>
       <trans-unit id="JsonNetMaybeInsecureSettingsTitle">
         <source>Ensure that JsonSerializerSettings are secure</source>
-        <target state="new">Ensure that JsonSerializerSettings are secure</target>
+        <target state="translated">JsonSerializerSettings'in güvenli olduğundan emin olun</target>
         <note />
       </trans-unit>
       <trans-unit id="JsonNetTypeNameHandlingDescription">
         <source>Deserializing JSON when using a TypeNameHandling value other than None can be insecure.  If you need to instead detect Json.NET deserialization when a SerializationBinder isn't specified, then disable rule CA2326, and enable rules CA2327, CA2328, CA2329, and CA2330.</source>
-        <target state="new">Deserializing JSON when using a TypeNameHandling value other than None can be insecure.  If you need to instead detect Json.NET deserialization when a SerializationBinder isn't specified, then disable rule CA2326, and enable rules CA2327, CA2328, CA2329, and CA2330.</target>
+        <target state="translated">None dışında bir TypeNameHandling değeri kullanılırken JSON'nin seri durumundan çıkarılması güvenli olmayabilir. SerializationBinder belirtilmediğinde, Json.NET'in seri durumundan çıkarılmasının algılanması gerekiyorsa, CA2326 kuralını devre dışı bırakıp CA2327, CA2328, CA2329 ve CA2330 kurallarını etkinleştirin.</target>
         <note />
       </trans-unit>
       <trans-unit id="JsonNetTypeNameHandlingMessage">
         <source>Deserializing JSON when using a TypeNameHandling value other than None can be insecure.</source>
-        <target state="new">Deserializing JSON when using a TypeNameHandling value other than None can be insecure.</target>
+        <target state="translated">None dışında bir TypeNameHandling değeri kullanılırken JSON'nin seri durumundan çıkarılması güvenli olmayabilir.</target>
         <note />
       </trans-unit>
       <trans-unit id="JsonNetTypeNameHandlingTitle">
         <source>Do not use TypeNameHandling values other than None</source>
-        <target state="new">Do not use TypeNameHandling values other than None</target>
+        <target state="translated">None dışında bir TypeNameHandling değeri kullanmayın</target>
         <note />
       </trans-unit>
       <trans-unit id="LosFormatterMethodUsedMessage">
         <source>The method '{0}' is insecure when deserializing untrusted data.</source>
-        <target state="new">The method '{0}' is insecure when deserializing untrusted data.</target>
+        <target state="translated">'{0}' metodu güvenilmeyen veriler seri durumdan çıkarılırken güvenli değil.</target>
         <note />
       </trans-unit>
       <trans-unit id="LosFormatterMethodUsedTitle">
         <source>Do not use insecure deserializer LosFormatter</source>
-        <target state="new">Do not use insecure deserializer LosFormatter</target>
-        <note />
-      </trans-unit>
-      <trans-unit id="MarkAllNonSerializableFieldsDescription">
-        <source>An instance field of a type that is not serializable is declared in a type that is serializable.</source>
-        <target state="new">An instance field of a type that is not serializable is declared in a type that is serializable.</target>
-        <note />
-      </trans-unit>
-      <trans-unit id="MarkAllNonSerializableFieldsMessage">
-        <source>Field {0} is a member of type {1} which is serializable but is of type {2} which is not serializable</source>
-        <target state="new">Field {0} is a member of type {1} which is serializable but is of type {2} which is not serializable</target>
-        <note />
-      </trans-unit>
-      <trans-unit id="MarkAllNonSerializableFieldsTitle">
-        <source>Mark all non-serializable fields</source>
-        <target state="new">Mark all non-serializable fields</target>
-        <note />
-      </trans-unit>
-      <trans-unit id="MarkAssembliesWithNeutralResourcesLanguageDescription">
-        <source>The NeutralResourcesLanguage attribute informs the ResourceManager of the language that was used to display the resources of a neutral culture for an assembly. This improves lookup performance for the first resource that you load and can reduce your working set.</source>
-        <target state="new">The NeutralResourcesLanguage attribute informs the ResourceManager of the language that was used to display the resources of a neutral culture for an assembly. This improves lookup performance for the first resource that you load and can reduce your working set.</target>
-        <note />
-      </trans-unit>
-      <trans-unit id="MarkAssembliesWithNeutralResourcesLanguageMessage">
-        <source>Mark assemblies with NeutralResourcesLanguageAttribute</source>
-        <target state="new">Mark assemblies with NeutralResourcesLanguageAttribute</target>
-        <note />
-      </trans-unit>
-      <trans-unit id="MarkAssembliesWithNeutralResourcesLanguageTitle">
-        <source>Mark assemblies with NeutralResourcesLanguageAttribute</source>
-        <target state="new">Mark assemblies with NeutralResourcesLanguageAttribute</target>
-        <note />
-      </trans-unit>
-      <trans-unit id="MarkBooleanPInvokeArgumentsWithMarshalAsDescription">
-        <source>The Boolean data type has multiple representations in unmanaged code.</source>
-        <target state="new">The Boolean data type has multiple representations in unmanaged code.</target>
-        <note />
-      </trans-unit>
-      <trans-unit id="MarkBooleanPInvokeArgumentsWithMarshalAsMessageDefault">
-        <source>Add the MarshalAsAttribute to parameter {0} of P/Invoke {1}. If the corresponding unmanaged parameter is a 4-byte Win32 'BOOL', use [MarshalAs(UnmanagedType.Bool)]. For a 1-byte C++ 'bool', use MarshalAs(UnmanagedType.U1).</source>
-        <target state="new">Add the MarshalAsAttribute to parameter {0} of P/Invoke {1}. If the corresponding unmanaged parameter is a 4-byte Win32 'BOOL', use [MarshalAs(UnmanagedType.Bool)]. For a 1-byte C++ 'bool', use MarshalAs(UnmanagedType.U1).</target>
-        <note />
-      </trans-unit>
-      <trans-unit id="MarkBooleanPInvokeArgumentsWithMarshalAsMessageReturn">
-        <source>Add the MarshalAsAttribute to the return type of P/Invoke {0}. If the corresponding unmanaged return type is a 4-byte Win32 'BOOL', use MarshalAs(UnmanagedType.Bool). For a 1-byte C++ 'bool', use MarshalAs(UnmanagedType.U1).</source>
-        <target state="new">Add the MarshalAsAttribute to the return type of P/Invoke {0}. If the corresponding unmanaged return type is a 4-byte Win32 'BOOL', use MarshalAs(UnmanagedType.Bool). For a 1-byte C++ 'bool', use MarshalAs(UnmanagedType.U1).</target>
-        <note />
-      </trans-unit>
-      <trans-unit id="MarkBooleanPInvokeArgumentsWithMarshalAsTitle">
-        <source>Mark boolean PInvoke arguments with MarshalAs</source>
-        <target state="new">Mark boolean PInvoke arguments with MarshalAs</target>
-        <note />
-      </trans-unit>
-<<<<<<< HEAD
+        <target state="translated">Güvenli olmayan seri kaldırıcı LosFormatter kullanmayın</target>
+        <note />
+      </trans-unit>
       <trans-unit id="MarkAllNonSerializableFieldsDescription">
         <source>An instance field of a type that is not serializable is declared in a type that is serializable.</source>
         <target state="translated">Serileştirilebilir olmayan bir örnek alanı türü, serileştirilebilir bir türde bildirildi.</target>
@@ -2556,761 +1540,206 @@
       <trans-unit id="SpecifyCultureInfoMessage">
         <source>The behavior of '{0}' could vary based on the current user's locale settings. Replace this call in '{1}' with a call to '{2}'.</source>
         <target state="translated">'{0}' öğesinin davranışı, geçerli kullanıcının yerel ayarlarına göre farklılık gösterebilir. '{1}' öğesinde bu çağrıyı bir '{2}' çağrısıyla değiştirin.</target>
-=======
-      <trans-unit id="MarkISerializableTypesWithSerializableDescription">
-        <source>To be recognized by the common language runtime as serializable, types must be marked by using the SerializableAttribute attribute even when the type uses a custom serialization routine through implementation of the ISerializable interface.</source>
-        <target state="new">To be recognized by the common language runtime as serializable, types must be marked by using the SerializableAttribute attribute even when the type uses a custom serialization routine through implementation of the ISerializable interface.</target>
-        <note />
-      </trans-unit>
-      <trans-unit id="MarkISerializableTypesWithSerializableMessage">
-        <source>Add [Serializable] to {0} as this type implements ISerializable</source>
-        <target state="new">Add [Serializable] to {0} as this type implements ISerializable</target>
-        <note />
-      </trans-unit>
-      <trans-unit id="MarkISerializableTypesWithSerializableTitle">
-        <source>Mark ISerializable types with serializable</source>
-        <target state="new">Mark ISerializable types with serializable</target>
-        <note />
-      </trans-unit>
-      <trans-unit id="MaybeDisableHttpClientCRLCheck">
-        <source>Ensure HttpClient certificate revocation list check is not disabled</source>
-        <target state="new">Ensure HttpClient certificate revocation list check is not disabled</target>
-        <note />
-      </trans-unit>
-      <trans-unit id="MaybeDisableHttpClientCRLCheckMessage">
-        <source>HttpClient may be created without enabling CheckCertificateRevocationList</source>
-        <target state="new">HttpClient may be created without enabling CheckCertificateRevocationList</target>
-        <note />
-      </trans-unit>
-      <trans-unit id="MaybeInstallRootCert">
-        <source>Ensure Certificates Are Not Added To Root Store</source>
-        <target state="new">Ensure Certificates Are Not Added To Root Store</target>
-        <note />
-      </trans-unit>
-      <trans-unit id="MaybeInstallRootCertMessage">
-        <source>Adding certificates to the operating system's trusted root certificates is insecure. Ensure that the target store is not root store.</source>
-        <target state="new">Adding certificates to the operating system's trusted root certificates is insecure. Ensure that the target store is not root store.</target>
-        <note />
-      </trans-unit>
-      <trans-unit id="MaybeUseSecureCookiesASPNetCore">
-        <source>Ensure Use Secure Cookies In ASP.Net Core</source>
-        <target state="new">Ensure Use Secure Cookies In ASP.Net Core</target>
-        <note />
-      </trans-unit>
-      <trans-unit id="MaybeUseSecureCookiesASPNetCoreMessage">
-        <source>Ensure that CookieOptions.Secure = true when setting a cookie</source>
-        <target state="new">Ensure that CookieOptions.Secure = true when setting a cookie</target>
-        <note />
-      </trans-unit>
-      <trans-unit id="MaybeUseWeakKDFInsufficientIterationCount">
-        <source>Ensure Sufficient Iteration Count When Using Weak Key Derivation Function</source>
-        <target state="new">Ensure Sufficient Iteration Count When Using Weak Key Derivation Function</target>
-        <note />
-      </trans-unit>
-      <trans-unit id="MaybeUseWeakKDFInsufficientIterationCountMessage">
-        <source>Ensure that the iteration count is at least {0} when deriving a cryptographic key from a password. By default, Rfc2898DeriveByte's IterationCount is only 1000</source>
-        <target state="new">Ensure that the iteration count is at least {0} when deriving a cryptographic key from a password. By default, Rfc2898DeriveByte's IterationCount is only 1000</target>
-        <note />
-      </trans-unit>
-      <trans-unit id="MissHttpVerbAttribute">
-        <source>Miss HttpVerb attribute for action methods</source>
-        <target state="new">Miss HttpVerb attribute for action methods</target>
-        <note />
-      </trans-unit>
-      <trans-unit id="MissHttpVerbAttributeDescription">
-        <source>All the methods that create, edit, delete, or otherwise modify data do so in the [HttpPost] overload of the method, which needs to be protected with the anti forgery attribute from request forgery. Performing a GET operation should be a safe operation that has no side effects and doesn't modify your persisted data.</source>
-        <target state="new">All the methods that create, edit, delete, or otherwise modify data do so in the [HttpPost] overload of the method, which needs to be protected with the anti forgery attribute from request forgery. Performing a GET operation should be a safe operation that has no side effects and doesn't modify your persisted data.</target>
-        <note />
-      </trans-unit>
-      <trans-unit id="MissHttpVerbAttributeMessage">
-        <source>Action method {0} needs to specify the Http request kind explictly</source>
-        <target state="new">Action method {0} needs to specify the Http request kind explictly</target>
-        <note />
-      </trans-unit>
-      <trans-unit id="NetDataContractSerializerDeserializeMaybeWithoutBinderSetMessage">
-        <source>The method '{0}' is insecure when deserializing untrusted data without a SerializationBinder to restrict the type of objects in the deserialized object graph.</source>
-        <target state="new">The method '{0}' is insecure when deserializing untrusted data without a SerializationBinder to restrict the type of objects in the deserialized object graph.</target>
-        <note />
-      </trans-unit>
-      <trans-unit id="NetDataContractSerializerDeserializeMaybeWithoutBinderSetTitle">
-        <source>Ensure NetDataContractSerializer.Binder is set before deserializing</source>
-        <target state="new">Ensure NetDataContractSerializer.Binder is set before deserializing</target>
-        <note />
-      </trans-unit>
-      <trans-unit id="NetDataContractSerializerDeserializeWithoutBinderSetMessage">
-        <source>The method '{0}' is insecure when deserializing untrusted data without a SerializationBinder to restrict the type of objects in the deserialized object graph.</source>
-        <target state="new">The method '{0}' is insecure when deserializing untrusted data without a SerializationBinder to restrict the type of objects in the deserialized object graph.</target>
-        <note />
-      </trans-unit>
-      <trans-unit id="NetDataContractSerializerDeserializeWithoutBinderSetTitle">
-        <source>Do not deserialize without first setting NetDataContractSerializer.Binder</source>
-        <target state="new">Do not deserialize without first setting NetDataContractSerializer.Binder</target>
-        <note />
-      </trans-unit>
-      <trans-unit id="NetDataContractSerializerMethodUsedDescription">
-        <source>The method '{0}' is insecure when deserializing untrusted data.  If you need to instead detect NetDataContractSerializer deserialization without a SerializationBinder set, then disable rule CA2310, and enable rules CA2311 and CA2312.</source>
-        <target state="new">The method '{0}' is insecure when deserializing untrusted data.  If you need to instead detect NetDataContractSerializer deserialization without a SerializationBinder set, then disable rule CA2310, and enable rules CA2311 and CA2312.</target>
-        <note />
-      </trans-unit>
-      <trans-unit id="NetDataContractSerializerMethodUsedMessage">
-        <source>The method '{0}' is insecure when deserializing untrusted data.</source>
-        <target state="new">The method '{0}' is insecure when deserializing untrusted data.</target>
-        <note />
-      </trans-unit>
-      <trans-unit id="NetDataContractSerializerMethodUsedTitle">
-        <source>Do not use insecure deserializer NetDataContractSerializer</source>
-        <target state="new">Do not use insecure deserializer NetDataContractSerializer</target>
-        <note />
-      </trans-unit>
-      <trans-unit id="NormalizeStringsToUppercaseDescription">
-        <source>Strings should be normalized to uppercase. A small group of characters cannot make a round trip when they are converted to lowercase. To make a round trip means to convert the characters from one locale to another locale that represents character data differently, and then to accurately retrieve the original characters from the converted characters.</source>
-        <target state="new">Strings should be normalized to uppercase. A small group of characters cannot make a round trip when they are converted to lowercase. To make a round trip means to convert the characters from one locale to another locale that represents character data differently, and then to accurately retrieve the original characters from the converted characters.</target>
-        <note />
-      </trans-unit>
-      <trans-unit id="NormalizeStringsToUppercaseMessageToUpper">
-        <source>In method '{0}', replace the call to '{1}' with '{2}'.</source>
-        <target state="new">In method '{0}', replace the call to '{1}' with '{2}'.</target>
-        <note />
-      </trans-unit>
-      <trans-unit id="NormalizeStringsToUppercaseTitle">
-        <source>Normalize strings to uppercase</source>
-        <target state="new">Normalize strings to uppercase</target>
-        <note />
-      </trans-unit>
-      <trans-unit id="ObjectStateFormatterMethodUsedMessage">
-        <source>The method '{0}' is insecure when deserializing untrusted data.</source>
-        <target state="new">The method '{0}' is insecure when deserializing untrusted data.</target>
-        <note />
-      </trans-unit>
-      <trans-unit id="ObjectStateFormatterMethodUsedTitle">
-        <source>Do not use insecure deserializer ObjectStateFormatter</source>
-        <target state="new">Do not use insecure deserializer ObjectStateFormatter</target>
-        <note />
-      </trans-unit>
-      <trans-unit id="PInvokeDeclarationsShouldBePortableDescription">
-        <source>This rule evaluates the size of each parameter and the return value of a P/Invoke, and verifies that the size of the parameter is correct when marshaled to unmanaged code on 32-bit and 64-bit operating systems.</source>
-        <target state="new">This rule evaluates the size of each parameter and the return value of a P/Invoke, and verifies that the size of the parameter is correct when marshaled to unmanaged code on 32-bit and 64-bit operating systems.</target>
-        <note />
-      </trans-unit>
-      <trans-unit id="PInvokeDeclarationsShouldBePortableMessageParameter">
-        <source>As it is declared in your code, parameter {0} of P/Invoke {1} will be {2} bytes wide on {3} platforms. This is not correct, as the actual native declaration of this API indicates it should be {4} bytes wide on {3} platforms. Consult the MSDN Platform SDK documentation for help determining what data type should be used instead of {5}.</source>
-        <target state="new">As it is declared in your code, parameter {0} of P/Invoke {1} will be {2} bytes wide on {3} platforms. This is not correct, as the actual native declaration of this API indicates it should be {4} bytes wide on {3} platforms. Consult the MSDN Platform SDK documentation for help determining what data type should be used instead of {5}.</target>
-        <note />
-      </trans-unit>
-      <trans-unit id="PInvokeDeclarationsShouldBePortableMessageReturn">
-        <source>As it is declared in your code, the return type of P/Invoke {0} will be {1} bytes wide on {2} platforms. This is not correct, as the actual native declaration of this API indicates it should be {3} bytes wide on {2} platforms. Consult the MSDN Platform SDK documentation for help determining what data type should be used instead of {4}.</source>
-        <target state="new">As it is declared in your code, the return type of P/Invoke {0} will be {1} bytes wide on {2} platforms. This is not correct, as the actual native declaration of this API indicates it should be {3} bytes wide on {2} platforms. Consult the MSDN Platform SDK documentation for help determining what data type should be used instead of {4}.</target>
-        <note />
-      </trans-unit>
-      <trans-unit id="PInvokeDeclarationsShouldBePortableTitle">
-        <source>PInvoke declarations should be portable</source>
-        <target state="new">PInvoke declarations should be portable</target>
-        <note />
-      </trans-unit>
-      <trans-unit id="PInvokesShouldNotBeVisibleDescription">
-        <source>A public or protected method in a public type has the System.Runtime.InteropServices.DllImportAttribute attribute (also implemented by the Declare keyword in Visual Basic). Such methods should not be exposed.</source>
-        <target state="new">A public or protected method in a public type has the System.Runtime.InteropServices.DllImportAttribute attribute (also implemented by the Declare keyword in Visual Basic). Such methods should not be exposed.</target>
-        <note />
-      </trans-unit>
-      <trans-unit id="PInvokesShouldNotBeVisibleMessage">
-        <source>P/Invoke method '{0}' should not be visible</source>
-        <target state="new">P/Invoke method '{0}' should not be visible</target>
-        <note />
-      </trans-unit>
-      <trans-unit id="PInvokesShouldNotBeVisibleTitle">
-        <source>P/Invokes should not be visible</source>
-        <target state="new">P/Invokes should not be visible</target>
-        <note />
-      </trans-unit>
-      <trans-unit id="ProvideCorrectArgumentsToFormattingMethodsDescription">
-        <source>The format argument that is passed to System.String.Format does not contain a format item that corresponds to each object argument, or vice versa.</source>
-        <target state="new">The format argument that is passed to System.String.Format does not contain a format item that corresponds to each object argument, or vice versa.</target>
-        <note />
-      </trans-unit>
-      <trans-unit id="ProvideCorrectArgumentsToFormattingMethodsMessage">
-        <source>Provide correct arguments to formatting methods</source>
-        <target state="new">Provide correct arguments to formatting methods</target>
-        <note />
-      </trans-unit>
-      <trans-unit id="ProvideCorrectArgumentsToFormattingMethodsTitle">
-        <source>Provide correct arguments to formatting methods</source>
-        <target state="new">Provide correct arguments to formatting methods</target>
-        <note />
-      </trans-unit>
-      <trans-unit id="ProvideDeserializationMethodsForOptionalFieldsDescription">
-        <source>A type has a field that is marked by using the System.Runtime.Serialization.OptionalFieldAttribute attribute, and the type does not provide deserialization event handling methods.</source>
-        <target state="new">A type has a field that is marked by using the System.Runtime.Serialization.OptionalFieldAttribute attribute, and the type does not provide deserialization event handling methods.</target>
-        <note />
-      </trans-unit>
-      <trans-unit id="ProvideDeserializationMethodsForOptionalFieldsMessageOnDeserialized">
-        <source>Add a 'private void OnDeserialized(StreamingContext)' method to type {0} and attribute it with the System.Runtime.Serialization.OnDeserializedAttribute.</source>
-        <target state="new">Add a 'private void OnDeserialized(StreamingContext)' method to type {0} and attribute it with the System.Runtime.Serialization.OnDeserializedAttribute.</target>
-        <note />
-      </trans-unit>
-      <trans-unit id="ProvideDeserializationMethodsForOptionalFieldsMessageOnDeserializing">
-        <source>Add a 'private void OnDeserializing(StreamingContext)' method to type {0} and attribute it with the System.Runtime.Serialization.OnDeserializingAttribute.</source>
-        <target state="new">Add a 'private void OnDeserializing(StreamingContext)' method to type {0} and attribute it with the System.Runtime.Serialization.OnDeserializingAttribute.</target>
-        <note />
-      </trans-unit>
-      <trans-unit id="ProvideDeserializationMethodsForOptionalFieldsTitle">
-        <source>Provide deserialization methods for optional fields</source>
-        <target state="new">Provide deserialization methods for optional fields</target>
-        <note />
-      </trans-unit>
-      <trans-unit id="RemoveRedundantCall">
-        <source>Remove redundant call</source>
-        <target state="new">Remove redundant call</target>
-        <note />
-      </trans-unit>
-      <trans-unit id="RethrowToPreserveStackDetailsDescription">
-        <source>An exception is rethrown and the exception is explicitly specified in the throw statement. If an exception is rethrown by specifying the exception in the throw statement, the list of method calls between the original method that threw the exception and the current method is lost.</source>
-        <target state="new">An exception is rethrown and the exception is explicitly specified in the throw statement. If an exception is rethrown by specifying the exception in the throw statement, the list of method calls between the original method that threw the exception and the current method is lost.</target>
-        <note />
-      </trans-unit>
-      <trans-unit id="RethrowToPreserveStackDetailsMessage">
-        <source>Rethrow to preserve stack details</source>
-        <target state="new">Rethrow to preserve stack details</target>
-        <note />
-      </trans-unit>
-      <trans-unit id="RethrowToPreserveStackDetailsTitle">
-        <source>Rethrow to preserve stack details</source>
-        <target state="new">Rethrow to preserve stack details</target>
-        <note />
-      </trans-unit>
-      <trans-unit id="ReviewCodeForDllInjectionVulnerabilitiesMessage">
-        <source>Potential DLL injection vulnerability was found where '{0}' in method '{1}' may be tainted by user-controlled data from '{2}' in method '{3}'.</source>
-        <target state="new">Potential DLL injection vulnerability was found where '{0}' in method '{1}' may be tainted by user-controlled data from '{2}' in method '{3}'.</target>
-        <note />
-      </trans-unit>
-      <trans-unit id="ReviewCodeForDllInjectionVulnerabilitiesTitle">
-        <source>Review code for DLL injection vulnerabilities</source>
-        <target state="new">Review code for DLL injection vulnerabilities</target>
-        <note />
-      </trans-unit>
-      <trans-unit id="ReviewCodeForFilePathInjectionVulnerabilitiesMessage">
-        <source>Potential file path injection vulnerability was found where '{0}' in method '{1}' may be tainted by user-controlled data from '{2}' in method '{3}'.</source>
-        <target state="new">Potential file path injection vulnerability was found where '{0}' in method '{1}' may be tainted by user-controlled data from '{2}' in method '{3}'.</target>
-        <note />
-      </trans-unit>
-      <trans-unit id="ReviewCodeForFilePathInjectionVulnerabilitiesTitle">
-        <source>Review code for file path injection vulnerabilities</source>
-        <target state="new">Review code for file path injection vulnerabilities</target>
-        <note />
-      </trans-unit>
-      <trans-unit id="ReviewCodeForInformationDisclosureVulnerabilitiesMessage">
-        <source>Potential information disclosure vulnerability was found where '{0}' in method '{1}' may contain unintended information from '{2}' in method '{3}'.</source>
-        <target state="new">Potential information disclosure vulnerability was found where '{0}' in method '{1}' may contain unintended information from '{2}' in method '{3}'.</target>
-        <note />
-      </trans-unit>
-      <trans-unit id="ReviewCodeForInformationDisclosureVulnerabilitiesTitle">
-        <source>Review code for information disclosure vulnerabilities</source>
-        <target state="new">Review code for information disclosure vulnerabilities</target>
-        <note />
-      </trans-unit>
-      <trans-unit id="ReviewCodeForLdapInjectionVulnerabilitiesMessage">
-        <source>Potential LDAP injection vulnerability was found where '{0}' in method '{1}' may be tainted by user-controlled data from '{2}' in method '{3}'.</source>
-        <target state="new">Potential LDAP injection vulnerability was found where '{0}' in method '{1}' may be tainted by user-controlled data from '{2}' in method '{3}'.</target>
-        <note />
-      </trans-unit>
-      <trans-unit id="ReviewCodeForLdapInjectionVulnerabilitiesTitle">
-        <source>Review code for LDAP injection vulnerabilities</source>
-        <target state="new">Review code for LDAP injection vulnerabilities</target>
-        <note />
-      </trans-unit>
-      <trans-unit id="ReviewCodeForOpenRedirectVulnerabilitiesMessage">
-        <source>Potential open redirect vulnerability was found where '{0}' in method '{1}' may be tainted by user-controlled data from '{2}' in method '{3}'.</source>
-        <target state="new">Potential open redirect vulnerability was found where '{0}' in method '{1}' may be tainted by user-controlled data from '{2}' in method '{3}'.</target>
-        <note />
-      </trans-unit>
-      <trans-unit id="ReviewCodeForOpenRedirectVulnerabilitiesTitle">
-        <source>Review code for open redirect vulnerabilities</source>
-        <target state="new">Review code for open redirect vulnerabilities</target>
-        <note />
-      </trans-unit>
-      <trans-unit id="ReviewCodeForProcessCommandInjectionVulnerabilitiesMessage">
-        <source>Potential process command injection vulnerability was found where '{0}' in method '{1}' may be tainted by user-controlled data from '{2}' in method '{3}'.</source>
-        <target state="new">Potential process command injection vulnerability was found where '{0}' in method '{1}' may be tainted by user-controlled data from '{2}' in method '{3}'.</target>
-        <note />
-      </trans-unit>
-      <trans-unit id="ReviewCodeForProcessCommandInjectionVulnerabilitiesTitle">
-        <source>Review code for process command injection vulnerabilities</source>
-        <target state="new">Review code for process command injection vulnerabilities</target>
-        <note />
-      </trans-unit>
-      <trans-unit id="ReviewCodeForRegexInjectionVulnerabilitiesMessage">
-        <source>Potential regex injection vulnerability was found where '{0}' in method '{1}' may be tainted by user-controlled data from '{2}' in method '{3}'.</source>
-        <target state="new">Potential regex injection vulnerability was found where '{0}' in method '{1}' may be tainted by user-controlled data from '{2}' in method '{3}'.</target>
-        <note />
-      </trans-unit>
-      <trans-unit id="ReviewCodeForRegexInjectionVulnerabilitiesTitle">
-        <source>Review code for regex injection vulnerabilities</source>
-        <target state="new">Review code for regex injection vulnerabilities</target>
-        <note />
-      </trans-unit>
-      <trans-unit id="ReviewCodeForSqlInjectionVulnerabilitiesMessage">
-        <source>Potential SQL injection vulnerability was found where '{0}' in method '{1}' may be tainted by user-controlled data from '{2}' in method '{3}'.</source>
-        <target state="new">Potential SQL injection vulnerability was found where '{0}' in method '{1}' may be tainted by user-controlled data from '{2}' in method '{3}'.</target>
-        <note />
-      </trans-unit>
-      <trans-unit id="ReviewCodeForSqlInjectionVulnerabilitiesTitle">
-        <source>Review code for SQL injection vulnerabilities</source>
-        <target state="new">Review code for SQL injection vulnerabilities</target>
-        <note />
-      </trans-unit>
-      <trans-unit id="ReviewCodeForXPathInjectionVulnerabilitiesMessage">
-        <source>Potential XPath injection vulnerability was found where '{0}' in method '{1}' may be tainted by user-controlled data from '{2}' in method '{3}'.</source>
-        <target state="new">Potential XPath injection vulnerability was found where '{0}' in method '{1}' may be tainted by user-controlled data from '{2}' in method '{3}'.</target>
-        <note />
-      </trans-unit>
-      <trans-unit id="ReviewCodeForXPathInjectionVulnerabilitiesTitle">
-        <source>Review code for XPath injection vulnerabilities</source>
-        <target state="new">Review code for XPath injection vulnerabilities</target>
-        <note />
-      </trans-unit>
-      <trans-unit id="ReviewCodeForXamlInjectionVulnerabilitiesMessage">
-        <source>Potential XAML injection vulnerability was found where '{0}' in method '{1}' may be tainted by user-controlled data from '{2}' in method '{3}'.</source>
-        <target state="new">Potential XAML injection vulnerability was found where '{0}' in method '{1}' may be tainted by user-controlled data from '{2}' in method '{3}'.</target>
-        <note />
-      </trans-unit>
-      <trans-unit id="ReviewCodeForXamlInjectionVulnerabilitiesTitle">
-        <source>Review code for XAML injection vulnerabilities</source>
-        <target state="new">Review code for XAML injection vulnerabilities</target>
-        <note />
-      </trans-unit>
-      <trans-unit id="ReviewCodeForXmlInjectionVulnerabilitiesMessage">
-        <source>Potential XML injection vulnerability was found where '{0}' in method '{1}' may be tainted by user-controlled data from '{2}' in method '{3}'.</source>
-        <target state="new">Potential XML injection vulnerability was found where '{0}' in method '{1}' may be tainted by user-controlled data from '{2}' in method '{3}'.</target>
-        <note />
-      </trans-unit>
-      <trans-unit id="ReviewCodeForXmlInjectionVulnerabilitiesTitle">
-        <source>Review code for XML injection vulnerabilities</source>
-        <target state="new">Review code for XML injection vulnerabilities</target>
-        <note />
-      </trans-unit>
-      <trans-unit id="ReviewCodeForXssVulnerabilitiesMessage">
-        <source>Potential cross-site scripting (XSS) vulnerability was found where '{0}' in method '{1}' may be tainted by user-controlled data from '{2}' in method '{3}'.</source>
-        <target state="new">Potential cross-site scripting (XSS) vulnerability was found where '{0}' in method '{1}' may be tainted by user-controlled data from '{2}' in method '{3}'.</target>
-        <note />
-      </trans-unit>
-      <trans-unit id="ReviewCodeForXssVulnerabilitiesTitle">
-        <source>Review code for XSS vulnerabilities</source>
-        <target state="new">Review code for XSS vulnerabilities</target>
-        <note />
-      </trans-unit>
-      <trans-unit id="ReviewSQLQueriesForSecurityVulnerabilitiesDescription">
-        <source>SQL queries that directly use user input can be vulnerable to SQL injection attacks. Review this SQL query for potential vulnerabilities, and consider using a parameterized SQL query.</source>
-        <target state="new">SQL queries that directly use user input can be vulnerable to SQL injection attacks. Review this SQL query for potential vulnerabilities, and consider using a parameterized SQL query.</target>
-        <note />
-      </trans-unit>
-      <trans-unit id="ReviewSQLQueriesForSecurityVulnerabilitiesMessageNoNonLiterals">
-        <source>Review if the query string passed to '{0}' in '{1}', accepts any user input.</source>
-        <target state="new">Review if the query string passed to '{0}' in '{1}', accepts any user input.</target>
-        <note />
-      </trans-unit>
-      <trans-unit id="ReviewSQLQueriesForSecurityVulnerabilitiesTitle">
-        <source>Review SQL queries for security vulnerabilities</source>
-        <target state="new">Review SQL queries for security vulnerabilities</target>
-        <note />
-      </trans-unit>
-      <trans-unit id="SetHttpOnlyForHttpCookie">
-        <source>Set HttpOnly to true for HttpCookie</source>
-        <target state="new">Set HttpOnly to true for HttpCookie</target>
-        <note />
-      </trans-unit>
-      <trans-unit id="SetHttpOnlyForHttpCookieDescription">
-        <source>As a defense in depth measure, ensure security sensitive HTTP cookies are marked as HttpOnly. This indicates web browsers should disallow scripts from accessing the cookies. Injected malicious scripts are a common way of stealing cookies.</source>
-        <target state="new">As a defense in depth measure, ensure security sensitive HTTP cookies are marked as HttpOnly. This indicates web browsers should disallow scripts from accessing the cookies. Injected malicious scripts are a common way of stealing cookies.</target>
-        <note />
-      </trans-unit>
-      <trans-unit id="SetHttpOnlyForHttpCookieMessage">
-        <source>HttpCookie.HttpOnly is set to false or not set at all when using an HttpCookie. Ensure security sensitive cookies are marked as HttpOnly to prevent malicious scripts from stealing the cookies</source>
-        <target state="new">HttpCookie.HttpOnly is set to false or not set at all when using an HttpCookie. Ensure security sensitive cookies are marked as HttpOnly to prevent malicious scripts from stealing the cookies</target>
-        <note />
-      </trans-unit>
-      <trans-unit id="SetViewStateUserKey">
-        <source>Set ViewStateUserKey For Classes Derived From Page</source>
-        <target state="new">Set ViewStateUserKey For Classes Derived From Page</target>
-        <note />
-      </trans-unit>
-      <trans-unit id="SetViewStateUserKeyDescription">
-        <source>Setting the ViewStateUserKey property can help you prevent attacks on your application by allowing you to assign an identifier to the view-state variable for individual users so that they cannot use the variable to generate an attack. Otherwise, there will be cross-site request forgery vulnerabilities.</source>
-        <target state="new">Setting the ViewStateUserKey property can help you prevent attacks on your application by allowing you to assign an identifier to the view-state variable for individual users so that they cannot use the variable to generate an attack. Otherwise, there will be cross-site request forgery vulnerabilities.</target>
-        <note />
-      </trans-unit>
-      <trans-unit id="SetViewStateUserKeyMessage">
-        <source>The class {0} derived from System.Web.UI.Page does not set the ViewStateUserKey property in the OnInit method or Page_Init method</source>
-        <target state="new">The class {0} derived from System.Web.UI.Page does not set the ViewStateUserKey property in the OnInit method or Page_Init method</target>
-        <note />
-      </trans-unit>
-      <trans-unit id="SpecifyCultureInfoDescription">
-        <source>A method or constructor calls a member that has an overload that accepts a System.Globalization.CultureInfo parameter, and the method or constructor does not call the overload that takes the CultureInfo parameter. When a CultureInfo or System.IFormatProvider object is not supplied, the default value that is supplied by the overloaded member might not have the effect that you want in all locales. If the result will be displayed to the user, specify 'CultureInfo.CurrentCulture' as the 'CultureInfo' parameter. Otherwise, if the result will be stored and accessed by software, such as when it is persisted to disk or to a database, specify 'CultureInfo.InvariantCulture'.</source>
-        <target state="new">A method or constructor calls a member that has an overload that accepts a System.Globalization.CultureInfo parameter, and the method or constructor does not call the overload that takes the CultureInfo parameter. When a CultureInfo or System.IFormatProvider object is not supplied, the default value that is supplied by the overloaded member might not have the effect that you want in all locales. If the result will be displayed to the user, specify 'CultureInfo.CurrentCulture' as the 'CultureInfo' parameter. Otherwise, if the result will be stored and accessed by software, such as when it is persisted to disk or to a database, specify 'CultureInfo.InvariantCulture'.</target>
-        <note />
-      </trans-unit>
-      <trans-unit id="SpecifyCultureInfoMessage">
-        <source>The behavior of '{0}' could vary based on the current user's locale settings. Replace this call in '{1}' with a call to '{2}'.</source>
-        <target state="new">The behavior of '{0}' could vary based on the current user's locale settings. Replace this call in '{1}' with a call to '{2}'.</target>
->>>>>>> 88bae0e8
         <note />
       </trans-unit>
       <trans-unit id="SpecifyCultureInfoTitle">
         <source>Specify CultureInfo</source>
-<<<<<<< HEAD
         <target state="translated">CultureInfo’yu belirtin</target>
-=======
-        <target state="new">Specify CultureInfo</target>
->>>>>>> 88bae0e8
         <note />
       </trans-unit>
       <trans-unit id="SpecifyIFormatProviderDescription">
         <source>A method or constructor calls one or more members that have overloads that accept a System.IFormatProvider parameter, and the method or constructor does not call the overload that takes the IFormatProvider parameter. When a System.Globalization.CultureInfo or IFormatProvider object is not supplied, the default value that is supplied by the overloaded member might not have the effect that you want in all locales. If the result will be based on the input from/output displayed to the user, specify 'CultureInfo.CurrentCulture' as the 'IFormatProvider'. Otherwise, if the result will be stored and accessed by software, such as when it is loaded from disk/database and when it is persisted to disk/database, specify 'CultureInfo.InvariantCulture'</source>
-<<<<<<< HEAD
         <target state="translated">Bir yöntem veya oluşturucu, bir System.IFormatProvider parametresini kabul eden aşırı yüklemelere sahip bir veya daha fazla üyeyi çağırır, ancak bu yöntem veya oluşturucu, IFormatProvider parametresini almayan aşırı yüklemeyi çağırmaz. System.Globalization.CultureInfo nesnesi sağlanmadığında, aşırı yüklenen üye tarafından sağlanan varsayılan değer tüm yerel ayarlarda istediğiniz etkiye sahip olmayabilir. Sonuç kullanıcı girişine/kullanıcıya görüntülenecek çıkışa bağlı olacaksa 'IFormatProvider' parametresi olarak 'CultureInfo.CurrentCulture' değerini belirtin. Aksi takdirde, sonuç depolanacak ve yazılım tarafından erişilecekse (örneğin, diskten/veritabanından yüklendiğinde ve diskte/veritabanında kalıcı hale getirildiğinde) 'CultureInfo.InvariantCulture' değerini belirtin.</target>
-=======
-        <target state="new">A method or constructor calls one or more members that have overloads that accept a System.IFormatProvider parameter, and the method or constructor does not call the overload that takes the IFormatProvider parameter. When a System.Globalization.CultureInfo or IFormatProvider object is not supplied, the default value that is supplied by the overloaded member might not have the effect that you want in all locales. If the result will be based on the input from/output displayed to the user, specify 'CultureInfo.CurrentCulture' as the 'IFormatProvider'. Otherwise, if the result will be stored and accessed by software, such as when it is loaded from disk/database and when it is persisted to disk/database, specify 'CultureInfo.InvariantCulture'</target>
->>>>>>> 88bae0e8
         <note />
       </trans-unit>
       <trans-unit id="SpecifyIFormatProviderMessageIFormatProviderAlternate">
         <source>The behavior of '{0}' could vary based on the current user's locale settings. Replace this call in '{1}' with a call to '{2}'.</source>
-<<<<<<< HEAD
         <target state="translated">'{0}' öğesinin davranışı, geçerli kullanıcının yerel ayarlarına göre farklılık gösterebilir. '{1}' öğesinde bu çağrıyı bir '{2}' çağrısıyla değiştirin.</target>
-=======
-        <target state="new">The behavior of '{0}' could vary based on the current user's locale settings. Replace this call in '{1}' with a call to '{2}'.</target>
->>>>>>> 88bae0e8
         <note />
       </trans-unit>
       <trans-unit id="SpecifyIFormatProviderMessageIFormatProviderAlternateString">
         <source>The behavior of '{0}' could vary based on the current user's locale settings. Replace this call in '{1}' with a call to '{2}'.</source>
-<<<<<<< HEAD
         <target state="translated">'{0}' öğesinin davranışı, geçerli kullanıcının yerel ayarlarına göre farklılık gösterebilir. '{1}' öğesinde bu çağrıyı bir '{2}' çağrısıyla değiştirin.</target>
-=======
-        <target state="new">The behavior of '{0}' could vary based on the current user's locale settings. Replace this call in '{1}' with a call to '{2}'.</target>
->>>>>>> 88bae0e8
         <note />
       </trans-unit>
       <trans-unit id="SpecifyIFormatProviderMessageUICulture">
         <source>'{0}' passes '{1}' as the 'IFormatProvider' parameter to '{2}'. This property returns a culture that is inappropriate for formatting methods.</source>
-<<<<<<< HEAD
         <target state="translated">'{0}', '{2}' öğesine 'IFormatProvider' parametresi olarak '{1}' değerini geçiriyor. Bu özellik, biçimlendirme yöntemleri için uygun olmayan bir kültür döndürüyor.</target>
-=======
-        <target state="new">'{0}' passes '{1}' as the 'IFormatProvider' parameter to '{2}'. This property returns a culture that is inappropriate for formatting methods.</target>
->>>>>>> 88bae0e8
         <note />
       </trans-unit>
       <trans-unit id="SpecifyIFormatProviderMessageUICultureString">
         <source>'{0}' passes '{1}' as the 'IFormatProvider' parameter to '{2}'. This property returns a culture that is inappropriate for formatting methods.</source>
-<<<<<<< HEAD
         <target state="translated">'{0}', '{2}' öğesine 'IFormatProvider' parametresi olarak '{1}' değerini geçiriyor. Bu özellik, biçimlendirme yöntemleri için uygun olmayan bir kültür döndürüyor.</target>
-=======
-        <target state="new">'{0}' passes '{1}' as the 'IFormatProvider' parameter to '{2}'. This property returns a culture that is inappropriate for formatting methods.</target>
->>>>>>> 88bae0e8
         <note />
       </trans-unit>
       <trans-unit id="SpecifyIFormatProviderTitle">
         <source>Specify IFormatProvider</source>
-<<<<<<< HEAD
         <target state="translated">IFormatProvider belirtin</target>
-=======
-        <target state="new">Specify IFormatProvider</target>
->>>>>>> 88bae0e8
         <note />
       </trans-unit>
       <trans-unit id="SpecifyMarshalingForPInvokeStringArgumentsDescription">
         <source>A platform invoke member allows partially trusted callers, has a string parameter, and does not explicitly marshal the string. This can cause a potential security vulnerability.</source>
-<<<<<<< HEAD
         <target state="translated">Platform çağırma üyeleri kısmen güvenilen çağıranlara izin verir, bir dize parametresine sahiptir ve dizeyi açıkça sıralamaz. Bu olası bir güvenlik açığına neden olabilir.</target>
-=======
-        <target state="new">A platform invoke member allows partially trusted callers, has a string parameter, and does not explicitly marshal the string. This can cause a potential security vulnerability.</target>
->>>>>>> 88bae0e8
         <note />
       </trans-unit>
       <trans-unit id="SpecifyMarshalingForPInvokeStringArgumentsMessageField">
         <source>To reduce security risk, marshal field {0} as Unicode, by setting StructLayout.CharSet on {1} to CharSet.Unicode, or by explicitly marshaling the field as UnmanagedType.LPWStr. If you need to marshal this string as ANSI or system-dependent, use the BestFitMapping attribute to turn best-fit mapping off, and for added security, ensure ThrowOnUnmappableChar is on.</source>
-<<<<<<< HEAD
         <target state="translated">Güvenlik riskini azaltmak için, {1} üzerinde StructLayout.CharSet değerini CharSet.Unicode olarak ayarlayarak ya da alanı belirgin bir şekilde UnmanagedType.LPWStr olarak hazırlayarak {0} alanını Unicode olarak hazırlayın. Bu dizeyi ANSI veya sistem bağımlı olarak sıralamanız gerekirse, en iyi uyan eşlemeyi kapatmak için BestFitMapping özniteliğini kullanın, ve ek güvenlik için ThrowOnUnmappableChar’ın açık olduğundan emin olun.</target>
-=======
-        <target state="new">To reduce security risk, marshal field {0} as Unicode, by setting StructLayout.CharSet on {1} to CharSet.Unicode, or by explicitly marshaling the field as UnmanagedType.LPWStr. If you need to marshal this string as ANSI or system-dependent, use the BestFitMapping attribute to turn best-fit mapping off, and for added security, ensure ThrowOnUnmappableChar is on.</target>
->>>>>>> 88bae0e8
         <note />
       </trans-unit>
       <trans-unit id="SpecifyMarshalingForPInvokeStringArgumentsMessageFieldImplicitAnsi">
         <source>To reduce security risk, marshal field {0} as Unicode, by setting StructLayout.CharSet on {1} to CharSet.Unicode, or by explicitly marshaling the field as UnmanagedType.LPWStr. If you need to marshal this string as ANSI or system-dependent, specify MarshalAs explicitly, use the BestFitMapping attribute to turn best-fit mapping off, and for added security, to turn ThrowOnUnmappableChar on.</source>
-<<<<<<< HEAD
         <target state="translated">Güvenlik riskini azaltmak için, {1} üzerinde StructLayout.CharSet değerini CharSet.Unicode olarak ayarlayarak ya da alanı belirgin bir şekilde UnmanagedType.LPWStr olarak hazırlayarak {0} alanını Unicode olarak hazırlayın. Bu dizeyi ANSI veya sistem bağımlı olarak sıralamanız gerekirse, MarshalAs’i açıkça belirtin, en iyi uyan eşlemeyi kapatmak için BestFitMapping özniteliğini kullanın, ve ek güvenlik için ThrowOnUnmappableChar’ı açın.</target>
-=======
-        <target state="new">To reduce security risk, marshal field {0} as Unicode, by setting StructLayout.CharSet on {1} to CharSet.Unicode, or by explicitly marshaling the field as UnmanagedType.LPWStr. If you need to marshal this string as ANSI or system-dependent, specify MarshalAs explicitly, use the BestFitMapping attribute to turn best-fit mapping off, and for added security, to turn ThrowOnUnmappableChar on.</target>
->>>>>>> 88bae0e8
         <note />
       </trans-unit>
       <trans-unit id="SpecifyMarshalingForPInvokeStringArgumentsMessageParameter">
         <source>To reduce security risk, marshal parameter {0} as Unicode, by setting DllImport.CharSet to CharSet.Unicode, or by explicitly marshaling the parameter as UnmanagedType.LPWStr. If you need to marshal this string as ANSI or system-dependent, set BestFitMapping=false; for added security, also set ThrowOnUnmappableChar=true.</source>
-<<<<<<< HEAD
         <target state="translated">Güvenlik riskini azaltmak için {0} parametresini Unicode olarak sıralamak için DllImport.CharSet'i CharSet.Unicode olarak ayarlayın ya da parametreyi belirgin bir şekilde UnmanagedType.LPWStr olarak sıralayın. Bu dizeyi ANSI ya da sistem bağımlı olarak sıralamanız gerekirse, BestFitMapping=false olarak ayarlayın; ek güvenlik için de ThrowOnUnmappableChar=true olarak ayarlayın.</target>
-=======
-        <target state="new">To reduce security risk, marshal parameter {0} as Unicode, by setting DllImport.CharSet to CharSet.Unicode, or by explicitly marshaling the parameter as UnmanagedType.LPWStr. If you need to marshal this string as ANSI or system-dependent, set BestFitMapping=false; for added security, also set ThrowOnUnmappableChar=true.</target>
->>>>>>> 88bae0e8
         <note />
       </trans-unit>
       <trans-unit id="SpecifyMarshalingForPInvokeStringArgumentsMessageParameterImplicitAnsi">
         <source>To reduce security risk, marshal parameter {0} as Unicode, by setting DllImport.CharSet to CharSet.Unicode, or by explicitly marshaling the parameter as UnmanagedType.LPWStr. If you need to marshal this string as ANSI or system-dependent, specify MarshalAs explicitly, and set BestFitMapping=false; for added security, also set ThrowOnUnmappableChar=true.</source>
-<<<<<<< HEAD
         <target state="translated">Güvenlik riskini azaltmak için {0} parametresini Unicode olarak sıralamak için DllImport.CharSet'i CharSet.Unicode olarak ayarlayın ya da parametreyi belirgin bir şekilde UnmanagedType.LPWStr olarak sıralayın. Bu dizeyi ANSI ya da sistem bağımlı olarak sıralamanız gerekirse, MarshalAs’i açıkça belirtin, BestFitMapping=false olarak ayarlayın; ek güvenlik için de ThrowOnUnmappableChar=true olarak ayarlayın.</target>
-=======
-        <target state="new">To reduce security risk, marshal parameter {0} as Unicode, by setting DllImport.CharSet to CharSet.Unicode, or by explicitly marshaling the parameter as UnmanagedType.LPWStr. If you need to marshal this string as ANSI or system-dependent, specify MarshalAs explicitly, and set BestFitMapping=false; for added security, also set ThrowOnUnmappableChar=true.</target>
->>>>>>> 88bae0e8
         <note />
       </trans-unit>
       <trans-unit id="SpecifyMarshalingForPInvokeStringArgumentsTitle">
         <source>Specify marshaling for P/Invoke string arguments</source>
-<<<<<<< HEAD
         <target state="translated">P/Invoke dize bağımsız değişkenleri için sıralamayı belirtme</target>
-=======
-        <target state="new">Specify marshaling for P/Invoke string arguments</target>
->>>>>>> 88bae0e8
         <note />
       </trans-unit>
       <trans-unit id="SpecifyStringComparisonDescription">
         <source>A string comparison operation uses a method overload that does not set a StringComparison parameter. If the result will be displayed to the user, such as when sorting a list of items for display in a list box, specify 'StringComparison.CurrentCulture' or 'StringComparison.CurrentCultureIgnoreCase' as the 'StringComparison' parameter. If comparing case-insensitive identifiers, such as file paths, environment variables, or registry keys and values, specify 'StringComparison.OrdinalIgnoreCase'. Otherwise, if comparing case-sensitive identifiers, specify 'StringComparison.Ordinal'.</source>
-<<<<<<< HEAD
         <target state="translated">Dize karşılaştırması, bir StringComparison parametresi ayarlamayan bir yöntem aşırı yüklemesi kullanır. Sonuç kullanıcıya görüntülenecekse (örneğin, bir liste kutusunda görüntülenmek üzere bir öğe listesi sıralanırken), 'StringComparison' parametresi olarak 'StringComparison.CurrentCulture' veya 'StringComparison.CurrentCultureIgnoreCase' değerini belirtin. Dosya yolları, ortam değişkenleri veya kayıt defteri anahtarları ve değerleri gibi büyük/küçük harfe duyarlı olmayan tanımlayıcılar karşılaştırılıyorsa 'StringComparison.OrdinalIgnoreCase' değerini belirtin. Aksi takdirde, yani büyük/küçük harfe duyarlı tanımlayıcılar karşılaştırılıyorsa 'StringComparison.Ordinal' değerini belirtin.</target>
-=======
-        <target state="new">A string comparison operation uses a method overload that does not set a StringComparison parameter. If the result will be displayed to the user, such as when sorting a list of items for display in a list box, specify 'StringComparison.CurrentCulture' or 'StringComparison.CurrentCultureIgnoreCase' as the 'StringComparison' parameter. If comparing case-insensitive identifiers, such as file paths, environment variables, or registry keys and values, specify 'StringComparison.OrdinalIgnoreCase'. Otherwise, if comparing case-sensitive identifiers, specify 'StringComparison.Ordinal'.</target>
->>>>>>> 88bae0e8
         <note />
       </trans-unit>
       <trans-unit id="SpecifyStringComparisonMessage">
         <source>The behavior of '{0}' could vary based on the current user's locale settings. Replace this call in '{1}' with a call to '{2}'.</source>
-<<<<<<< HEAD
         <target state="translated">'{0}' öğesinin davranışı, geçerli kullanıcının yerel ayarlarına göre farklılık gösterebilir. '{1}' öğesinde bu çağrıyı bir '{2}' çağrısıyla değiştirin.</target>
-=======
-        <target state="new">The behavior of '{0}' could vary based on the current user's locale settings. Replace this call in '{1}' with a call to '{2}'.</target>
->>>>>>> 88bae0e8
         <note />
       </trans-unit>
       <trans-unit id="SpecifyStringComparisonTitle">
         <source>Specify StringComparison</source>
-<<<<<<< HEAD
         <target state="translated">StringComparison belirtin</target>
-=======
-        <target state="new">Specify StringComparison</target>
->>>>>>> 88bae0e8
         <note />
       </trans-unit>
       <trans-unit id="TestForEmptyStringsUsingStringLengthDescription">
         <source>Comparing strings by using the String.Length property or the String.IsNullOrEmpty method is significantly faster than using Equals.</source>
-<<<<<<< HEAD
         <target state="translated">Dizeleri Equals yerine String.Length özelliğini veya String.IsNullOrEmpty yöntemini kullanarak karşılaştırmak önemli ölçüde daha hızlıdır.</target>
-=======
-        <target state="new">Comparing strings by using the String.Length property or the String.IsNullOrEmpty method is significantly faster than using Equals.</target>
->>>>>>> 88bae0e8
         <note />
       </trans-unit>
       <trans-unit id="TestForEmptyStringsUsingStringLengthMessage">
         <source>Test for empty strings using 'string.Length' property or 'string.IsNullOrEmpty' method instead of an Equality check.</source>
-<<<<<<< HEAD
         <target state="translated">Equality denetimi yerine 'string.Length' özelliğini veya 'string.IsNullOrEmpty' yöntemini kullanarak boş dize testi uygulayın.</target>
-=======
-        <target state="new">Test for empty strings using 'string.Length' property or 'string.IsNullOrEmpty' method instead of an Equality check.</target>
->>>>>>> 88bae0e8
         <note />
       </trans-unit>
       <trans-unit id="TestForEmptyStringsUsingStringLengthTitle">
         <source>Test for empty strings using string length</source>
-<<<<<<< HEAD
         <target state="translated">Dize uzunluğunu kullanarak boş dize testi uygulayın</target>
-=======
-        <target state="new">Test for empty strings using string length</target>
->>>>>>> 88bae0e8
         <note />
       </trans-unit>
       <trans-unit id="TestForNaNCorrectlyDescription">
         <source>This expression tests a value against Single.Nan or Double.Nan. Use Single.IsNan(Single) or Double.IsNan(Double) to test the value.</source>
-<<<<<<< HEAD
         <target state="translated">Bu ifade, bir değeri Single.Nan veya Double.Nan ile karşılaştırarak test eder. Değeri test etmek için Single.IsNan(Single) veya Double.IsNan(Double) kullanın.</target>
-=======
-        <target state="new">This expression tests a value against Single.Nan or Double.Nan. Use Single.IsNan(Single) or Double.IsNan(Double) to test the value.</target>
->>>>>>> 88bae0e8
         <note />
       </trans-unit>
       <trans-unit id="TestForNaNCorrectlyMessage">
         <source>Test for NaN correctly</source>
-<<<<<<< HEAD
         <target state="translated">NaN testini doğru uygulayın</target>
-=======
-        <target state="new">Test for NaN correctly</target>
->>>>>>> 88bae0e8
         <note />
       </trans-unit>
       <trans-unit id="TestForNaNCorrectlyTitle">
         <source>Test for NaN correctly</source>
-<<<<<<< HEAD
         <target state="translated">NaN testini doğru uygulayın</target>
-=======
-        <target state="new">Test for NaN correctly</target>
->>>>>>> 88bae0e8
         <note />
       </trans-unit>
       <trans-unit id="UseArrayEmpty">
         <source>Use Array.Empty</source>
-<<<<<<< HEAD
         <target state="translated">Array.Empty kullanın</target>
-=======
-        <target state="new">Use Array.Empty</target>
->>>>>>> 88bae0e8
         <note />
       </trans-unit>
       <trans-unit id="UseAutoValidateAntiforgeryToken">
         <source>Use antiforgery tokens in ASP.NET Core MVC controllers</source>
-<<<<<<< HEAD
         <target state="translated">ASP.NET Core MVC denetleyicilerinde sahtecilik önleme belirteçleri kullanın</target>
-=======
-        <target state="new">Use antiforgery tokens in ASP.NET Core MVC controllers</target>
->>>>>>> 88bae0e8
         <note />
       </trans-unit>
       <trans-unit id="UseAutoValidateAntiforgeryTokenDescription">
         <source>Handling a POST, PUT, PATCH, or DELETE request without validating an antiforgery token may be vulnerable to cross-site request forgery attacks. A cross-site request forgery attack can send malicious requests from an authenticated user to your ASP.NET Core MVC controller.</source>
-<<<<<<< HEAD
         <target state="translated">POST, PUT, PATCH veya DELETE isteğini sahtecilik önleme belirtecini doğrulamadan işlemek, sizi siteler arası istek sahteciliği saldırılarına karşı savunmasız bırakır. Siteler arası istek sahteciliği saldırısı, kimliği doğrulanmamış kullanıcıdan ASP.NET Core MVC denetleyicinize kötü amaçlı istekler gönderebilir.</target>
-=======
-        <target state="new">Handling a POST, PUT, PATCH, or DELETE request without validating an antiforgery token may be vulnerable to cross-site request forgery attacks. A cross-site request forgery attack can send malicious requests from an authenticated user to your ASP.NET Core MVC controller.</target>
->>>>>>> 88bae0e8
         <note />
       </trans-unit>
       <trans-unit id="UseAutoValidateAntiforgeryTokenMessage">
         <source>Method {0} handles a {1} request without performing antiforgery token validation. You also need to ensure that your HTML form sends an antiforgery token.</source>
-<<<<<<< HEAD
         <target state="translated">{0} metodu, {1} isteğini sahtecilik önleme belirtecini doğrulamadan işler. Ayrıca HTML formunuzun sahtecilik önleme belirteci gönderdiğinden emin olmanız gerekir.</target>
-=======
-        <target state="new">Method {0} handles a {1} request without performing antiforgery token validation. You also need to ensure that your HTML form sends an antiforgery token.</target>
->>>>>>> 88bae0e8
         <note />
       </trans-unit>
       <trans-unit id="UseContainerLevelAccessPolicy">
         <source>Use Container Level Access Policy</source>
-<<<<<<< HEAD
         <target state="translated">Kapsayıcı Düzeyinde Erişim İlkesi Kullan</target>
-=======
-        <target state="new">Use Container Level Access Policy</target>
->>>>>>> 88bae0e8
         <note />
       </trans-unit>
       <trans-unit id="UseContainerLevelAccessPolicyDescription">
         <source>No access policy identifier is specified, making tokens non-revocable.</source>
-<<<<<<< HEAD
         <target state="translated">Erişim ilkesi tanımlayıcısı belirtilmediğinden belirteçler iptal edilemez.</target>
-=======
-        <target state="new">No access policy identifier is specified, making tokens non-revocable.</target>
->>>>>>> 88bae0e8
         <note />
       </trans-unit>
       <trans-unit id="UseContainerLevelAccessPolicyMessage">
         <source>Consider using Azure's role-based access control instead of a Shared Access Signature (SAS) if possible. If you still need to use a SAS, use a container-level access policy when creating a SAS</source>
-<<<<<<< HEAD
         <target state="translated">Mümkünse Paylaşılan Erişim İmzası (SAS) yerine Azure'un rol tabanlı erişim denetimini kullanmayı düşünün. Yine de SAS kullanmanız gerekiyorsa, SAS oluştururken kapsayıcı düzeyinde bir erişim ilkesi kullanın</target>
-=======
-        <target state="new">Consider using Azure's role-based access control instead of a Shared Access Signature (SAS) if possible. If you still need to use a SAS, use a container-level access policy when creating a SAS</target>
->>>>>>> 88bae0e8
         <note />
       </trans-unit>
       <trans-unit id="UseDefaultDllImportSearchPathsAttribute">
         <source>Use DefaultDllImportSearchPaths attribute for P/Invokes</source>
-<<<<<<< HEAD
         <target state="translated">P/Invokes için DefaultDllImportSearchPaths özniteliğini kullan</target>
-=======
-        <target state="new">Use DefaultDllImportSearchPaths attribute for P/Invokes</target>
->>>>>>> 88bae0e8
         <note />
       </trans-unit>
       <trans-unit id="UseDefaultDllImportSearchPathsAttributeDescription">
         <source>By default, P/Invokes using DllImportAttribute probe a number of directories, including the current working directory for the library to load. This can be a security issue for certain applications, leading to DLL hijacking.</source>
-<<<<<<< HEAD
         <target state="translated">DllImportAttribute kullanan P/Invokesusing varsayılan olarak, yüklenecek kitaplığın geçerli çalışma dizini de dahil olmak üzere birkaç dizini araştırır. Bu, belirli uygulamalar için DLL'nin ele geçirilmesine yol açan bir güvenlik sorunu olabilir.</target>
-=======
-        <target state="new">By default, P/Invokes using DllImportAttribute probe a number of directories, including the current working directory for the library to load. This can be a security issue for certain applications, leading to DLL hijacking.</target>
->>>>>>> 88bae0e8
         <note />
       </trans-unit>
       <trans-unit id="UseDefaultDllImportSearchPathsAttributeMessage">
         <source>The method {0} didn't use DefaultDllImportSearchPaths attribute for P/Invokes.</source>
-<<<<<<< HEAD
         <target state="translated">{0} metodu P/Invokes için DefaultDllImportSearchPaths özniteliğini kullanmadı.</target>
-=======
-        <target state="new">The method {0} didn't use DefaultDllImportSearchPaths attribute for P/Invokes.</target>
->>>>>>> 88bae0e8
         <note />
       </trans-unit>
       <trans-unit id="UseIndexer">
         <source>Use indexer</source>
-<<<<<<< HEAD
         <target state="translated">Dizin oluşturucuyu kullanın</target>
-=======
-        <target state="new">Use indexer</target>
->>>>>>> 88bae0e8
         <note />
       </trans-unit>
       <trans-unit id="UseManagedEquivalentsOfWin32ApiDescription">
         <source>An operating system invoke method is defined and a method that has the equivalent functionality is located in the .NET Framework class library.</source>
-<<<<<<< HEAD
         <target state="translated">Bir işletim sistemi çağırma yöntemi tanımlanır ve .NET Framework sınıf kitaplığında eşdeğer işleve sahip bir yöntem bulunur.</target>
-=======
-        <target state="new">An operating system invoke method is defined and a method that has the equivalent functionality is located in the .NET Framework class library.</target>
->>>>>>> 88bae0e8
         <note />
       </trans-unit>
       <trans-unit id="UseManagedEquivalentsOfWin32ApiMessage">
         <source>Use managed equivalents of win32 api</source>
-<<<<<<< HEAD
         <target state="translated">Win32 API’sinin yönetilen eşdeğerlerini kullan</target>
-=======
-        <target state="new">Use managed equivalents of win32 api</target>
->>>>>>> 88bae0e8
         <note />
       </trans-unit>
       <trans-unit id="UseManagedEquivalentsOfWin32ApiTitle">
         <source>Use managed equivalents of win32 api</source>
-<<<<<<< HEAD
         <target state="translated">Win32 API’sinin yönetilen eşdeğerlerini kullan</target>
-=======
-        <target state="new">Use managed equivalents of win32 api</target>
->>>>>>> 88bae0e8
         <note />
       </trans-unit>
       <trans-unit id="UseOrdinalStringComparisonDescription">
         <source>A string comparison operation that is nonlinguistic does not set the StringComparison parameter to either Ordinal or OrdinalIgnoreCase. By explicitly setting the parameter to either StringComparison.Ordinal or StringComparison.OrdinalIgnoreCase, your code often gains speed, becomes more correct, and becomes more reliable.</source>
-<<<<<<< HEAD
         <target state="translated">Dille ilgili olmayan bir dize karşılaştırma işlemi, StringComparison parametresini Ordinal veya OrdinalIgnoreCase olarak ayarlamaz. Parametreyi açıkça StringComparison.Ordinal veya StringComparison.OrdinalIgnoreCase olarak ayarladığınızda kodunuz genellikle hızlanır, daha doğru ve daha güvenilir hale gelir.</target>
-=======
-        <target state="new">A string comparison operation that is nonlinguistic does not set the StringComparison parameter to either Ordinal or OrdinalIgnoreCase. By explicitly setting the parameter to either StringComparison.Ordinal or StringComparison.OrdinalIgnoreCase, your code often gains speed, becomes more correct, and becomes more reliable.</target>
->>>>>>> 88bae0e8
         <note />
       </trans-unit>
       <trans-unit id="UseOrdinalStringComparisonMessageStringComparer">
         <source>{0} passes '{1}' as the 'StringComparer' parameter to {2}. To perform a non-linguistic comparison, specify 'StringComparer.Ordinal' or 'StringComparer.OrdinalIgnoreCase' instead.</source>
-<<<<<<< HEAD
         <target state="translated">{0}, {2} öğesine 'StringComparer' parametresi olarak '{1}' değerini geçiriyor. Dille ilgili olmayan bir karşılaştırma gerçekleştirmek için bunun yerine 'StringComparer.Ordinal' veya 'StringComparer.OrdinalIgnoreCase' değerini belirtin.</target>
-=======
-        <target state="new">{0} passes '{1}' as the 'StringComparer' parameter to {2}. To perform a non-linguistic comparison, specify 'StringComparer.Ordinal' or 'StringComparer.OrdinalIgnoreCase' instead.</target>
->>>>>>> 88bae0e8
         <note />
       </trans-unit>
       <trans-unit id="UseOrdinalStringComparisonMessageStringComparison">
         <source>{0} passes '{1}' as the 'StringComparison' parameter to {2}. To perform a non-linguistic comparison, specify 'StringComparison.Ordinal' or 'StringComparison.OrdinalIgnoreCase' instead.</source>
-<<<<<<< HEAD
         <target state="translated">{0}, {2} öğesine 'StringComparison' parametresi olarak '{1}' değerini geçiriyor. Dille ilgili olmayan bir karşılaştırma gerçekleştirmek için bunun yerine 'StringComparison.Ordinal' veya 'StringComparison.OrdinalIgnoreCase' değerini belirtin.</target>
-=======
-        <target state="new">{0} passes '{1}' as the 'StringComparison' parameter to {2}. To perform a non-linguistic comparison, specify 'StringComparison.Ordinal' or 'StringComparison.OrdinalIgnoreCase' instead.</target>
->>>>>>> 88bae0e8
         <note />
       </trans-unit>
       <trans-unit id="UseOrdinalStringComparisonTitle">
         <source>Use ordinal stringcomparison</source>
-<<<<<<< HEAD
         <target state="translated">Sıralı stringcomparison kullanın</target>
-=======
-        <target state="new">Use ordinal stringcomparison</target>
->>>>>>> 88bae0e8
         <note />
       </trans-unit>
       <trans-unit id="UsePropertyInsteadOfCountMethodWhenAvailableDescription">
@@ -3330,76 +1759,72 @@
       </trans-unit>
       <trans-unit id="UseRSAWithSufficientKeySize">
         <source>Use Rivest–Shamir–Adleman (RSA) Algorithm With Sufficient Key Size</source>
-        <target state="new">Use Rivest–Shamir–Adleman (RSA) Algorithm With Sufficient Key Size</target>
+        <target state="translated">Yeterli Anahtar Boyutuna Sahip Rivest–Shamir–Adleman (RSA) Algoritmasını Kullan</target>
         <note />
       </trans-unit>
       <trans-unit id="UseRSAWithSufficientKeySizeDescription">
         <source>Encryption algorithms are vulnerable to brute force attacks when too small a key size is used.</source>
-        <target state="new">Encryption algorithms are vulnerable to brute force attacks when too small a key size is used.</target>
+        <target state="translated">Çok küçük boyutlu bir anahtar kullanıldığında şifreleme algoritmaları deneme yanılma saldırılarına karşı savunmasız durumda kalır.</target>
         <note />
       </trans-unit>
       <trans-unit id="UseRSAWithSufficientKeySizeMessage">
         <source>Asymmetric encryption algorithm {0}'s key size is less than 2048. Switch to an RSA with at least 2048 key size, ECDH or ECDSA algorithm instead.</source>
-        <target state="new">Asymmetric encryption algorithm {0}'s key size is less than 2048. Switch to an RSA with at least 2048 key size, ECDH or ECDSA algorithm instead.</target>
+        <target state="translated">Asimetrik şifreleme algoritması {0} anahtar boyutu 2048'den az. Bunun yerine en az 2048 anahtar boyutuna, ECDH veya ECDSA algoritmasına sahip bir RSA'ya geçiş yapın.</target>
         <note />
       </trans-unit>
       <trans-unit id="UseSecureCookiesASPNetCoreDescription">
         <source>Applications available over HTTPS must use secure cookies.</source>
-        <target state="new">Applications available over HTTPS must use secure cookies.</target>
+        <target state="translated">HTTPS üzerinden kullanılabilen uygulamalar güvenli tanımlama bilgileri kullanmalıdır.</target>
         <note />
       </trans-unit>
       <trans-unit id="UseSharedAccessProtocolHttpsOnly">
         <source>Use SharedAccessProtocol HttpsOnly</source>
-        <target state="new">Use SharedAccessProtocol HttpsOnly</target>
+        <target state="translated">SharedAccessProtocol HttpsOnly Kullan</target>
         <note />
       </trans-unit>
       <trans-unit id="UseSharedAccessProtocolHttpsOnlyDescription">
         <source>HTTPS encrypts network traffic. Use HttpsOnly, rather than HttpOrHttps, to ensure network traffic is always encrypted to help prevent disclosure of sensitive data.</source>
-        <target state="new">HTTPS encrypts network traffic. Use HttpsOnly, rather than HttpOrHttps, to ensure network traffic is always encrypted to help prevent disclosure of sensitive data.</target>
+        <target state="translated">HTTPS ağ trafiğini şifreler. Hassas verilerin açıklanmasını önlemeye yardımcı olmak için, ağ trafiğinin her zaman şifrelenmesini sağlamak amacıyla HttpOrHttps yerine HttpsOnly kullanın.</target>
         <note />
       </trans-unit>
       <trans-unit id="UseSharedAccessProtocolHttpsOnlyMessage">
         <source>Consider using Azure's role-based access control instead of a Shared Access Signature (SAS) if possible. If you still need to use a SAS, specify SharedAccessProtocol.HttpsOnly</source>
-        <target state="new">Consider using Azure's role-based access control instead of a Shared Access Signature (SAS) if possible. If you still need to use a SAS, specify SharedAccessProtocol.HttpsOnly</target>
+        <target state="translated">Mümkünse Paylaşılan Erişim İmzası (SAS) yerine Azure'un rol tabanlı erişim denetimini kullanmayı düşünün. Yine de SAS kullanmanız gerekiyorsa, SharedAccessProtocol.HttpsOnly belirtin</target>
         <note />
       </trans-unit>
       <trans-unit id="UseXmlReaderDescription">
         <source>Processing XML from untrusted data may load dangerous external references, which should be restricted by using an XmlReader with a secure resolver or with DTD processing disabled.</source>
-        <target state="new">Processing XML from untrusted data may load dangerous external references, which should be restricted by using an XmlReader with a secure resolver or with DTD processing disabled.</target>
+        <target state="translated">Güvenilmeyen verilerden XML işlenirse tehlikeli dış başvurular yüklenebilir. Bunun, güvenli bir çözümleyicisi olan bir XmlReader kullanılarak veya DTD işleme devre dışı bırakılarak kısıtlanması gerekir.</target>
         <note />
       </trans-unit>
       <trans-unit id="UseXmlReaderForDataSetReadXml">
         <source>Use XmlReader For DataSet Read Xml</source>
-        <target state="new">Use XmlReader For DataSet Read Xml</target>
+        <target state="translated">DataSet Xml'i Okuma için XmlReader kullan</target>
         <note />
       </trans-unit>
       <trans-unit id="UseXmlReaderForDeserialize">
         <source>Use XmlReader For Deserialize</source>
-        <target state="new">Use XmlReader For Deserialize</target>
+        <target state="translated">Seri Halden Çıkarma için XmlReader kullan</target>
         <note />
       </trans-unit>
       <trans-unit id="UseXmlReaderForSchemaRead">
         <source>Use XmlReader For Schema Read</source>
-        <target state="new">Use XmlReader For Schema Read</target>
+        <target state="translated">Şema Okuma için XmlReader kullan</target>
         <note />
       </trans-unit>
       <trans-unit id="UseXmlReaderForValidatingReader">
         <source>Use XmlReader For Validating Reader</source>
-        <target state="new">Use XmlReader For Validating Reader</target>
+        <target state="translated">Okuyucuyu Doğrulamak için XmlReader kullan</target>
         <note />
       </trans-unit>
       <trans-unit id="UseXmlReaderForXPathDocument">
         <source>Use XmlReader For XPathDocument</source>
-        <target state="new">Use XmlReader For XPathDocument</target>
+        <target state="translated">XPathDocument için XmlReader kullan</target>
         <note />
       </trans-unit>
       <trans-unit id="UseXmlReaderMessage">
         <source>This overload of the {0}.{1} method is potentially unsafe, use an overload that takes a XmlReader instance instead</source>
-<<<<<<< HEAD
         <target state="translated">{0}.{1} yönteminin bu aşırı yüklemesi güvenli olmayabilir. Bunun yerine bir XmlReader örneğini alan bir aşırı yükleme kullanın</target>
-=======
-        <target state="new">This overload of the {0}.{1} method is potentially unsafe, use an overload that takes a XmlReader instance instead</target>
->>>>>>> 88bae0e8
         <note />
       </trans-unit>
     </body>
