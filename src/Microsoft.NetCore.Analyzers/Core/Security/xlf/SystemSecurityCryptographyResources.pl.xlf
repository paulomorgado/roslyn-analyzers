--- conflicted
+++ resolved
@@ -89,10 +89,6 @@
       </trans-unit>
       <trans-unit id="DoNotDisableRequestValidationMessage">
         <source>{0} has request validation disabled</source>
-<<<<<<< HEAD
-        <target state="new">{0} has request validation disabled</target>
-=======
->>>>>>> c1adcf62
         <note />
       </trans-unit>
       <trans-unit id="DoNotDisableSchUseStrongCrypto">
@@ -272,21 +268,6 @@
         <source>Consider using Azure's role-based access control instead of a Shared Access Signature (SAS) if possible. If you still need to use a SAS, specify SharedAccessProtocol.HttpsOnly</source>
         <note />
       </trans-unit>
-      <trans-unit id="UseSharedAccessProtocolHttpsOnly">
-        <source>Use SharedAccessProtocol HttpsOnly</source>
-        <target state="new">Use SharedAccessProtocol HttpsOnly</target>
-        <note />
-      </trans-unit>
-      <trans-unit id="UseSharedAccessProtocolHttpsOnlyDescription">
-        <source>HTTPS encrypts network traffic. Use HttpsOnly, rather than HttpOrHttps, to ensure network traffic is always encrypted to help prevent disclosure of sensitive data.</source>
-        <target state="new">HTTPS encrypts network traffic. Use HttpsOnly, rather than HttpOrHttps, to ensure network traffic is always encrypted to help prevent disclosure of sensitive data.</target>
-        <note />
-      </trans-unit>
-      <trans-unit id="UseSharedAccessProtocolHttpsOnlyMessage">
-        <source>Consider using Azure's role-based access control instead of a Shared Access Signature (SAS) if possible. If you still need to use a SAS, specify SharedAccessProtocol.HttpsOnly</source>
-        <target state="new">Consider using Azure's role-based access control instead of a Shared Access Signature (SAS) if possible. If you still need to use a SAS, specify SharedAccessProtocol.HttpsOnly</target>
-        <note />
-      </trans-unit>
       <trans-unit id="UseXmlReaderDescription">
         <source>Processing XML from untrusted data may load dangerous external references, which should be restricted by using an XmlReader with a secure resolver or with DTD processing disabled.</source>
         <target state="translated">Przetwarzanie pliku XML na podstawie niezaufanych danych może spowodować załadowanie niebezpiecznych odwołań zewnętrznych, które powinny zostać ograniczone za pomocą czytnika XmlReader z bezpiecznym programem rozpoznawania nazw lub wyłączonym przetwarzaniem elementów DTD.</target>
