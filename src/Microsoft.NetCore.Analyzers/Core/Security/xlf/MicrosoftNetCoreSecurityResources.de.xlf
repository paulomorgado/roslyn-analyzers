--- conflicted
+++ resolved
@@ -28,13 +28,8 @@
         <note />
       </trans-unit>
       <trans-unit id="JavaScriptSerializerMaybeWithSimpleTypeResolverMessage">
-<<<<<<< HEAD
         <source>The method '{0}' is insecure when deserializing untrusted data with a JavaScriptSerializer initialized with a SimpleTypeResolver. Ensure that the JavaScriptSerializer is initialized without a JavaScriptTypeResolver specified, or initialized with a JavaScriptTypeResolver that limits the types of objects in the deserialized object graph.</source>
-        <target state="new">The method '{0}' is insecure when deserializing untrusted data with a JavaScriptSerializer initialized with a SimpleTypeResolver. Ensure that the JavaScriptSerializer is initialized without a JavaScriptTypeResolver specified, or initialized with a JavaScriptTypeResolver that limits the types of objects in the deserialized object graph.</target>
-=======
-        <source>The method '{0}' is insecure when deserializing untrusted data with a JavaScriptSerializer initialized with a SimpleTypeResolver. Ensure that the JavaScriptSerializer is initialized without a JavaScriptTypeResolver specified, or initialized with a JavaScriptTypeResolver that limits that types of objects in the deserialized object graph.</source>
-        <target state="translated">Die Methode "{0}" ist unsicher, wenn nicht vertrauenswürdige Daten mit einem JavaScriptSerializer deserialisiert werden, der mit einem SimpleTypeResolver initialisiert wurde. Stellen Sie sicher, dass der JavaScriptSerializer ohne Angabe eines JavaScriptTypeResolver oder mit einem JavaScriptTypeResolver initialisiert wird, der die Objekttypen im deserialisierten Objektdiagramm einschränkt.</target>
->>>>>>> 0e597a9e
+        <target state="needs-review-translation">Die Methode "{0}" ist unsicher, wenn nicht vertrauenswürdige Daten mit einem JavaScriptSerializer deserialisiert werden, der mit einem SimpleTypeResolver initialisiert wurde. Stellen Sie sicher, dass der JavaScriptSerializer ohne Angabe eines JavaScriptTypeResolver oder mit einem JavaScriptTypeResolver initialisiert wird, der die Objekttypen im deserialisierten Objektdiagramm einschränkt.</target>
         <note />
       </trans-unit>
       <trans-unit id="JavaScriptSerializerMaybeWithSimpleTypeResolverTitle">
@@ -43,13 +38,8 @@
         <note />
       </trans-unit>
       <trans-unit id="JavaScriptSerializerWithSimpleTypeResolverMessage">
-<<<<<<< HEAD
         <source>The method '{0}' is insecure when deserializing untrusted data with a JavaScriptSerializer initialized with a SimpleTypeResolver. Initialize JavaScriptSerializer without a JavaScriptTypeResolver specified, or initialize with a JavaScriptTypeResolver that limits the types of objects in the deserialized object graph.</source>
-        <target state="new">The method '{0}' is insecure when deserializing untrusted data with a JavaScriptSerializer initialized with a SimpleTypeResolver. Initialize JavaScriptSerializer without a JavaScriptTypeResolver specified, or initialize with a JavaScriptTypeResolver that limits the types of objects in the deserialized object graph.</target>
-=======
-        <source>The method '{0}' is insecure when deserializing untrusted data with a JavaScriptSerializer initialized with a SimpleTypeResolver. Initialize JavaScriptSerializer without a JavaScriptTypeResolver specified, or initialize with a JavaScriptTypeResolver that limits that types of objects in the deserialized object graph.</source>
-        <target state="translated">Die Methode "{0}" ist unsicher, wenn nicht vertrauenswürdige Daten mit einem JavaScriptSerializer deserialisiert werden, der mit einem SimpleTypeResolver initialisiert wurde. Initialisieren Sie den JavaScriptSerializer ohne Angabe eines JavaScriptTypeResolver oder mit einem JavaScriptTypeResolver, der die Objekttypen im deserialisierten Objektdiagramm einschränkt.</target>
->>>>>>> 0e597a9e
+        <target state="needs-review-translation">Die Methode "{0}" ist unsicher, wenn nicht vertrauenswürdige Daten mit einem JavaScriptSerializer deserialisiert werden, der mit einem SimpleTypeResolver initialisiert wurde. Initialisieren Sie den JavaScriptSerializer ohne Angabe eines JavaScriptTypeResolver oder mit einem JavaScriptTypeResolver, der die Objekttypen im deserialisierten Objektdiagramm einschränkt.</target>
         <note />
       </trans-unit>
       <trans-unit id="JavaScriptSerializerWithSimpleTypeResolverTitle">
