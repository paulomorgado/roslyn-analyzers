﻿// Copyright (c) Microsoft.  All Rights Reserved.  Licensed under the Apache License, Version 2.0.  See License.txt in the project root for license information.

using System;
using System.Collections.Immutable;
<<<<<<< HEAD
using Microsoft.CodeAnalysis;
=======
using Analyzer.Utilities.Extensions;
>>>>>>> 883599f8

namespace Analyzer.Utilities.FlowAnalysis.Analysis.TaintedDataAnalysis
{
    internal static class WebInputSources
    {
        /// <summary>
        /// <see cref="SourceInfo"/>s for web input tainted data sources.
        /// </summary>
        public static ImmutableHashSet<SourceInfo> SourceInfos { get; }

        /// <summary>
        /// Statically constructs.
        /// </summary>
        static WebInputSources()
        {
            var sourceInfosBuilder = PooledHashSet<SourceInfo>.GetInstance();

            sourceInfosBuilder.AddSourceInfo(
                WellKnownTypes.SystemWebHttpCookie,
                isInterface: false,
                taintedProperties: new string[] {
                    "Domain",
                    "Name",
                    "Item",
                    "Path",
                    "Value",
                    "Values",
                },
                taintedMethods: null);
            sourceInfosBuilder.AddSourceInfo(
                WellKnownTypes.SystemWebHttpRequest,
                isInterface: false,
                taintedProperties: new string[] {
                    "AcceptTypes",
                    "AnonymousID",
                    // Anything potentially bad in Browser?
                    "ContentType",
                    "Cookies",
                    "Files",
                    "Form",
                    "Headers",
                    "HttpMethod",
                    "InputStream",
                    "Item",
                    "Params",
                    "Path",
                    "PathInfo",
                    "QueryString",
                    "RawUrl",
                    "RequestType",
                    "Url",
                    "UrlReferrer",
                    "UserAgent",
                    "UserLanguages",
                },
                taintedMethods: new string[] {
                    "BinaryRead",
                    "GetBufferedInputStream",
                    "GetBufferlessInputStream",
                });
            sourceInfosBuilder.AddSourceInfo(
                WellKnownTypes.SystemWebHttpRequestBase,
                isInterface: false,
                taintedProperties: new string[] {
                    "AcceptTypes",
                    "AnonymousID",
                    // Anything potentially bad in Browser?
                    "ContentType",
                    "Cookies",
                    "Files",
                    "Form",
                    "Headers",
                    "HttpMethod",
                    "InputStream",
                    "Item",
                    "Params",
                    "Path",
                    "PathInfo",
                    "QueryString",
                    "RawUrl",
                    "RequestType",
                    "Url",
                    "UrlReferrer",
                    "UserAgent",
                    "UserLanguages",
                },
                taintedMethods: new string[] {
                    "BinaryRead",
                    "GetBufferedInputStream",
                    "GetBufferlessInputStream",
                });
            sourceInfosBuilder.AddSourceInfo(
                WellKnownTypes.SystemWebHttpRequestWrapper,
                isInterface: false,
                taintedProperties: new string[] {
                    "AcceptTypes",
                    "AnonymousID",
                    // Anything potentially bad in Browser?
                    "ContentType",
                    "Cookies",
                    "Files",
                    "Form",
                    "Headers",
                    "HttpMethod",
                    "InputStream",
                    "Item",
                    "Params",
                    "Path",
                    "PathInfo",
                    "QueryString",
                    "RawUrl",
                    "RequestType",
                    "Url",
                    "UrlReferrer",
                    "UserAgent",
                    "UserLanguages",
                },
                taintedMethods: new string[] {
                    "BinaryRead",
                    "GetBufferedInputStream",
                    "GetBufferlessInputStream",
                });
            sourceInfosBuilder.AddSourceInfo(
                WellKnownTypes.SystemWebUIAdaptersPageAdapter,
                isInterface: false,
                taintedProperties: new string[] {
                    "QueryString",
                },
                taintedMethods: null);
            sourceInfosBuilder.AddSourceInfo(
                WellKnownTypes.SystemWebUIDataBoundLiteralControl,
                isInterface: false,
                taintedProperties: new string[] {
                    "Text",
                },
                taintedMethods: null);
            sourceInfosBuilder.AddSourceInfo(
                WellKnownTypes.SystemWebUIDesignerDataBoundLiteralControl,
                isInterface: false,
                taintedProperties: new string[] {
                    "Text",
                },
                taintedMethods: null);
            sourceInfosBuilder.AddSourceInfo(
                WellKnownTypes.SystemWebUIHtmlControlsHtmlInputControl,
                isInterface: false,
                taintedProperties: new string[] {
                    "Value",
                },
                taintedMethods: null);
            sourceInfosBuilder.AddSourceInfo(
                WellKnownTypes.SystemWebUIIndexedString,
                isInterface: false,
                taintedProperties: new string[] {
                    "Value" },
                taintedMethods: null);
            sourceInfosBuilder.AddSourceInfo(
                WellKnownTypes.SystemWebUILiteralControl,
                isInterface: false,
                taintedProperties: new string[] {
                    "Text",
                },
                taintedMethods: null);
            sourceInfosBuilder.AddSourceInfo(
                WellKnownTypes.SystemWebUIResourceBasedLiteralControl,
                isInterface: false,
                taintedProperties: new string[] {
                    "Text"
                },
                taintedMethods: null);
            sourceInfosBuilder.AddSourceInfo(
                WellKnownTypes.SystemWebUISimplePropertyEntry,
                isInterface: false,
                taintedProperties: new string[] {
                    "Value",
                },
                taintedMethods: null);
            sourceInfosBuilder.AddSourceInfo(
                WellKnownTypes.SystemWebUIStateItem,
                isInterface: false,
                taintedProperties: new string[] {
                    "Value",
                },
                taintedMethods: null);
            sourceInfosBuilder.AddSourceInfo(
                WellKnownTypes.SystemWebUIStringPropertyBuilder,
                isInterface: false,
                taintedProperties: new string[] {
                    "Text",
                },
                taintedMethods: null);
            sourceInfosBuilder.AddSourceInfo(
                WellKnownTypes.SystemWebUITemplateBuilder,
                isInterface: false,
                taintedProperties: new string[] {
                    "Text",
                },
                taintedMethods: null);
            sourceInfosBuilder.AddSourceInfo(
                WellKnownTypes.SystemWebUITemplateParser,
                isInterface: false,
                taintedProperties: new string[] {
                    "Text",
                },
                taintedMethods: null);
            sourceInfosBuilder.AddSourceInfo(
                WellKnownTypes.SystemWebUIWebControlsBaseValidator,
                isInterface: false,
                taintedProperties: new string[] {
                    "Text",
                },
                taintedMethods: null);
            sourceInfosBuilder.AddSourceInfo(
                WellKnownTypes.SystemWebUIWebControlsBulletedList,
                isInterface: false,
                taintedProperties: new string[] {
                    "SelectedValue",
                    "Text",
                },
                taintedMethods: null);
            sourceInfosBuilder.AddSourceInfo(
                WellKnownTypes.SystemWebUIWebControlsButton,
                isInterface: false,
                taintedProperties: new string[] {
                    "CommandArgument",
                    "Text",
                },
                taintedMethods: null);
            sourceInfosBuilder.AddSourceInfo(
                WellKnownTypes.SystemWebUIWebControlsButtonColumn,
                isInterface: false,
                taintedProperties: new string[] {
                    "Text",
                },
                taintedMethods: null);
            sourceInfosBuilder.AddSourceInfo(
                WellKnownTypes.SystemWebUIWebControlsButtonField,
                isInterface: false,
                taintedProperties: new string[] {
                    "Text",
                },
                taintedMethods: null);
            sourceInfosBuilder.AddSourceInfo(
                WellKnownTypes.SystemWebUIWebControlsChangePassword,
                isInterface: false,
                taintedProperties: new string[] {
                    "TextBoxStyle",
                },
                taintedMethods: null);
            sourceInfosBuilder.AddSourceInfo(
                WellKnownTypes.SystemWebUIWebControlsCheckBox,
                isInterface: false,
                taintedProperties: new string[] {
                    "Text",
                    "TextAlign",
                },
                taintedMethods: null);
            sourceInfosBuilder.AddSourceInfo(
                WellKnownTypes.SystemWebUIWebControlsCheckBoxField,
                isInterface: false,
                taintedProperties: new string[] {
                    "Text",
                    "TextAlign",
                },
                taintedMethods: null);
            sourceInfosBuilder.AddSourceInfo(
                WellKnownTypes.SystemWebUIWebControlsCommandEventArgs,
                isInterface: false,
                taintedProperties: new string[] {
                    "CommandArgument",
                },
                taintedMethods: null);
            sourceInfosBuilder.AddSourceInfo(
                WellKnownTypes.SystemWebUIWebControlsCreateUserWizard,
                isInterface: false,
                taintedProperties: new string[] {
                    "TextBoxStyle",
                },
                taintedMethods: null);
            sourceInfosBuilder.AddSourceInfo(
                WellKnownTypes.SystemWebUIWebControlsDataKey,
                isInterface: false,
                taintedProperties: new string[] {
                    "Value",
                },
                taintedMethods: null);
            sourceInfosBuilder.AddSourceInfo(
                WellKnownTypes.SystemWebUIWebControlsDataList,
                isInterface: false,
                taintedProperties: new string[] {
                    "SelectedValue",
                },
                taintedMethods: null);
            sourceInfosBuilder.AddSourceInfo(
                WellKnownTypes.SystemWebUIWebControlsDetailsView,
                isInterface: false,
                taintedProperties: new string[] {
                    "SelectedValue",
                },
                taintedMethods: null);
            sourceInfosBuilder.AddSourceInfo(
                WellKnownTypes.SystemWebUIWebControlsDetailsViewInsertEventArgs,
                isInterface: false,
                taintedProperties: new string[] {
                    "CommandArgument",
                },
                taintedMethods: null);
            sourceInfosBuilder.AddSourceInfo(
                WellKnownTypes.SystemWebUIWebControlsDetailsViewUpdateEventArgs,
                isInterface: false,
                taintedProperties: new string[] {
                    "CommandArgument",
                },
                taintedMethods: null);
            sourceInfosBuilder.AddSourceInfo(
                WellKnownTypes.SystemWebUIWebControlsFormView,
                isInterface: false,
                taintedProperties: new string[] {
                    "SelectedValue",
                },
                taintedMethods: null);
            sourceInfosBuilder.AddSourceInfo(
                WellKnownTypes.SystemWebUIWebControlsFormViewInsertEventArgs,
                isInterface: false,
                taintedProperties: new string[] {
                    "CommandArgument",
                },
                taintedMethods: null);
            sourceInfosBuilder.AddSourceInfo(
                WellKnownTypes.SystemWebUIWebControlsFormViewUpdateEventArgs,
                isInterface: false,
                taintedProperties: new string[] {
                    "CommandArgument",
                },
                taintedMethods: null);
            sourceInfosBuilder.AddSourceInfo(
                WellKnownTypes.SystemWebUIWebControlsGridView,
                isInterface: false,
                taintedProperties: new string[] {
                    "SelectedValue",
                },
                taintedMethods: null);
            sourceInfosBuilder.AddSourceInfo(
                WellKnownTypes.SystemWebUIWebControlsHiddenField,
                isInterface: false,
                taintedProperties: new string[] {
                    "Value",
                },
                taintedMethods: null);
            sourceInfosBuilder.AddSourceInfo(
                WellKnownTypes.SystemWebUIWebControlsHyperLink,
                isInterface: false,
                taintedProperties: new string[] {
                    "Text",
                },
                taintedMethods: null);
            sourceInfosBuilder.AddSourceInfo(
                WellKnownTypes.SystemWebUIWebControlsHyperLinkColumn,
                isInterface: false,
                taintedProperties: new string[] {
                    "Text",
                },
                taintedMethods: null);
            sourceInfosBuilder.AddSourceInfo(
                WellKnownTypes.SystemWebUIWebControlsHyperLinkField,
                isInterface: false,
                taintedProperties: new string[] {
                    "Text",
                },
                taintedMethods: null);
            sourceInfosBuilder.AddSourceInfo(
                WellKnownTypes.SystemWebUIWebControlsImageButton,
                isInterface: false,
                taintedProperties: new string[] {
                    "CommandArgument",
                    "Text",
                },
                taintedMethods: null);
            sourceInfosBuilder.AddSourceInfo(
                WellKnownTypes.SystemWebUIWebControlsLabel,
                isInterface: false,
                taintedProperties: new string[] {
                    "Text",
                },
                taintedMethods: null);
            sourceInfosBuilder.AddSourceInfo(
                WellKnownTypes.SystemWebUIWebControlsLinkButton,
                isInterface: false,
                taintedProperties: new string[] {
                    "CommandArgument",
                    "Text",
                },
                taintedMethods: null);
            sourceInfosBuilder.AddSourceInfo(
                WellKnownTypes.SystemWebUIWebControlsListControl,
                isInterface: false,
                taintedProperties: new string[] {
                    "SelectedValue",
                    "Text",
                },
                taintedMethods: null);
            sourceInfosBuilder.AddSourceInfo(
                WellKnownTypes.SystemWebUIWebControlsListItem,
                isInterface: false,
                taintedProperties: new string[] {
                    "Text",
                    "Value",
                },
                taintedMethods: null);
            sourceInfosBuilder.AddSourceInfo(
                WellKnownTypes.SystemWebUIWebControlsLiteral,
                isInterface: false,
                taintedProperties: new string[] {
                    "Text",
                },
                taintedMethods: null);
            sourceInfosBuilder.AddSourceInfo(
                WellKnownTypes.SystemWebUIWebControlsLogin,
                isInterface: false,
                taintedProperties: new string[] {
                    "TextBoxStyle",
                    "TextLayout",
                },
                taintedMethods: null);
            sourceInfosBuilder.AddSourceInfo(
                WellKnownTypes.SystemWebUIWebControlsMenu,
                isInterface: false,
                taintedProperties: new string[] {
                    "SelectedValue",
                },
                taintedMethods: null);
            sourceInfosBuilder.AddSourceInfo(
                WellKnownTypes.SystemWebUIWebControlsMenuItem,
                isInterface: false,
                taintedProperties: new string[] {
                    "Text",
                    "Value",
                },
                taintedMethods: null);
            sourceInfosBuilder.AddSourceInfo(
                WellKnownTypes.SystemWebUIWebControlsMenuItemBinding,
                isInterface: false,
                taintedProperties: new string[] {
                    "Text",
                    "TextField",
                    "Value",
                },
                taintedMethods: null);
            sourceInfosBuilder.AddSourceInfo(
                WellKnownTypes.SystemWebUIWebControlsPasswordRecovery,
                isInterface: false,
                taintedProperties: new string[] {
                    "TextBoxStyle",
                    "TextLayout",
                },
                taintedMethods: null);
            sourceInfosBuilder.AddSourceInfo(
                WellKnownTypes.SystemWebUIWebControlsQueryStringParameter,
                isInterface: false,
                taintedProperties: new string[] {
                    "QueryStringField",
                },
                taintedMethods: null);
            sourceInfosBuilder.AddSourceInfo(
                WellKnownTypes.SystemWebUIWebControlsRadioButtonList,
                isInterface: false,
                taintedProperties: new string[] {
                    "TextAlign",
                },
                taintedMethods: null);
            sourceInfosBuilder.AddSourceInfo(
                WellKnownTypes.SystemWebUIWebControlsServerValidateEventArgs,
                isInterface: false,
                taintedProperties: new string[] {
                    "Value",
                },
                taintedMethods: null);
            sourceInfosBuilder.AddSourceInfo(
                WellKnownTypes.SystemWebUIWebControlsTableCell,
                isInterface: false,
                taintedProperties: new string[] {
                    "Text",
                },
                taintedMethods: null);
            sourceInfosBuilder.AddSourceInfo(
                WellKnownTypes.SystemWebUIWebControlsTextBox,
                isInterface: false,
                taintedProperties: new string[] {
                    "Text",
                },
                taintedMethods: null);
            sourceInfosBuilder.AddSourceInfo(
                WellKnownTypes.SystemWebUIWebControlsTreeNode,
                isInterface: false,
                taintedProperties: new string[] {
                    "Text",
                    "Value",
                },
                taintedMethods: null);
            sourceInfosBuilder.AddSourceInfo(
                WellKnownTypes.SystemWebUIWebControlsTreeNodeBinding,
                isInterface: false,
                taintedProperties: new string[] {
                    "Text",
                    "TextField",
                    "Value",
                },
                taintedMethods: null);
            sourceInfosBuilder.AddSourceInfo(
                WellKnownTypes.SystemWebUIWebControlsTreeView,
                isInterface: false,
                taintedProperties: new string[] {
                    "SelectedValue",
                },
                taintedMethods: null);
            sourceInfosBuilder.AddSourceInfo(
                WellKnownTypes.SystemWebUIWebControlsUnit,
                isInterface: false,
                taintedProperties: new string[] {
                    "Value",
                },
                taintedMethods: null);
            sourceInfosBuilder.AddSourceInfo(
                WellKnownTypes.SystemWebUIWebControlsWebPartsAppearanceEditorPart,
                isInterface: false,
                taintedProperties: new string[] {
                    "Value",
                },
                taintedMethods: null);
            sourceInfosBuilder.AddSourceInfo(
                WellKnownTypes.SystemWebUIWebControlsWebPartsPersonalizationEntry,
                isInterface: false,
                taintedProperties: new string[] {
                    "Value",
                },
                taintedMethods: null);
            sourceInfosBuilder.AddSourceInfo(
                WellKnownTypes.SystemWebUIWebControlsWebPartsWebPartCatalogAddVerb,
                isInterface: false,
                taintedProperties: new string[] {
                    "Text",
                },
                taintedMethods: null);
            sourceInfosBuilder.AddSourceInfo(
                WellKnownTypes.SystemWebUIWebControlsWebPartsWebPartCatalogCloseVerb,
                isInterface: false,
                taintedProperties: new string[] {
                    "Text",
                },
                taintedMethods: null);
            sourceInfosBuilder.AddSourceInfo(
                WellKnownTypes.SystemWebUIWebControlsWebPartsWebPartCloseVerb,
                isInterface: false,
                taintedProperties: new string[] {
                    "Text",
                },
                taintedMethods: null);
            sourceInfosBuilder.AddSourceInfo(
                WellKnownTypes.SystemWebUIWebControlsWebPartsWebPartConnectionsCancelVerb,
                isInterface: false,
                taintedProperties: new string[] {
                    "Text",
                },
                taintedMethods: null);
            sourceInfosBuilder.AddSourceInfo(
                WellKnownTypes.SystemWebUIWebControlsWebPartsWebPartConnectionsCloseVerb,
                isInterface: false,
                taintedProperties: new string[] {
                    "Text",
                },
                taintedMethods: null);
            sourceInfosBuilder.AddSourceInfo(
                WellKnownTypes.SystemWebUIWebControlsWebPartsWebPartConnectionsConfigureVerb,
                isInterface: false,
                taintedProperties: new string[] {
                    "Text",
                },
                taintedMethods: null);
            sourceInfosBuilder.AddSourceInfo(
                WellKnownTypes.SystemWebUIWebControlsWebPartsWebPartConnectionsConnectVerb,
                isInterface: false,
                taintedProperties: new string[] {
                    "Text",
                },
                taintedMethods: null);
            sourceInfosBuilder.AddSourceInfo(
                WellKnownTypes.SystemWebUIWebControlsWebPartsWebPartConnectionsDisconnectVerb,
                isInterface: false,
                taintedProperties: new string[] {
                    "Text",
                },
                taintedMethods: null);
            sourceInfosBuilder.AddSourceInfo(
                WellKnownTypes.SystemWebUIWebControlsWebPartsWebPartConnectVerb,
                isInterface: false,
                taintedProperties: new string[] {
                    "Text",
                },
                taintedMethods: null);
            sourceInfosBuilder.AddSourceInfo(
                WellKnownTypes.SystemWebUIWebControlsWebPartsWebPartDeleteVerb,
                isInterface: false,
                taintedProperties: new string[] {
                    "Text",
                },
                taintedMethods: null);
            sourceInfosBuilder.AddSourceInfo(
                WellKnownTypes.SystemWebUIWebControlsWebPartsWebPartEditorApplyVerb,
                isInterface: false,
                taintedProperties: new string[] {
                    "Text",
                },
                taintedMethods: null);
            sourceInfosBuilder.AddSourceInfo(
                WellKnownTypes.SystemWebUIWebControlsWebPartsWebPartEditorCancelVerb,
                isInterface: false,
                taintedProperties: new string[] {
                    "Text",
                },
                taintedMethods: null);
            sourceInfosBuilder.AddSourceInfo(
                WellKnownTypes.SystemWebUIWebControlsWebPartsWebPartEditorOKVerb,
                isInterface: false,
                taintedProperties: new string[] {
                    "Text",
                },
                taintedMethods: null);
            sourceInfosBuilder.AddSourceInfo(
                WellKnownTypes.SystemWebUIWebControlsWebPartsWebPartEditVerb,
                isInterface: false,
                taintedProperties: new string[] {
                    "Text",
                },
                taintedMethods: null);
            sourceInfosBuilder.AddSourceInfo(
                WellKnownTypes.SystemWebUIWebControlsWebPartsWebPartExportVerb,
                isInterface: false,
                taintedProperties: new string[] {
                    "Text",
                },
                taintedMethods: null);
            sourceInfosBuilder.AddSourceInfo(
                WellKnownTypes.SystemWebUIWebControlsWebPartsWebPartHeaderCloseVerb,
                isInterface: false,
                taintedProperties: new string[] {
                    "Text",
                },
                taintedMethods: null);
            sourceInfosBuilder.AddSourceInfo(
                WellKnownTypes.SystemWebUIWebControlsWebPartsWebPartHelpVerb,
                isInterface: false,
                taintedProperties: new string[] {
                    "Text",
                },
                taintedMethods: null);
            sourceInfosBuilder.AddSourceInfo(
                WellKnownTypes.SystemWebUIWebControlsWebPartsWebPartMinimizeVerb,
                isInterface: false,
                taintedProperties: new string[] {
                    "Text",
                },
                taintedMethods: null);
            sourceInfosBuilder.AddSourceInfo(
                WellKnownTypes.SystemWebUIWebControlsWebPartsWebPartRestoreVerb,
                isInterface: false,
                taintedProperties: new string[] {
                    "Text",
                },
                taintedMethods: null);
            sourceInfosBuilder.AddSourceInfo(
                WellKnownTypes.SystemWebUIWebControlsWebPartsWebPartVerb,
                isInterface: false,
                taintedProperties: new string[] {
                    "Text",
                },
                taintedMethods: null);
            sourceInfosBuilder.AddSourceInfo(
                WellKnownTypes.SystemWebUIITextControl,
                isInterface: true,
                taintedProperties: new string[] {
                    "Text"
                },
                taintedMethods: null);
            SourceInfos = sourceInfosBuilder.ToImmutableAndFree();
        }
<<<<<<< HEAD

        private static void AddConcreteSource(
            PooledHashSet<SourceInfo> builder, 
            string fullTypeName, 
            string[] taintedProperties,
            string[] taintedMethods)
        {
            AddSource(builder, fullTypeName, false, taintedProperties, taintedMethods);
        }

        private static void AddInterfaceSource(
            PooledHashSet<SourceInfo> builder,
            string fullTypeName,
            string[] taintedProperties,
            string[] taintedMethods)
        {
            AddSource(builder, fullTypeName, true, taintedProperties, taintedMethods);
        }

        private static void AddSource(
            PooledHashSet<SourceInfo> builder,
            string fullTypeName,
            bool isInterface,
            string[] taintedProperties,
            string[] taintedMethods)
        {
            SourceInfo metadata = new SourceInfo(
                fullTypeName,
                isInterface: isInterface,
                taintedProperties: taintedProperties != null
                    ? ImmutableHashSet.Create<string>(StringComparer.Ordinal, taintedProperties)
                    : ImmutableHashSet<string>.Empty,
                taintedMethods: taintedMethods != null
                    ? ImmutableHashSet.Create<string>(StringComparer.Ordinal, taintedMethods)
                    : ImmutableHashSet<string>.Empty);
            builder.Add(metadata);
        }
=======
>>>>>>> 883599f8
    }
}<|MERGE_RESOLUTION|>--- conflicted
+++ resolved
@@ -2,11 +2,8 @@
 
 using System;
 using System.Collections.Immutable;
-<<<<<<< HEAD
+using Analyzer.Utilities.Extensions;
 using Microsoft.CodeAnalysis;
-=======
-using Analyzer.Utilities.Extensions;
->>>>>>> 883599f8
 
 namespace Analyzer.Utilities.FlowAnalysis.Analysis.TaintedDataAnalysis
 {
@@ -692,45 +689,5 @@
                 taintedMethods: null);
             SourceInfos = sourceInfosBuilder.ToImmutableAndFree();
         }
-<<<<<<< HEAD
-
-        private static void AddConcreteSource(
-            PooledHashSet<SourceInfo> builder, 
-            string fullTypeName, 
-            string[] taintedProperties,
-            string[] taintedMethods)
-        {
-            AddSource(builder, fullTypeName, false, taintedProperties, taintedMethods);
-        }
-
-        private static void AddInterfaceSource(
-            PooledHashSet<SourceInfo> builder,
-            string fullTypeName,
-            string[] taintedProperties,
-            string[] taintedMethods)
-        {
-            AddSource(builder, fullTypeName, true, taintedProperties, taintedMethods);
-        }
-
-        private static void AddSource(
-            PooledHashSet<SourceInfo> builder,
-            string fullTypeName,
-            bool isInterface,
-            string[] taintedProperties,
-            string[] taintedMethods)
-        {
-            SourceInfo metadata = new SourceInfo(
-                fullTypeName,
-                isInterface: isInterface,
-                taintedProperties: taintedProperties != null
-                    ? ImmutableHashSet.Create<string>(StringComparer.Ordinal, taintedProperties)
-                    : ImmutableHashSet<string>.Empty,
-                taintedMethods: taintedMethods != null
-                    ? ImmutableHashSet.Create<string>(StringComparer.Ordinal, taintedMethods)
-                    : ImmutableHashSet<string>.Empty);
-            builder.Add(metadata);
-        }
-=======
->>>>>>> 883599f8
     }
 }