--- conflicted
+++ resolved
@@ -226,7 +226,6 @@
         /// <summary>
         /// Gets the value associated with the specified symbol in the option specification.
         /// </summary>
-<<<<<<< HEAD
         public bool TryGetValue(ISymbol symbol, [NotNullWhen(true)] out TValue value)
         {
             if (_symbols.TryGetValue(symbol, out value) || _names.TryGetValue(symbol.Name, out value))
@@ -245,10 +244,6 @@
 #pragma warning restore CS8653 // A default expression introduces a null value for a type parameter.
             return false;
         }
-=======
-        public bool TryGetValue(ISymbol symbol, [MaybeNullWhen(false)] out TValue value) =>
-            _symbols.TryGetValue(symbol, out value) || _names.TryGetValue(symbol.Name, out value);
->>>>>>> 67ecd48b
 
         public override bool Equals(object obj) => Equals(obj as SymbolNamesWithValueOption<TValue>);
 
