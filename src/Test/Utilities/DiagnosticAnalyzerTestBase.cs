﻿// Copyright (c) Microsoft.  All Rights Reserved.  Licensed under the Apache License, Version 2.0.  See License.txt in the project root for license information.

using System;
using System.Collections.Generic;
using System.Collections.Immutable;
using System.Diagnostics;
using System.Linq;
using System.Reflection;
using Microsoft.CodeAnalysis.CSharp;
using Microsoft.CodeAnalysis.Diagnostics;
using Microsoft.CodeAnalysis.Text;
using Microsoft.CodeAnalysis.VisualBasic;
using Roslyn.Test.Utilities;
using Roslyn.Utilities;
using Xunit;
using TestResources.NetFX;

namespace Microsoft.CodeAnalysis.UnitTests
{
    public abstract class DiagnosticAnalyzerTestBase
    {
        private static readonly MetadataReference s_corlibReference = MetadataReference.CreateFromAssemblyInternal(typeof(object).Assembly);
        private static readonly MetadataReference s_systemCoreReference = MetadataReference.CreateFromAssemblyInternal(typeof(Enumerable).Assembly);
<<<<<<< HEAD
        private static readonly MetadataReference s_systemXmReference = MetadataReference.CreateFromAssemblyInternal(typeof(System.Xml.XmlDocument).Assembly);
=======
        private static readonly MetadataReference s_systemXmlReference = MetadataReference.CreateFromAssemblyInternal(typeof(System.Xml.XmlDocument).Assembly);
        private static readonly MetadataReference s_systemXmlDataReference = MetadataReference.CreateFromAssemblyInternal(typeof(System.Data.Rule).Assembly);
>>>>>>> 7ca86d62
        private static readonly MetadataReference s_CSharpSymbolsReference = MetadataReference.CreateFromAssemblyInternal(typeof(CSharpCompilation).Assembly);
        private static readonly MetadataReference s_visualBasicSymbolsReference = MetadataReference.CreateFromAssemblyInternal(typeof(VisualBasicCompilation).Assembly);
        private static readonly MetadataReference s_codeAnalysisReference = MetadataReference.CreateFromAssemblyInternal(typeof(Compilation).Assembly);
        private static readonly MetadataReference s_workspacesReference = MetadataReference.CreateFromAssemblyInternal(typeof(Workspace).Assembly);
        private static readonly MetadataReference s_immutableCollectionsReference = MetadataReference.CreateFromAssemblyInternal(typeof(ImmutableArray<int>).Assembly);
        private static readonly MetadataReference s_systemDiagnosticsDebugReference = MetadataReference.CreateFromAssemblyInternal(typeof(System.Diagnostics.Debug).Assembly);
        private static readonly CompilationOptions s_CSharpDefaultOptions = new CSharpCompilationOptions(OutputKind.DynamicallyLinkedLibrary);
        private static readonly CompilationOptions s_visualBasicDefaultOptions = new VisualBasicCompilationOptions(OutputKind.DynamicallyLinkedLibrary);

        internal static string DefaultFilePathPrefix = "Test";
        internal static string CSharpDefaultFileExt = "cs";
        internal static string VisualBasicDefaultExt = "vb";
        internal static string CSharpDefaultFilePath = DefaultFilePathPrefix + 0 + "." + CSharpDefaultFileExt;
        internal static string VisualBasicDefaultFilePath = DefaultFilePathPrefix + 0 + "." + VisualBasicDefaultExt;
        internal static string TestProjectName = "TestProject";

        protected abstract DiagnosticAnalyzer GetCSharpDiagnosticAnalyzer();
        protected abstract DiagnosticAnalyzer GetBasicDiagnosticAnalyzer();

        private static MetadataReference s_systemRuntimeFacadeRef;
        public static MetadataReference SystemRuntimeFacadeRef
        {
            get
            {
                if (s_systemRuntimeFacadeRef == null)
                {
                    s_systemRuntimeFacadeRef = AssemblyMetadata.CreateFromImage(ReferenceAssemblies_V45_Facades.System_Runtime).GetReference(display: "System.Runtime.dll");
                }

                return s_systemRuntimeFacadeRef;
            }
        }

        private static MetadataReference s_systemThreadingFacadeRef;
        public static MetadataReference SystemThreadingFacadeRef
        {
            get
            {
                if (s_systemThreadingFacadeRef == null)
                {
                    s_systemThreadingFacadeRef = AssemblyMetadata.CreateFromImage(ReferenceAssemblies_V45_Facades.System_Threading).GetReference(display: "System.Threading.dll");
                }

                return s_systemThreadingFacadeRef;
            }
        }

        private static MetadataReference s_systemThreadingTasksFacadeRef;
        public static MetadataReference SystemThreadingTaskFacadeRef
        {
            get
            {
                if (s_systemThreadingTasksFacadeRef == null)
                {
                    s_systemThreadingTasksFacadeRef = AssemblyMetadata.CreateFromImage(ReferenceAssemblies_V45_Facades.System_Threading_Tasks).GetReference(display: "System.Threading.Tasks.dll");
                }

                return s_systemThreadingTasksFacadeRef;
            }
        }


        protected static DiagnosticResult GetGlobalResult(string id, string message)
        {
            return new DiagnosticResult
            {
                Id = id,
                Severity = DiagnosticSeverity.Warning,
                Message = message
            };
        }

        protected static DiagnosticResult GetGlobalResult(DiagnosticDescriptor rule, params string[] messageArguments)
        {
            return new DiagnosticResult
            {
                Id = rule.Id,
                Severity = rule.DefaultSeverity,
                Message = String.Format(rule.MessageFormat.ToString(), messageArguments)
            };
        }

        protected static DiagnosticResult GetBasicResultAt(int line, int column, string id, string message)
        {
            return GetResultAt(VisualBasicDefaultFilePath, line, column, id, message);
        }

        protected static DiagnosticResult GetBasicResultAt(string id, string message, params string[] locationStrings)
        {
            return GetResultAt(VisualBasicDefaultFilePath, id, message, locationStrings);
        }

        protected static DiagnosticResult GetBasicResultAt(int line, int column, DiagnosticDescriptor rule, params object[] messageArguments)
        {
            return GetResultAt(VisualBasicDefaultFilePath, line, column, rule, messageArguments);
        }

        protected static DiagnosticResult GetCSharpResultAt(int line, int column, string id, string message)
        {
            return GetResultAt(CSharpDefaultFilePath, line, column, id, message);
        }

        protected static DiagnosticResult GetCSharpResultAt(string id, string message, params string[] locationStrings)
        {
            return GetResultAt(CSharpDefaultFilePath, id, message, locationStrings);
        }

        protected static DiagnosticResult GetCSharpResultAt(int line, int column, DiagnosticDescriptor rule, params object[] messageArguments)
        {
            return GetResultAt(CSharpDefaultFilePath, line, column, rule, messageArguments);
        }

        protected static DiagnosticResult GetResultAt(string path, int line, int column, string id, string message)
        {
            var location = new DiagnosticResultLocation(path, line, column);

            return new DiagnosticResult
            {
                Locations = new[] { location },
                Id = id,
                Severity = DiagnosticSeverity.Warning,
                Message = message
            };
        }

        protected static DiagnosticResult GetResultAt(string defaultPath, string id, string message, params string[] locationStrings)
        {
            return new DiagnosticResult
            {
                Locations = ParseResultLocations(defaultPath, locationStrings),
                Id = id,
                Severity = DiagnosticSeverity.Warning,
                Message = message
            };
        }

        protected static DiagnosticResult GetResultAt(string path, int line, int column, DiagnosticDescriptor rule, params object[] messageArguments)
        {
            var location = new DiagnosticResultLocation(path, line, column);

            return new DiagnosticResult
            {
                Locations = new[] { location },
                Id = rule.Id,
                Severity = rule.DefaultSeverity,
                Message = string.Format(rule.MessageFormat.ToString(), messageArguments)
            };
        }

        protected static DiagnosticResultLocation[] ParseResultLocations(string defaultPath, string[] locationStrings)
        {
            var builder = new List<DiagnosticResultLocation>();

            foreach (var str in locationStrings)
            {
                var tokens = str.Split('(', ',', ')');
                Assert.True(tokens.Length == 4, "Location string must be of the format 'FileName.cs(line,column)' or just 'line,column' to use " + defaultPath + " as the file name.");

                string path = tokens[0] == "" ? defaultPath : tokens[0];

                int line;
                Assert.True(int.TryParse(tokens[1], out line) && line >= -1, "Line must be >= -1 in location string: " + str);

                int column;
                Assert.True(int.TryParse(tokens[2], out column) && line >= -1, "Column must be >= -1 in location string: " + str);

                builder.Add(new DiagnosticResultLocation(path, line, column));
            }

            return builder.ToArray();
        }

        protected void VerifyCSharp(string source, params DiagnosticResult[] expected)
        {
            Verify(source, LanguageNames.CSharp, GetCSharpDiagnosticAnalyzer(), expected);
        }

        protected void VerifyCSharp(string source, bool addLanguageSpecificCodeAnalysisReference, params DiagnosticResult[] expected)
        {
            Verify(source, LanguageNames.CSharp, GetCSharpDiagnosticAnalyzer(), addLanguageSpecificCodeAnalysisReference, expected);
        }

        protected void VerifyBasic(string source, params DiagnosticResult[] expected)
        {
            Verify(source, LanguageNames.VisualBasic, GetBasicDiagnosticAnalyzer(), expected);
        }

        protected void VerifyBasic(string source, bool addLanguageSpecificCodeAnalysisReference, params DiagnosticResult[] expected)
        {
            Verify(source, LanguageNames.VisualBasic, GetBasicDiagnosticAnalyzer(), addLanguageSpecificCodeAnalysisReference, expected);
        }

        protected void Verify(string source, string language, DiagnosticAnalyzer analyzer, params DiagnosticResult[] expected)
        {
            Verify(new[] { source }, language, analyzer, expected);
        }

        protected void Verify(string source, string language, DiagnosticAnalyzer analyzer, bool addLanguageSpecificCodeAnalysisReference, params DiagnosticResult[] expected)
        {
            Verify(new[] { source }, language, analyzer, addLanguageSpecificCodeAnalysisReference, expected);
        }

        protected void VerifyBasic(string[] sources, params DiagnosticResult[] expected)
        {
            Verify(sources, LanguageNames.VisualBasic, GetBasicDiagnosticAnalyzer(), expected);
        }

        protected void VerifyBasic(string[] sources, bool addLanguageSpecificCodeAnalysisReference, params DiagnosticResult[] expected)
        {
            Verify(sources, LanguageNames.VisualBasic, GetBasicDiagnosticAnalyzer(), addLanguageSpecificCodeAnalysisReference, expected);
        }

        protected void VerifyCSharp(string[] sources, params DiagnosticResult[] expected)
        {
            Verify(sources, LanguageNames.CSharp, GetCSharpDiagnosticAnalyzer(), expected);
        }

        protected void VerifyCSharp(string[] sources, bool addLanguageSpecificCodeAnalysisReference, params DiagnosticResult[] expected)
        {
            Verify(sources, LanguageNames.CSharp, GetCSharpDiagnosticAnalyzer(), addLanguageSpecificCodeAnalysisReference, expected);
        }

        protected void Verify(string[] sources, string language, DiagnosticAnalyzer analyzer, params DiagnosticResult[] expected)
        {
            GetSortedDiagnostics(sources, language, analyzer).Verify(analyzer, expected);
        }

        protected void Verify(string[] sources, string language, DiagnosticAnalyzer analyzer, bool addLanguageSpecificCodeAnalysisReference, params DiagnosticResult[] expected)
        {
            GetSortedDiagnostics(sources, language, analyzer, addLanguageSpecificCodeAnalysisReference).Verify(analyzer, expected);
        }

        protected static Diagnostic[] GetSortedDiagnostics(string[] sources, string language, DiagnosticAnalyzer analyzer, bool addLanguageSpecificCodeAnalysisReference = true)
        {
            var documentsAndUseSpan = GetDocumentsAndSpans(sources, language, addLanguageSpecificCodeAnalysisReference);
            var documents = documentsAndUseSpan.Item1;
            var useSpans = documentsAndUseSpan.Item2;
            var spans = documentsAndUseSpan.Item3;
            return GetSortedDiagnostics(analyzer, documents, useSpans ? spans : null);
        }

        protected static Tuple<Document[], bool, TextSpan?[]> GetDocumentsAndSpans(string[] sources, string language, bool addLanguageSpecificCodeAnalysisReference = true)
        {
            Assert.True(language == LanguageNames.CSharp || language == LanguageNames.VisualBasic, "Unsupported language");

            var spans = new TextSpan?[sources.Length];
            bool useSpans = false;

            for (int i = 0; i < sources.Length; i++)
            {
                string fileName = language == LanguageNames.CSharp ? "Test" + i + ".cs" : "Test" + i + ".vb";

                string source;
                int? pos;
                TextSpan? span;
                MarkupTestFile.GetPositionAndSpan(sources[i], out source, out pos, out span);

                sources[i] = source;
                spans[i] = span;

                if (span != null)
                {
                    useSpans = true;
                }
            }

            var project = CreateProject(sources, language, addLanguageSpecificCodeAnalysisReference);
            var documents = project.Documents.ToArray();
            Assert.Equal(sources.Length, documents.Length);

            return Tuple.Create(documents, useSpans, spans);
        }

        protected static Document CreateDocument(string source, string language = LanguageNames.CSharp, bool addLanguageSpecificCodeAnalysisReference = true)
        {
            return CreateProject(new[] { source }, language, addLanguageSpecificCodeAnalysisReference).Documents.First();
        }

        protected static Project CreateProject(string[] sources, string language = LanguageNames.CSharp, bool addLanguageSpecificCodeAnalysisReference = true, Solution addToSolution = null)
        {
            string fileNamePrefix = DefaultFilePathPrefix;
            string fileExt = language == LanguageNames.CSharp ? CSharpDefaultFileExt : VisualBasicDefaultExt;
            var options = language == LanguageNames.CSharp ? s_CSharpDefaultOptions : s_visualBasicDefaultOptions;

            var projectId = ProjectId.CreateNewId(debugName: TestProjectName);


            var solution = (addToSolution ?? new AdhocWorkspace().CurrentSolution)
                .AddProject(projectId, TestProjectName, TestProjectName, language)
                .AddMetadataReference(projectId, s_corlibReference)
                .AddMetadataReference(projectId, s_systemCoreReference)
<<<<<<< HEAD
                .AddMetadataReference(projectId, s_systemXmReference)
=======
                .AddMetadataReference(projectId, s_systemXmlReference)
                .AddMetadataReference(projectId, s_systemXmlDataReference)
>>>>>>> 7ca86d62
                .AddMetadataReference(projectId, s_codeAnalysisReference)
                .AddMetadataReference(projectId, SystemRuntimeFacadeRef)
                .AddMetadataReference(projectId, SystemThreadingFacadeRef)
                .AddMetadataReference(projectId, SystemThreadingTaskFacadeRef)
                //.AddMetadataReference(projectId, TestBase.SystemRef)
                //.AddMetadataReference(projectId, TestBase.SystemRuntimeFacadeRef)
                //.AddMetadataReference(projectId, TestBase.SystemThreadingFacadeRef)
                //.AddMetadataReference(projectId, TestBase.SystemThreadingTaskFacadeRef)
                .AddMetadataReference(projectId, s_immutableCollectionsReference)
                .AddMetadataReference(projectId, s_workspacesReference)
                .AddMetadataReference(projectId, s_systemDiagnosticsDebugReference)
                .WithProjectCompilationOptions(projectId, options);

            if (addLanguageSpecificCodeAnalysisReference)
            {
                var symbolsReference = language == LanguageNames.CSharp ? s_CSharpSymbolsReference : s_visualBasicSymbolsReference;
                var project = solution.GetProject(projectId);
                project = project.AddMetadataReference(symbolsReference);
                solution = project.Solution;
            }

            int count = 0;
            foreach (var source in sources)
            {
                var newFileName = fileNamePrefix + count + "." + fileExt;
                var documentId = DocumentId.CreateNewId(projectId, debugName: newFileName);
                solution = solution.AddDocument(documentId, newFileName, SourceText.From(source));
                count++;
            }

            return solution.GetProject(projectId);
        }

        protected static Diagnostic[] GetSortedDiagnostics(DiagnosticAnalyzer analyzer, Document document, TextSpan?[] spans = null)
        {
            return GetSortedDiagnostics(analyzer, new[] { document }, spans);
        }

        protected static Diagnostic[] GetSortedDiagnostics(DiagnosticAnalyzer analyzer, Document[] documents, TextSpan?[] spans = null)
        {
            var projects = new HashSet<Project>();
            foreach (var document in documents)
            {
                projects.Add(document.Project);
            }

            var diagnostics = DiagnosticBag.GetInstance();
            foreach (var project in projects)
            {
                var compilation = project.GetCompilationAsync().Result;
                compilation = EnableAnalyzer(analyzer, compilation);

                var diags = compilation.GetAnalyzerDiagnostics(new[] { analyzer });
                if (spans == null)
                {
                    diagnostics.AddRange(diags);
                }
                else
                {
                    Debug.Assert(spans.Length == documents.Length);
                    foreach (var diag in diags)
                    {
                        if (diag.Location == Location.None || diag.Location.IsInMetadata)
                        {
                            diagnostics.Add(diag);
                        }
                        else
                        {
                            for (int i = 0; i < documents.Length; i++)
                            {
                                var document = documents[i];
                                var tree = document.GetSyntaxTreeAsync().Result;
                                if (tree == diag.Location.SourceTree)
                                {
                                    var span = spans[i];
                                    if (span == null || span.Value.Contains(diag.Location.SourceSpan))
                                    {
                                        diagnostics.Add(diag);
                                    }
                                }
                            }
                        }
                    }
                }
            }

            var results = GetSortedDiagnostics(diagnostics.AsEnumerable());
            diagnostics.Free();
            return results;
        }

        private static Compilation EnableAnalyzer(DiagnosticAnalyzer analyzer, Compilation compilation)
        {
            return compilation
                .WithOptions(
                    compilation
                        .Options
                        .WithSpecificDiagnosticOptions(
                            analyzer
                                .SupportedDiagnostics
                                .Select(x =>
                                    KeyValuePair.Create(x.Id, ReportDiagnostic.Default))
                                    .ToImmutableDictionaryOrEmpty()));
        }

        protected static void AnalyzeDocumentCore(DiagnosticAnalyzer analyzer, Document document, Action<Diagnostic> addDiagnostic, TextSpan? span = null, Action<Exception, DiagnosticAnalyzer, Diagnostic> onAnalyzerException = null, bool logAnalyzerExceptionAsDiagnostics = true)
        {
            var semanticModel = document.GetSemanticModelAsync().Result;
            var compilation = semanticModel.Compilation;
            compilation = EnableAnalyzer(analyzer, compilation);

            var diagnostics = compilation.GetAnalyzerDiagnostics(new[] { analyzer }, onAnalyzerException: onAnalyzerException, logAnalyzerExceptionAsDiagnostics: logAnalyzerExceptionAsDiagnostics);
            foreach (var diagnostic in diagnostics)
            {
                if (!span.HasValue ||
                    diagnostic.Location == Location.None ||
                    diagnostic.Location.IsInMetadata ||
                    (diagnostic.Location.SourceTree == semanticModel.SyntaxTree &&
                    span.Value.Contains(diagnostic.Location.SourceSpan)))
                {
                    addDiagnostic(diagnostic);
                }
            }
        }

        protected static Diagnostic[] GetSortedDiagnostics(IEnumerable<Diagnostic> diagnostics)
        {
            return diagnostics.OrderBy(d => d.Location.SourceSpan.Start).ToArray();
        }
    }
}<|MERGE_RESOLUTION|>--- conflicted
+++ resolved
@@ -21,12 +21,8 @@
     {
         private static readonly MetadataReference s_corlibReference = MetadataReference.CreateFromAssemblyInternal(typeof(object).Assembly);
         private static readonly MetadataReference s_systemCoreReference = MetadataReference.CreateFromAssemblyInternal(typeof(Enumerable).Assembly);
-<<<<<<< HEAD
-        private static readonly MetadataReference s_systemXmReference = MetadataReference.CreateFromAssemblyInternal(typeof(System.Xml.XmlDocument).Assembly);
-=======
         private static readonly MetadataReference s_systemXmlReference = MetadataReference.CreateFromAssemblyInternal(typeof(System.Xml.XmlDocument).Assembly);
         private static readonly MetadataReference s_systemXmlDataReference = MetadataReference.CreateFromAssemblyInternal(typeof(System.Data.Rule).Assembly);
->>>>>>> 7ca86d62
         private static readonly MetadataReference s_CSharpSymbolsReference = MetadataReference.CreateFromAssemblyInternal(typeof(CSharpCompilation).Assembly);
         private static readonly MetadataReference s_visualBasicSymbolsReference = MetadataReference.CreateFromAssemblyInternal(typeof(VisualBasicCompilation).Assembly);
         private static readonly MetadataReference s_codeAnalysisReference = MetadataReference.CreateFromAssemblyInternal(typeof(Compilation).Assembly);
@@ -318,12 +314,8 @@
                 .AddProject(projectId, TestProjectName, TestProjectName, language)
                 .AddMetadataReference(projectId, s_corlibReference)
                 .AddMetadataReference(projectId, s_systemCoreReference)
-<<<<<<< HEAD
-                .AddMetadataReference(projectId, s_systemXmReference)
-=======
                 .AddMetadataReference(projectId, s_systemXmlReference)
                 .AddMetadataReference(projectId, s_systemXmlDataReference)
->>>>>>> 7ca86d62
                 .AddMetadataReference(projectId, s_codeAnalysisReference)
                 .AddMetadataReference(projectId, SystemRuntimeFacadeRef)
                 .AddMetadataReference(projectId, SystemThreadingFacadeRef)
