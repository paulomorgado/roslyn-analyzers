// Copyright (c) Microsoft.  All Rights Reserved.  Licensed under the Apache License, Version 2.0.  See License.txt in the project root for license information.

using System.Collections.Immutable;
using Analyzer.Utilities;
using Analyzer.Utilities.Extensions;
using Microsoft.CodeAnalysis;
using Microsoft.CodeAnalysis.Diagnostics;
using Microsoft.CodeAnalysis.Operations;

namespace Microsoft.NetCore.Analyzers.Runtime
{
    /// <summary>
    /// CA2208: Instantiate argument exceptions correctly
    /// </summary>
    [DiagnosticAnalyzer(LanguageNames.CSharp, LanguageNames.VisualBasic)]
    public sealed class InstantiateArgumentExceptionsCorrectlyAnalyzer : DiagnosticAnalyzer
    {
        internal const string RuleId = "CA2208";

        private static readonly LocalizableString s_localizableTitle = new LocalizableResourceString(nameof(MicrosoftNetCoreAnalyzersResources.InstantiateArgumentExceptionsCorrectlyTitle), MicrosoftNetCoreAnalyzersResources.ResourceManager, typeof(MicrosoftNetCoreAnalyzersResources));

        private static readonly LocalizableString s_localizableMessageNoArguments = new LocalizableResourceString(nameof(MicrosoftNetCoreAnalyzersResources.InstantiateArgumentExceptionsCorrectlyMessageNoArguments), MicrosoftNetCoreAnalyzersResources.ResourceManager, typeof(MicrosoftNetCoreAnalyzersResources));
        private static readonly LocalizableString s_localizableMessageIncorrectMessage = new LocalizableResourceString(nameof(MicrosoftNetCoreAnalyzersResources.InstantiateArgumentExceptionsCorrectlyMessageIncorrectMessage), MicrosoftNetCoreAnalyzersResources.ResourceManager, typeof(MicrosoftNetCoreAnalyzersResources));
        private static readonly LocalizableString s_localizableMessageIncorrectParameterName = new LocalizableResourceString(nameof(MicrosoftNetCoreAnalyzersResources.InstantiateArgumentExceptionsCorrectlyMessageIncorrectParameterName), MicrosoftNetCoreAnalyzersResources.ResourceManager, typeof(MicrosoftNetCoreAnalyzersResources));
        private static readonly LocalizableString s_localizableDescription = new LocalizableResourceString(nameof(MicrosoftNetCoreAnalyzersResources.InstantiateArgumentExceptionsCorrectlyDescription), MicrosoftNetCoreAnalyzersResources.ResourceManager, typeof(MicrosoftNetCoreAnalyzersResources));

<<<<<<< HEAD
        internal static DiagnosticDescriptor RuleNoArguments = new DiagnosticDescriptor(RuleId,
=======
        internal static DiagnosticDescriptor Descriptor = DiagnosticDescriptorHelper.Create(RuleId,
>>>>>>> 885e18b9
                                                                             s_localizableTitle,
                                                                             s_localizableMessageNoArguments,
                                                                             DiagnosticCategory.Usage,
                                                                             RuleLevel.CandidateForRemoval,    // Superseded by VS threading analyzers.
                                                                             description: s_localizableDescription,
<<<<<<< HEAD
                                                                             helpLinkUri: HelpUri,
                                                                             customTags: FxCopWellKnownDiagnosticTags.PortedFxCopRule);

        internal static DiagnosticDescriptor RuleIncorrectMessage = new DiagnosticDescriptor(RuleId,
                                                                             s_localizableTitle,
                                                                             s_localizableMessageIncorrectMessage,
                                                                             DiagnosticCategory.Usage,
                                                                             DiagnosticHelpers.DefaultDiagnosticSeverity,
                                                                             isEnabledByDefault: DiagnosticHelpers.EnabledByDefaultIfNotBuildingVSIX,
                                                                             description: s_localizableDescription,
                                                                             helpLinkUri: HelpUri,
                                                                             customTags: FxCopWellKnownDiagnosticTags.PortedFxCopRule);

        internal static DiagnosticDescriptor RuleIncorrectParameterName = new DiagnosticDescriptor(RuleId,
                                                                             s_localizableTitle,
                                                                             s_localizableMessageIncorrectParameterName,
                                                                             DiagnosticCategory.Usage,
                                                                             DiagnosticHelpers.DefaultDiagnosticSeverity,
                                                                             isEnabledByDefault: DiagnosticHelpers.EnabledByDefaultIfNotBuildingVSIX,
                                                                             description: s_localizableDescription,
                                                                             helpLinkUri: HelpUri,
                                                                             customTags: FxCopWellKnownDiagnosticTags.PortedFxCopRule);
        public override ImmutableArray<DiagnosticDescriptor> SupportedDiagnostics => ImmutableArray.Create(RuleNoArguments, RuleIncorrectMessage, RuleIncorrectParameterName);
=======
                                                                             isPortedFxCopRule: true,
                                                                             isDataflowRule: false);
        public override ImmutableArray<DiagnosticDescriptor> SupportedDiagnostics => ImmutableArray.Create(Descriptor);
>>>>>>> 885e18b9

        public override void Initialize(AnalysisContext analysisContext)
        {
            analysisContext.EnableConcurrentExecution();
            analysisContext.ConfigureGeneratedCodeAnalysis(GeneratedCodeAnalysisFlags.None);

            analysisContext.RegisterCompilationStartAction(
                compilationContext =>
                {
                    Compilation compilation = compilationContext.Compilation;
                    ITypeSymbol? argumentExceptionType = compilation.GetOrCreateTypeByMetadataName(WellKnownTypeNames.SystemArgumentException);

                    if (argumentExceptionType == null)
                    {
                        return;
                    }

                    compilationContext.RegisterOperationAction(
                        operationContext => AnalyzeObjectCreation(
                            operationContext,
                            operationContext.ContainingSymbol,
                            argumentExceptionType),
                        OperationKind.ObjectCreation);
                });
        }

        private static void AnalyzeObjectCreation(
            OperationAnalysisContext context,
            ISymbol owningSymbol,
            ITypeSymbol argumentExceptionType)
        {
            var creation = (IObjectCreationOperation)context.Operation;
            if (!creation.Type.Inherits(argumentExceptionType))
            {
                return;
            }

            if (creation.Arguments.Length == 0)
            {
                if (HasMessageOrParameterNameConstructor(creation.Type))
                {
                    // Call the {0} constructor that contains a message and/ or paramName parameter
                    context.ReportDiagnostic(context.Operation.Syntax.CreateDiagnostic(RuleNoArguments, creation.Type.Name));
                }
            }
            else
            {
                foreach (IArgumentOperation argument in creation.Arguments)
                {
                    if (argument.Parameter.Type.SpecialType != SpecialType.System_String)
                    {
                        continue;
                    }

                    string? value = argument.Value.ConstantValue.HasValue ? argument.Value.ConstantValue.Value as string : null;
                    if (value == null)
                    {
                        continue;
                    }

                    CheckArgument(owningSymbol, creation, argument.Parameter, value, context);
                }
            }
        }
        private static void CheckArgument(
            ISymbol targetSymbol,
            IObjectCreationOperation creation,
            IParameterSymbol parameter,
            string stringArgument,
            OperationAnalysisContext context)
        {
            bool matchesParameter = MatchesParameter(targetSymbol, creation, stringArgument);
            DiagnosticDescriptor? rule = null;

            if (IsMessage(parameter) && matchesParameter)
            {
                rule = RuleIncorrectMessage;
            }
            else if (IsParameterName(parameter) && !matchesParameter)
            {
                // Allow argument exceptions in accessors to use the associated property symbol name.
                if (MatchesAssociatedSymbol(targetSymbol, stringArgument))
                {
                    return;
                }

                rule = RuleIncorrectParameterName;
            }

            if (rule != null)
            {
                context.ReportDiagnostic(context.Operation.Syntax.CreateDiagnostic(rule, targetSymbol.Name, stringArgument, parameter.Name, creation.Type.Name));
            }
        }

        private static bool IsMessage(IParameterSymbol parameter)
        {
            return parameter.Name == "message";
        }

        private static bool IsParameterName(IParameterSymbol parameter)
        {
            return parameter.Name == "paramName" || parameter.Name == "parameterName";
        }

        private static bool HasMessageOrParameterNameConstructor(ITypeSymbol type)
        {
            foreach (ISymbol member in type.GetMembers())
            {
                if (!member.IsConstructor())
                {
                    continue;
                }

                foreach (IParameterSymbol parameter in member.GetParameters())
                {
                    if (parameter.Type.SpecialType == SpecialType.System_String
                        && (IsMessage(parameter) || IsParameterName(parameter)))
                    {
                        return true;
                    }
                }
            }

            return false;
        }

        private static bool MatchesParameter(ISymbol? symbol, IObjectCreationOperation creation, string stringArgumentValue)
        {
            if (MatchesParameterCore(symbol, stringArgumentValue))
            {
                return true;
            }

            var operation = creation.Parent;
            while (operation != null)
            {
                symbol = null;
                switch (operation.Kind)
                {
                    case OperationKind.LocalFunction:
                        symbol = ((ILocalFunctionOperation)operation).Symbol;
                        break;

                    case OperationKind.AnonymousFunction:
                        symbol = ((IAnonymousFunctionOperation)operation).Symbol;
                        break;
                }

                if (symbol != null && MatchesParameterCore(symbol, stringArgumentValue))
                {
                    return true;
                }

                operation = operation.Parent;
            }

            return false;
        }

        private static bool MatchesParameterCore(ISymbol? symbol, string stringArgumentValue)
        {
            foreach (IParameterSymbol parameter in symbol.GetParameters())
            {
                if (parameter.Name == stringArgumentValue)
                {
                    return true;
                }
            }

            return false;
        }

        private static bool MatchesAssociatedSymbol(ISymbol targetSymbol, string stringArgument)
            => targetSymbol.IsAccessorMethod() &&
            ((IMethodSymbol)targetSymbol).AssociatedSymbol?.Name == stringArgument;
    }
}<|MERGE_RESOLUTION|>--- conflicted
+++ resolved
@@ -24,17 +24,13 @@
         private static readonly LocalizableString s_localizableMessageIncorrectParameterName = new LocalizableResourceString(nameof(MicrosoftNetCoreAnalyzersResources.InstantiateArgumentExceptionsCorrectlyMessageIncorrectParameterName), MicrosoftNetCoreAnalyzersResources.ResourceManager, typeof(MicrosoftNetCoreAnalyzersResources));
         private static readonly LocalizableString s_localizableDescription = new LocalizableResourceString(nameof(MicrosoftNetCoreAnalyzersResources.InstantiateArgumentExceptionsCorrectlyDescription), MicrosoftNetCoreAnalyzersResources.ResourceManager, typeof(MicrosoftNetCoreAnalyzersResources));
 
-<<<<<<< HEAD
-        internal static DiagnosticDescriptor RuleNoArguments = new DiagnosticDescriptor(RuleId,
-=======
-        internal static DiagnosticDescriptor Descriptor = DiagnosticDescriptorHelper.Create(RuleId,
->>>>>>> 885e18b9
+        internal static DiagnosticDescriptor RuleNoArguments = DiagnosticDescriptorHelper.Create(RuleId,
                                                                              s_localizableTitle,
                                                                              s_localizableMessageNoArguments,
                                                                              DiagnosticCategory.Usage,
-                                                                             RuleLevel.CandidateForRemoval,    // Superseded by VS threading analyzers.
+                                                                             DiagnosticHelpers.DefaultDiagnosticSeverity,
+                                                                             isEnabledByDefault: DiagnosticHelpers.EnabledByDefaultIfNotBuildingVSIX,
                                                                              description: s_localizableDescription,
-<<<<<<< HEAD
                                                                              helpLinkUri: HelpUri,
                                                                              customTags: FxCopWellKnownDiagnosticTags.PortedFxCopRule);
 
@@ -52,17 +48,12 @@
                                                                              s_localizableTitle,
                                                                              s_localizableMessageIncorrectParameterName,
                                                                              DiagnosticCategory.Usage,
-                                                                             DiagnosticHelpers.DefaultDiagnosticSeverity,
-                                                                             isEnabledByDefault: DiagnosticHelpers.EnabledByDefaultIfNotBuildingVSIX,
+                                                                             RuleLevel.CandidateForRemoval,    // Superseded by VS threading analyzers.
                                                                              description: s_localizableDescription,
                                                                              helpLinkUri: HelpUri,
                                                                              customTags: FxCopWellKnownDiagnosticTags.PortedFxCopRule);
+
         public override ImmutableArray<DiagnosticDescriptor> SupportedDiagnostics => ImmutableArray.Create(RuleNoArguments, RuleIncorrectMessage, RuleIncorrectParameterName);
-=======
-                                                                             isPortedFxCopRule: true,
-                                                                             isDataflowRule: false);
-        public override ImmutableArray<DiagnosticDescriptor> SupportedDiagnostics => ImmutableArray.Create(Descriptor);
->>>>>>> 885e18b9
 
         public override void Initialize(AnalysisContext analysisContext)
         {
