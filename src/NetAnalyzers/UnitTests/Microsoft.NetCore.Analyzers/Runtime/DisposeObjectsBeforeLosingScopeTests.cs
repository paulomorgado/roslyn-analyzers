﻿// Copyright (c) Microsoft.  All Rights Reserved.  Licensed under the Apache License, Version 2.0.  See License.txt in the project root for license information.

using System.Collections.Generic;
using System.Threading.Tasks;
using Analyzer.Utilities;
using Microsoft.CodeAnalysis;
using Microsoft.CodeAnalysis.Testing;
using Test.Utilities;
using Xunit;
using CSharpLanguageVersion = Microsoft.CodeAnalysis.CSharp.LanguageVersion;
using VerifyCS = Test.Utilities.CSharpCodeFixVerifier<
    Microsoft.NetCore.Analyzers.Runtime.DisposeObjectsBeforeLosingScope,
    Microsoft.CodeAnalysis.Testing.EmptyCodeFixProvider>;
using VerifyVB = Test.Utilities.VisualBasicCodeFixVerifier<
    Microsoft.NetCore.Analyzers.Runtime.DisposeObjectsBeforeLosingScope,
    Microsoft.CodeAnalysis.Testing.EmptyCodeFixProvider>;
using VisualBasicLanguageVersion = Microsoft.CodeAnalysis.VisualBasic.LanguageVersion;

namespace Microsoft.NetCore.Analyzers.Runtime.UnitTests
{
    [Trait(Traits.DataflowAnalysis, Traits.Dataflow.DisposeAnalysis)]
    [Trait(Traits.DataflowAnalysis, Traits.Dataflow.PointsToAnalysis)]
    [Trait(Traits.DataflowAnalysis, Traits.Dataflow.NullAnalysis)]
    public partial class DisposeObjectsBeforeLosingScopeTests
    {
        private static DiagnosticResult GetCSharpResultAt(int line, int column, DiagnosticDescriptor rule, params string[] arguments)
           => VerifyCS.Diagnostic(rule)
               .WithLocation(line, column)
               .WithArguments(arguments);

        private static DiagnosticResult GetBasicResultAt(int line, int column, DiagnosticDescriptor rule, params string[] arguments)
            => VerifyVB.Diagnostic(rule)
                .WithLocation(line, column)
                .WithArguments(arguments);

        private static DiagnosticResult GetCSharpResultAt(int line, int column, string allocationText) =>
            GetCSharpResultAt(line, column, DisposeObjectsBeforeLosingScope.NotDisposedRule, allocationText);
        private static DiagnosticResult GetCSharpMayBeNotDisposedResultAt(int line, int column, string allocationText) =>
            GetCSharpResultAt(line, column, DisposeObjectsBeforeLosingScope.MayBeDisposedRule, allocationText);
        private static DiagnosticResult GetCSharpNotDisposedOnExceptionPathsResultAt(int line, int column, string allocationText) =>
            GetCSharpResultAt(line, column, DisposeObjectsBeforeLosingScope.NotDisposedOnExceptionPathsRule, allocationText);
        private static DiagnosticResult GetCSharpMayBeNotDisposedOnExceptionPathsResultAt(int line, int column, string allocationText) =>
            GetCSharpResultAt(line, column, DisposeObjectsBeforeLosingScope.MayBeDisposedOnExceptionPathsRule, allocationText);

        private static DiagnosticResult GetBasicResultAt(int line, int column, string allocationText) =>
            GetBasicResultAt(line, column, DisposeObjectsBeforeLosingScope.NotDisposedRule, allocationText);
        private static DiagnosticResult GetBasicMayBeNotDisposedResultAt(int line, int column, string allocationText) =>
            GetBasicResultAt(line, column, DisposeObjectsBeforeLosingScope.MayBeDisposedRule, allocationText);
        private static DiagnosticResult GetBasicNotDisposedOnExceptionPathsResultAt(int line, int column, string allocationText) =>
            GetBasicResultAt(line, column, DisposeObjectsBeforeLosingScope.NotDisposedOnExceptionPathsRule, allocationText);
        private static DiagnosticResult GetBasicMayBeNotDisposedOnExceptionPathsResultAt(int line, int column, string allocationText) =>
            GetBasicResultAt(line, column, DisposeObjectsBeforeLosingScope.MayBeDisposedOnExceptionPathsRule, allocationText);

        private string GetEditorConfigContentToDisableInterproceduralAnalysis(DisposeAnalysisKind disposeAnalysisKind)
        {
            var text = $@"dotnet_code_quality.interprocedural_analysis_kind = None
                          dotnet_code_quality.dispose_analysis_kind = {disposeAnalysisKind.ToString()}";
            return text;
        }

        private string GetEditorConfigContent(DisposeAnalysisKind disposeAnalysisKind)
            => $@"dotnet_code_quality.dispose_analysis_kind = {disposeAnalysisKind.ToString()}";

        [Fact]
        public async Task LocalWithDisposableInitializer_DisposeCall_NoDiagnostic()
        {
            await VerifyCS.VerifyAnalyzerAsync(@"
using System;

class A : IDisposable
{
    public void Dispose()
    {
    }
}

class Test
{
    void M1()
    {
        var a = new A();
        a.Dispose();
    }
}
");

            await VerifyVB.VerifyAnalyzerAsync(@"
Imports System

Class A
    Implements IDisposable
    Public Sub Dispose() Implements IDisposable.Dispose
    End Sub
End Class

Class Test
    Sub M1()
        Dim a As New A()
        a.Dispose()
    End Sub
End Class");
        }

        [Fact]
        public async Task LocalWithDisposableInitializer_NoDisposeCall_Diagnostic()
        {
            await VerifyCS.VerifyAnalyzerAsync(@"
using System;

class A : IDisposable
{
    public void Dispose()
    {
    }
}

class Test
{
    void M1()
    {
        var a = new A();
    }
}
",
            // Test0.cs(15,17): warning CA2000: Call System.IDisposable.Dispose on object created by 'new A()' before all references to it are out of scope.
            GetCSharpResultAt(15, 17, "new A()"));

            await VerifyVB.VerifyAnalyzerAsync(@"
Imports System

Class A
    Implements IDisposable
    Public Sub Dispose() Implements IDisposable.Dispose
    End Sub
End Class

Class Test
    Sub M1()
        Dim a As New A()
    End Sub
End Class",
            // Test0.vb(12,18): warning CA2000: Call System.IDisposable.Dispose on object created by 'New A()' before all references to it are out of scope.
            GetBasicResultAt(12, 18, "New A()"));
        }

        [Fact]
        public async Task LocalWithDisposableAssignment_DisposeCall_NoDiagnostic()
        {
            await VerifyCS.VerifyAnalyzerAsync(@"
using System;

class A : IDisposable
{
    public void Dispose()
    {
    }
}

class Test
{
    void M1()
    {
        A a;
        a = new A();
        a.Dispose();

        A b = new A();
        a = b;
        a.Dispose();
    }
}
");

            await VerifyVB.VerifyAnalyzerAsync(@"
Imports System

Class A
    Implements IDisposable
    Public Sub Dispose() Implements IDisposable.Dispose
    End Sub
End Class

Class Test
    Sub M1()
        Dim a As A
        a = New A()
        a.Dispose()

        Dim b As New A()
        a = b
        a.Dispose()
    End Sub
End Class");
        }

        [Fact]
        public async Task LocalWithDisposableAssignment_NoDisposeCall_Diagnostic()
        {
            await VerifyCS.VerifyAnalyzerAsync(@"
using System;

class A : IDisposable
{
    public void Dispose()
    {
    }
}

class Test
{
    void M1()
    {
        A a;
        a = new A();
    }
}
",
            // Test0.cs(16,13): warning CA2000: Call System.IDisposable.Dispose on object created by 'new A()' before all references to it are out of scope.
            GetCSharpResultAt(16, 13, "new A()"));

            await VerifyVB.VerifyAnalyzerAsync(@"
Imports System

Class A
    Implements IDisposable
    Public Sub Dispose() Implements IDisposable.Dispose
    End Sub
End Class

Class Test
    Sub M1()
        Dim a As A
        a = New A()
    End Sub
End Class",
            // Test0.vb(13,13): warning CA2000: Call System.IDisposable.Dispose on object created by 'New A()' before all references to it are out of scope.
            GetBasicResultAt(13, 13, "New A()"));
        }

        [Fact]
        public async Task ParameterWithDisposableAssignment_DisposeCall_NoDiagnostic()
        {
            await VerifyCS.VerifyAnalyzerAsync(@"
using System;

class A : IDisposable
{
    public void Dispose()
    {
    }
}

class Test
{
    void M1(A a)
    {
        a = new A();
        a.Dispose();
    }
}
");

            await VerifyVB.VerifyAnalyzerAsync(@"
Imports System

Class A
    Implements IDisposable
    Public Sub Dispose() Implements IDisposable.Dispose
    End Sub
End Class

Class Test
    Sub M1(a As A)
        a = New A()
        a.Dispose()
    End Sub
End Class");
        }

        [Fact]
        public async Task ParameterWithDisposableAssignment_NoDisposeCall_Diagnostic()
        {
            await VerifyCS.VerifyAnalyzerAsync(@"
using System;

class A : IDisposable
{
    public void Dispose()
    {
    }
}

class Test
{
    void M1(A a)
    {
        a = new A();
    }
}
",
            // Test0.cs(15,13): warning CA2000: Call System.IDisposable.Dispose on object created by 'new A()' before all references to it are out of scope.
            GetCSharpResultAt(15, 13, "new A()"));

            await VerifyVB.VerifyAnalyzerAsync(@"
Imports System

Class A
    Implements IDisposable
    Public Sub Dispose() Implements IDisposable.Dispose
    End Sub
End Class

Class Test
    Sub M1(a As A)
        a = New A()
    End Sub
End Class",
            // Test0.vb(12,13): warning CA2000: Call System.IDisposable.Dispose on object created by 'New A()' before all references to it are out of scope.
            GetBasicResultAt(12, 13, "New A()"));
        }

        [Fact]
        public async Task OutAndRefParametersWithDisposableAssignment_NoDisposeCall_NoDiagnostic()
        {
            await VerifyCS.VerifyAnalyzerAsync(@"
using System;

class A : IDisposable
{
    public void Dispose()
    {
    }
}

class Test
{
    void M1(ref A a1, out A a2)
    {
        a1 = new A();
        a2 = new A();
    }
}
");

            await VerifyVB.VerifyAnalyzerAsync(@"
Imports System

Class A
    Implements IDisposable
    Public Sub Dispose() Implements IDisposable.Dispose
    End Sub
End Class

Class Test
    Sub M1(ByRef a As A)
        a = New A()
    End Sub
End Class");
        }

        [Fact]
        public async Task OutDisposableArgument_NoDisposeCall_Diagnostic()
        {
            await VerifyCS.VerifyAnalyzerAsync(@"
using System;

class A : IDisposable
{
    public void Dispose()
    {

    }
}

class Test
{
    void M1(out A param)
    {
        param = new A();
    }

    void M2(out A param2)
    {
        M3(out param2);
    }

    void M3(out A param3)
    {
        param3 = new A();
    }

    void Method()
    {
        A a;
        M1(out a);
        A local = a;
        M1(out a);

        M1(out var a2);

        A a3;
        M2(out a3);
    }
}
",
            // Test0.cs(32,12): warning CA2000: Call System.IDisposable.Dispose on object created by 'out a' before all references to it are out of scope.
            GetCSharpResultAt(32, 12, "out a"),
            // Test0.cs(34,12): warning CA2000: Call System.IDisposable.Dispose on object created by 'out a' before all references to it are out of scope.
            GetCSharpResultAt(34, 12, "out a"),
            // Test0.cs(36,12): warning CA2000: Call System.IDisposable.Dispose on object created by 'out var a2' before all references to it are out of scope.
            GetCSharpResultAt(36, 12, "out var a2"),
            // Test0.cs(39,12): warning CA2000: Call System.IDisposable.Dispose on object created by 'out a3' before all references to it are out of scope.
            GetCSharpResultAt(39, 12, "out a3"));
        }

        [Fact]
        public async Task OutDisposableArgument_DisposeCall_NoDiagnostic()
        {
            await VerifyCS.VerifyAnalyzerAsync(@"
using System;

class A : IDisposable
{
    public void Dispose()
    {

    }
}

class Test
{
    void M1(out A param)
    {
        param = new A();
    }

    void M2(out A param2)
    {
        M3(out param2);
    }

    void M3(out A param3)
    {
        param3 = new A();
    }

    void Method()
    {
        A a;
        M1(out a);
        A local = a;
        M1(out a);

        M1(out var a2);

        A a3;
        M2(out a3);

        local.Dispose();
        a.Dispose();
        a2.Dispose();
        a3.Dispose();
    }
}
");
        }

        [Fact]
        public async Task TryGetSpecialCase_OutDisposableArgument_NoDisposeCall_NoDiagnostic()
        {
            await VerifyCS.VerifyAnalyzerAsync(@"
using System;
using System.Collections.Generic;

class A : IDisposable
{
    public void Dispose()
    {

    }
}

class MyCollection
{
    private readonly Dictionary<int, A> _map;
    public MyCollection(Dictionary<int, A> map)
    {
        _map = map;
    }

    public bool ValueExists(int i)
    {
        return _map.TryGetValue(i, out var value);
    }
}
");
        }

        [Fact, WorkItem(2245, "https://github.com/dotnet/roslyn-analyzers/issues/2245")]
        public async Task OutDisposableArgument_StoredIntoField_NoDiagnostic()
        {
            await VerifyCS.VerifyAnalyzerAsync(@"
using System;

class A : IDisposable
{
    public void Dispose()
    {
    }
}

class Test
{
    private A _a;
    void M(out A param)
    {
        param = new A();
    }

    void Method()
    {
        M(out _a);  // This is considered as an escape of interprocedural disposable creation.
    }
}
");
        }

        [Fact, WorkItem(2245, "https://github.com/dotnet/roslyn-analyzers/issues/2245")]
        public async Task OutDisposableArgument_WithinTryXXXInvocation_DisposedOnSuccessPath_NoDiagnostic()
        {
            await VerifyCS.VerifyAnalyzerAsync(@"
using System;
using System.Collections.Concurrent;

public class C
{
    private readonly ConcurrentDictionary<object, IDisposable> _dictionary;
    public C(ConcurrentDictionary<object, IDisposable> dictionary)
    {
        _dictionary = dictionary;
    }

    public void Remove1(object key)
    {
        if (_dictionary.TryRemove(key, out IDisposable value))
        {
            value.Dispose();
        }
    }

    public void Remove2(object key)
    {
        if (!_dictionary.TryRemove(key, out IDisposable value))
        {
            return;
        }

        value.Dispose();
    }
}");
        }

        [Fact, WorkItem(2245, "https://github.com/dotnet/roslyn-analyzers/issues/2245")]
        public async Task OutDisposableArgument_WithinTryXXXInvocation_NotDisposed_Diagnostic()
        {
            await VerifyCS.VerifyAnalyzerAsync(@"
using System;
using System.Collections.Concurrent;

public class C
{
    private readonly ConcurrentDictionary<object, IDisposable> _dictionary;
    public C(ConcurrentDictionary<object, IDisposable> dictionary)
    {
        _dictionary = dictionary;
    }

    public void Remove(object key)
    {
        if (_dictionary.TryRemove(key, out IDisposable value))
        {
            // value is not disposed.
        }
    }
}",
            // Test0.cs(15,40): warning CA2000: Call System.IDisposable.Dispose on object created by 'out IDisposable value' before all references to it are out of scope.
            GetCSharpResultAt(15, 40, "out IDisposable value"));
        }

        [Fact]
        public async Task LocalWithMultipleDisposableAssignment_DisposeCallOnSome_Diagnostic()
        {
            await VerifyCS.VerifyAnalyzerAsync(@"
using System;

class A : IDisposable
{
    public void Dispose()
    {
    }
}

class Test
{
    void M1()
    {
        A a;
        a = new A();
        a = new A();
        a.Dispose();
        a = new A();
    }
}
",
            // Test0.cs(16,13): warning CA2000: Call System.IDisposable.Dispose on object created by 'new A()' before all references to it are out of scope.
            GetCSharpResultAt(16, 13, "new A()"),
            // Test0.cs(19,13): warning CA2000: Call System.IDisposable.Dispose on object created by 'new A()' before all references to it are out of scope.
            GetCSharpResultAt(19, 13, "new A()"));

            await VerifyVB.VerifyAnalyzerAsync(@"
Imports System

Class A
    Implements IDisposable
    Public Sub Dispose() Implements IDisposable.Dispose
    End Sub
End Class

Class Test
    Sub M1()
        Dim a As A
        a = New A()
        a = New A()
        a.Dispose()
        a = New A()
    End Sub
End Class",
            // Test0.vb(13,13): warning CA2000: Call System.IDisposable.Dispose on object created by 'New A()' before all references to it are out of scope.
            GetBasicResultAt(13, 13, "New A()"),
            // Test0.vb(16,13): warning CA2000: Call System.IDisposable.Dispose on object created by 'New A()' before all references to it are out of scope.
            GetBasicResultAt(16, 13, "New A()"));
        }

        [Fact]
        public async Task FieldWithDisposableAssignment_NoDiagnostic()
        {
            await VerifyCS.VerifyAnalyzerAsync(@"
using System;

class A : IDisposable
{
    public void Dispose()
    {

    }
}

class Test
{
    public A a;
    void M1(Test p)
    {
        p.a = new A();

        Test l = new Test();
        l.a = new A();

        this.a = new A();
    }
}
");

            await VerifyVB.VerifyAnalyzerAsync(@"
Imports System

Class A
    Implements IDisposable
    Public Sub Dispose() Implements IDisposable.Dispose

    End Sub
End Class

Class Test
    Public a As A
    Sub M1(p As Test)
        p.a = New A()

        Dim l As New Test()
        l.a = New A()

        Me.a = New A()
    End Sub
End Class");
        }

        [Fact]
        public async Task PropertyWithDisposableAssignment_NoDiagnostic()
        {
            await VerifyCS.VerifyAnalyzerAsync(@"
using System;

class A : IDisposable
{
    public void Dispose()
    {

    }
}

class Test
{
    public A a { get; set; }
    void M1(Test p)
    {
        p.a = new A();

        Test l = new Test();
        l.a = new A();

        this.a = new A();
    }
}
");

            await VerifyVB.VerifyAnalyzerAsync(@"
Imports System

Class A
    Implements IDisposable
    Public Sub Dispose() Implements IDisposable.Dispose

    End Sub
End Class

Class Test
    Public Property a As A
    Sub M1(p As Test)
        p.a = New A()

        Dim l As New Test()
        l.a = New A()

        Me.a = New A()
    End Sub
End Class");
        }

        [Fact]
        public async Task Interprocedural_DisposedInHelper_MethodInvocation_NoDiagnostic()
        {
            await VerifyCS.VerifyAnalyzerAsync(@"
using System;

class A : IDisposable
{
    public void Dispose()
    {
    }
}

class Test
{
    public A a;
    void M1(Test2 t2)
    {
        DisposeHelper(new A());
        t2.DisposeHelper_MethodOnDifferentType(new A());
        DisposeHelper_MultiLevelDown(new A());
    }

    void DisposeHelper(A a)
    {
        a.Dispose();
    }

    void DisposeHelper_MultiLevelDown(A a)
    {
        DisposeHelper(a);
    }
}

class Test2
{
    public A a;
    public void DisposeHelper_MethodOnDifferentType(A a)
    {
        a.Dispose();
    }
}
");

            await VerifyVB.VerifyAnalyzerAsync(@"
Imports System

Class A
    Implements IDisposable
    Public Sub Dispose() Implements IDisposable.Dispose
    End Sub
End Class

Class Test
    Sub M1(t2 As Test2)
        DisposeHelper(new A())
        t2.DisposeHelper_MethodOnDifferentType(new A())
        DisposeHelper_MultiLevelDown(new A())
    End Sub

    Sub DisposeHelper(a As A)
        a.Dispose()
    End Sub

    Sub DisposeHelper_MultiLevelDown(a As A)
        DisposeHelper(a)
    End Sub
End Class

Class Test2
    Sub DisposeHelper_MethodOnDifferentType(a As A)
        a.Dispose()
    End Sub
End Class
");
        }

        [Fact]
        public async Task Interprocedural_DisposeOwnershipTransfer_MethodInvocation_NoDiagnostic()
        {
            await VerifyCS.VerifyAnalyzerAsync(@"
using System;

class A : IDisposable
{
    public void Dispose()
    {
    }
}

class Test
{
    public A a;
    void M1()
    {
        DisposeOwnershipTransfer(new A());
        var t2 = new Test2();
        t2.DisposeOwnershipTransfer_MethodOnDifferentType(new A());
        DisposeOwnershipTransfer_MultiLevelDown(new A());
    }

    void DisposeOwnershipTransfer(A a)
    {
        this.a = a;
    }

    void DisposeOwnershipTransfer_MultiLevelDown(A a)
    {
        DisposeOwnershipTransfer(a);
    }
}

class Test2
{
    public A a;
    public void DisposeOwnershipTransfer_MethodOnDifferentType(A a)
    {
        this.a = a;
    }
}
");

            await VerifyVB.VerifyAnalyzerAsync(@"
Imports System

Class A
    Implements IDisposable
    Public Sub Dispose() Implements IDisposable.Dispose
    End Sub
End Class

Class Test
    Public a As A
    Sub M1()
        DisposeOwnershipTransfer(new A())
        Dim t2 = New Test2()
        t2.DisposeOwnershipTransfer_MethodOnDifferentType(new A())
        DisposeOwnershipTransfer_MultiLevelDown(new A())
    End Sub

    Sub DisposeOwnershipTransfer(a As A)
        Me.a = a
    End Sub

    Sub DisposeOwnershipTransfer_MultiLevelDown(a As A)
        DisposeOwnershipTransfer(a)
    End Sub
End Class

Class Test2
    Public a As A
    Sub DisposeOwnershipTransfer_MethodOnDifferentType(a As A)
        Me.a = a
    End Sub
End Class
");
        }

        [Fact]
        public async Task Interprocedural_NoDisposeOwnershipTransfer_MethodInvocation_Diagnostic()
        {
            await VerifyCS.VerifyAnalyzerAsync(@"
using System;

class A : IDisposable
{
    public A(int i) { }
    public void Dispose()
    {
    }
}

class Test
{
    public A a;
    void M1(Test2 t2)
    {
        NoDisposeOwnershipTransfer(new A(1));
        t2.NoDisposeOwnershipTransfer_MethodOnDifferentType(new A(2));
        NoDisposeOwnershipTransfer_MultiLevelDown(new A(3));
    }

    void NoDisposeOwnershipTransfer(A a)
    {
        var str = a.ToString();
        var b = a;
    }

    void NoDisposeOwnershipTransfer_MultiLevelDown(A a)
    {
        NoDisposeOwnershipTransfer(a);
    }
}

class Test2
{
    public A a;
    public void NoDisposeOwnershipTransfer_MethodOnDifferentType(A a)
    {
        var str = a.ToString();
        var b = a;
    }
}
",
            // Test0.cs(17,36): warning CA2000: Call System.IDisposable.Dispose on object created by 'new A(1)' before all references to it are out of scope.
            GetCSharpResultAt(17, 36, "new A(1)"),
            // Test0.cs(18,61): warning CA2000: Call System.IDisposable.Dispose on object created by 'new A(2)' before all references to it are out of scope.
            GetCSharpResultAt(18, 61, "new A(2)"),
            // Test0.cs(19,51): warning CA2000: Call System.IDisposable.Dispose on object created by 'new A(3)' before all references to it are out of scope.
            GetCSharpResultAt(19, 51, "new A(3)"));

            await VerifyVB.VerifyAnalyzerAsync(@"
Imports System

Class A
    Implements IDisposable
    Public Sub New(i As Integer)
    End Sub

    Public Sub Dispose() Implements IDisposable.Dispose
    End Sub
End Class

Class Test
    Public a As A
    Sub M1(t2 As Test2)
        NoDisposeOwnershipTransfer(new A(1))
        t2.NoDisposeOwnershipTransfer_MethodOnDifferentType(new A(2))
        NoDisposeOwnershipTransfer_MultiLevelDown(new A(3))
    End Sub

    Sub NoDisposeOwnershipTransfer(a As A)
        Dim str = a.ToString()
        Dim b = a
    End Sub

    Sub NoDisposeOwnershipTransfer_MultiLevelDown(a As A)
        NoDisposeOwnershipTransfer(a)
    End Sub
End Class

Class Test2
    Public a As A
    Public Sub NoDisposeOwnershipTransfer_MethodOnDifferentType(a As A)
        Dim str = a.ToString()
        Dim b = a
    End Sub
End Class
",
            // Test0.vb(16,36): warning CA2000: Call System.IDisposable.Dispose on object created by 'new A(1)' before all references to it are out of scope.
            GetBasicResultAt(16, 36, "new A(1)"),
            // Test0.vb(17,61): warning CA2000: Call System.IDisposable.Dispose on object created by 'new A(2)' before all references to it are out of scope.
            GetBasicResultAt(17, 61, "new A(2)"),
            // Test0.vb(18,51): warning CA2000: Call System.IDisposable.Dispose on object created by 'new A(3)' before all references to it are out of scope.
            GetBasicResultAt(18, 51, "new A(3)"));
        }

        [Fact, WorkItem(2136, "https://github.com/dotnet/roslyn-analyzers/issues/2136")]
        public async Task Interprocedural_DisposedInHelper_ConstructorInvocation_NoDiagnostic()
        {
            await VerifyCS.VerifyAnalyzerAsync(@"
using System;

class A : IDisposable
{
    public void Dispose()
    {
    }
}

class Test
{
    void M1()
    {
        new DisposeHelperType(new A());
        DisposeHelper_MultiLevelDown(new A());
    }

    void DisposeHelper(A a)
    {
        new DisposeHelperType(a);
    }

    void DisposeHelper_MultiLevelDown(A a)
    {
        DisposeHelper(a);
    }
}

class DisposeHelperType
{
    public DisposeHelperType(A a)
    {
        a.Dispose();
    }
}
");

            await VerifyVB.VerifyAnalyzerAsync(@"
Imports System

Class A
    Implements IDisposable
    Public Sub Dispose() Implements IDisposable.Dispose
    End Sub
End Class

Class Test
    Sub M1()
        Dim unused = new DisposeHelperType(new A())
        DisposeHelper_MultiLevelDown(new A())
    End Sub

    Sub DisposeHelper(a As A)
        Dim unused = new DisposeHelperType(a)
    End Sub

    Sub DisposeHelper_MultiLevelDown(a As A)
        DisposeHelper(a)
    End Sub
End Class

Class DisposeHelperType
    Public Sub New(a As A)
        a.Dispose()
    End Sub
End Class
");
        }

        [Fact, WorkItem(2136, "https://github.com/dotnet/roslyn-analyzers/issues/2136")]
        public async Task Interprocedural_DisposeOwnershipTransfer_ConstructorInvocation_NoDiagnostic()
        {
            await VerifyCS.VerifyAnalyzerAsync(@"
using System;

class A : IDisposable
{
    public void Dispose()
    {
    }
}

class Test
{
    void M1()
    {
        new DisposableOwnerType(new A());
        DisposeOwnershipTransfer_MultiLevelDown(new A());
    }

    void DisposeOwnershipTransfer(A a)
    {
        new DisposableOwnerType(a);
    }

    void DisposeOwnershipTransfer_MultiLevelDown(A a)
    {
        DisposeOwnershipTransfer(a);
    }
}

class DisposableOwnerType
{
    public A a;
    public DisposableOwnerType(A a)
    {
        this.a = a;
    }
}
");

            await VerifyVB.VerifyAnalyzerAsync(@"
Imports System

Class A
    Implements IDisposable
    Public Sub Dispose() Implements IDisposable.Dispose
    End Sub
End Class

Class Test
    Sub M1()
        Dim unused = new DisposableOwnerType(new A())
        DisposeOwnershipTransfer_MultiLevelDown(new A())
    End Sub

    Sub DisposeOwnershipTransfer(a As A)
        Dim unused = new DisposableOwnerType(a)
    End Sub

    Sub DisposeOwnershipTransfer_MultiLevelDown(a As A)
        DisposeOwnershipTransfer(a)
    End Sub
End Class

Class DisposableOwnerType
    Public a As A
    Public Sub New(a As A)
        Me.a = a
    End Sub
End Class
");
        }

        [Fact, WorkItem(2136, "https://github.com/dotnet/roslyn-analyzers/issues/2136")]
        public async Task Interprocedural_NoDisposeOwnershipTransfer_ConstructorInvocation_Diagnostic()
        {
            await VerifyCS.VerifyAnalyzerAsync(@"
using System;

class A : IDisposable
{
    public A(int i) { }
    public void Dispose()
    {
    }
}

class Test
{
    void M1()
    {
        new NotDisposableOwnerType(new A(1));
        NoDisposeOwnershipTransfer_MultiLevelDown(new A(2));
    }

    void NoDisposeOwnershipTransfer(A a)
    {
        new NotDisposableOwnerType(a);
    }

    void NoDisposeOwnershipTransfer_MultiLevelDown(A a)
    {
        NoDisposeOwnershipTransfer(a);
    }
}

class NotDisposableOwnerType
{
    public A a;
    public NotDisposableOwnerType(A a)
    {
        var str = a.ToString();
        var b = a;
    }
}
",
            // Test0.cs(16,36): warning CA2000: Call System.IDisposable.Dispose on object created by 'new A(1)' before all references to it are out of scope.
            GetCSharpResultAt(16, 36, "new A(1)"),
            // Test0.cs(17,51): warning CA2000: Call System.IDisposable.Dispose on object created by 'new A(2)' before all references to it are out of scope.
            GetCSharpResultAt(17, 51, "new A(2)"));

            await VerifyVB.VerifyAnalyzerAsync(@"
Imports System

Class A
    Implements IDisposable
    Public Sub New(i As Integer)
    End Sub

    Public Sub Dispose() Implements IDisposable.Dispose
    End Sub
End Class

Class Test
    Sub M1()
        Dim unused = new NotDisposableOwnerType(new A(1))
        NoDisposeOwnershipTransfer_MultiLevelDown(new A(2))
    End Sub

    Sub NoDisposeOwnershipTransfer(a As A)
        Dim unused = new NotDisposableOwnerType(a)
    End Sub

    Sub NoDisposeOwnershipTransfer_MultiLevelDown(a As A)
        NoDisposeOwnershipTransfer(a)
    End Sub
End Class

Class NotDisposableOwnerType
    Public a As A
    Public Sub New(a As A)
        Dim str = a.ToString()
        Dim b = a
    End Sub
End Class
",
            // Test0.vb(15,49): warning CA2000: Call System.IDisposable.Dispose on object created by 'new A()' before all references to it are out of scope.
            GetBasicResultAt(15, 49, "new A(1)"),
            // Test0.vb(16,51): warning CA2000: Call System.IDisposable.Dispose on object created by 'new A()' before all references to it are out of scope.
            GetBasicResultAt(16, 51, "new A(2)"));
        }

        [Theory]
        [InlineData(true)]
        [InlineData(false)]
        public async Task Configured_DisposeOwnershipTransfer_AtConstructorInvocation(bool disposeOwnershipTransferAtConstructor)
        {
            var editorConfigText = disposeOwnershipTransferAtConstructor ?
                        $@"dotnet_code_quality.interprocedural_analysis_kind = None
                           dotnet_code_quality.dispose_ownership_transfer_at_constructor = true" :
                        string.Empty;

            var source = @"
using System;

class A : IDisposable
{
    public void Dispose()
    {
    }
}

class Test
{
    DisposableOwnerType M1()
    {
        return new DisposableOwnerType(new A());
    }
}

class DisposableOwnerType
{
    public DisposableOwnerType(A a)
    {
    }
}";

            var csharpTest = new VerifyCS.Test
            {
                TestState =
                {
                    Sources = { source },
                    AdditionalFiles = { (".editorconfig", editorConfigText) }
                }
            };

            if (!disposeOwnershipTransferAtConstructor)
            {
                csharpTest.ExpectedDiagnostics.AddRange(new[]
                {
                    // Test0.cs(15,40): warning CA2000: Call System.IDisposable.Dispose on object created by 'new A()' before all references to it are out of scope.
                    GetCSharpResultAt(15, 40, "new A()")
                });
            }

            await csharpTest.RunAsync();

            source = @"
Imports System

Class A
    Implements IDisposable

    Public Sub Dispose() Implements IDisposable.Dispose
    End Sub
End Class

Class Test
    Private Function M1() As DisposableOwnerType
        Return New DisposableOwnerType(New A())
    End Function
End Class

Class DisposableOwnerType
    Public Sub New(ByVal a As A)
    End Sub
End Class
";

            var vbTest = new VerifyVB.Test
            {
                TestState =
                {
                    Sources = { source },
                    AdditionalFiles = { (".editorconfig", editorConfigText) }
                }
            };

            if (!disposeOwnershipTransferAtConstructor)
            {
                vbTest.ExpectedDiagnostics.AddRange(new[]
                {
                    // Test0.vb(13,40): warning CA2000: Call System.IDisposable.Dispose on object created by 'New A()' before all references to it are out of scope.
                    GetBasicResultAt(13, 40, "New A()")
                });
            }

            await vbTest.RunAsync();
        }

        [Theory]
        [InlineData(true)]
        [InlineData(false)]
        public async Task Configured_DisposeOwnershipTransfer_AtMethodCall(bool disposeOwnershipTransferAtMethodCall)
        {
            var editorConfigText = disposeOwnershipTransferAtMethodCall ?
                        $@"dotnet_code_quality.interprocedural_analysis_kind = None
                           dotnet_code_quality.dispose_ownership_transfer_at_method_call = true" :
                        string.Empty;

            var source = @"
using System;

class A : IDisposable
{
    public void Dispose()
    {
    }
}

class Test
{
    void M1()
    {
        TransferDisposeOwnership(new A());
    }

    void TransferDisposeOwnership(A a)
    {
    }
}";

            var csharpTest = new VerifyCS.Test
            {
                TestState =
                {
                    Sources = { source },
                    AdditionalFiles = { (".editorconfig", editorConfigText) }
                }
            };

            if (!disposeOwnershipTransferAtMethodCall)
            {
                csharpTest.ExpectedDiagnostics.AddRange(new[]
                {
                    // Test0.cs(15,34): warning CA2000: Call System.IDisposable.Dispose on object created by 'new A()' before all references to it are out of scope.
                    GetCSharpResultAt(15, 34, "new A()")
                });
            }

            await csharpTest.RunAsync();

            source = @"
Imports System

Class A
    Implements IDisposable

    Public Sub Dispose() Implements IDisposable.Dispose
    End Sub
End Class

Class Test
    Private Sub M1()
        TransferDisposeOwnership(New A())
    End Sub

    Private Sub TransferDisposeOwnership(a As A)
    End Sub
End Class
";

            var vbTest = new VerifyVB.Test
            {
                TestState =
                {
                    Sources = { source },
                    AdditionalFiles = { (".editorconfig", editorConfigText) }
                }
            };

            if (!disposeOwnershipTransferAtMethodCall)
            {
                vbTest.ExpectedDiagnostics.AddRange(new[]
                {
                    // Test0.vb(13,34): warning CA2000: Call System.IDisposable.Dispose on object created by 'New A()' before all references to it are out of scope.
                    GetBasicResultAt(13, 34, "New A()")
                });
            }

            await vbTest.RunAsync();
        }

        [Theory, WorkItem(1404, "https://github.com/dotnet/roslyn-analyzers/issues/1404")]
        [InlineData(DisposeAnalysisKind.AllPaths)]
        [InlineData(DisposeAnalysisKind.AllPathsOnlyNotDisposed)]
        [InlineData(DisposeAnalysisKind.NonExceptionPaths)]
        [InlineData(DisposeAnalysisKind.NonExceptionPathsOnlyNotDisposed)]
        internal async Task DocsMicrosoft_Sample(DisposeAnalysisKind disposeAnalysisKind)
        {
            // See https://docs.microsoft.com/en-us/visualstudio/code-quality/ca2000-dispose-objects-before-losing-scope

            var editorConfigFile = GetEditorConfigContent(disposeAnalysisKind);

            var source = @"
using System;

class Test
{
    public SerialPort OpenPort1(string portName)
    {
        SerialPort port = new SerialPort(portName);
        port.Open();  //CA2000 fires because this might throw
        SomeMethod(); //Other method operations can fail
        return port;
    }

    public SerialPort OpenPort2(string portName2)
    {
        SerialPort tempPort = null;
        SerialPort port = null;
        try
        {
            tempPort = new SerialPort(portName2);
            tempPort.Open();
            SomeMethod();
            //Add any other methods above this line
            port = tempPort;
            tempPort = null;

        }
        catch (Exception ex)
        {
        }
        finally
        {
            if (tempPort != null)
            {
                tempPort.Close();
            }
        }
        return port;
    }

    void SomeMethod()
    {
        Console.WriteLine(0);
    }
}

public class SerialPort : IDisposable
{
    public SerialPort(string portName)
    {
    }

    public void Dispose()
    {
    }

    public void Open()
    {
        Console.WriteLine(0);
    }

    public void Close()
    {
        Dispose();
    }
}
";

            var csharpTest = new VerifyCS.Test
            {
                TestState =
                {
                    Sources = { source },
                    AdditionalFiles = { (".editorconfig", editorConfigFile) }
                }
            };

            if (disposeAnalysisKind.AreExceptionPathsEnabled())
            {
                csharpTest.ExpectedDiagnostics.AddRange(new[]
                {
                    // Test0.cs(8,27): warning CA2000: Object created by 'new SerialPort(portName)' is not disposed along all exception paths. Call System.IDisposable.Dispose on the object before all references to it are out of scope.
                    GetCSharpNotDisposedOnExceptionPathsResultAt(8, 27, "new SerialPort(portName)")
                });
            }

            await csharpTest.RunAsync();

            source = @"
Imports System

Class Test
    Public Function OpenPort1(portName As String) As SerialPort
        Dim port As SerialPort = New SerialPort(portName)
        port.Open()
        SomeMethod()
        Return port
    End Function

    Public Function OpenPort2(portName2 As String) As SerialPort
        Dim tempPort As SerialPort = Nothing
        Dim port As SerialPort = Nothing

        Try
            tempPort = New SerialPort(portName2)
            tempPort.Open()
            SomeMethod()
            port = tempPort
            tempPort = Nothing
        Catch ex As Exception
        Finally

            If tempPort IsNot Nothing Then
                tempPort.Close()
            End If
        End Try

        Return port
    End Function

    Private Sub SomeMethod()
        Console.WriteLine(0)
    End Sub
End Class

Public Class SerialPort
    Implements IDisposable

    Public Sub New(portName As String)
    End Sub

    Public Sub Dispose() Implements IDisposable.Dispose
    End Sub

    Public Sub Open()
        Console.WriteLine(0)
    End Sub

    Public Sub Close()
        Dispose()
    End Sub
End Class
";

            var vbTest = new VerifyVB.Test
            {
                TestState =
                {
                    Sources = { source },
                    AdditionalFiles = { (".editorconfig", editorConfigFile) }
                }
            };

            if (disposeAnalysisKind.AreExceptionPathsEnabled())
            {
                vbTest.ExpectedDiagnostics.AddRange(new[]
                {
                    // Test0.vb(6,34): warning CA2000: Object created by 'New SerialPort(portName)' is not disposed along all exception paths. Call System.IDisposable.Dispose on the object before all references to it are out of scope.
                    GetBasicNotDisposedOnExceptionPathsResultAt(6, 34, "New SerialPort(portName)")
                });
            }

            await vbTest.RunAsync();
        }

        [Fact, WorkItem(1404, "https://github.com/dotnet/roslyn-analyzers/issues/1404#issuecomment-446715696")]
        public async Task DisposableCreationInLoop()
        {
            await VerifyVB.VerifyAnalyzerAsync(@"
Imports System

Class Test
    Public Sub M()
        Dim disposeMe As IDisposable = Nothing
        Try
            For Each c In ""aaa""
                If disposeMe Is Nothing Then
                    disposeMe = New A()
                End If
            Next
        Finally
            If disposeMe IsNot Nothing Then
                disposeMe.Dispose()
            End If
        End Try
    End Sub
End Class

Public Class A
    Implements IDisposable

    Public Sub Dispose() Implements IDisposable.Dispose
    End Sub
End Class
");
        }

        [Theory, WorkItem(1404, "https://github.com/dotnet/roslyn-analyzers/issues/1404#issuecomment-446715696")]
        [InlineData(DisposeAnalysisKind.AllPaths)]
        [InlineData(DisposeAnalysisKind.NonExceptionPaths)]
        [InlineData(DisposeAnalysisKind.AllPathsOnlyNotDisposed)]
        [InlineData(DisposeAnalysisKind.NonExceptionPathsOnlyNotDisposed)]
        internal async Task ExceptionInFinally(DisposeAnalysisKind disposeAnalysisKind)
        {
            var vbTest = new VerifyVB.Test
            {
                TestState =
                {
                    Sources =
                    {
                        @"
Imports System

Class Test
    Public Str As String
    Public Sub M()
        Dim disposeMe1 = New A(1)
        Dim disposeMe2 As A = Nothing
        Try
            disposeMe2 = New A(2)
            Integer.Parse(Str) ' Can throw
        Finally
            If disposeMe2 IsNot Nothing Then
                disposeMe2.Dispose()
            End If

            Integer.Parse(Str) ' Can throw

            disposeMe1.Dispose()
        End Try
    End Sub
End Class

Public Class A
    Implements IDisposable

    Public Sub New(i As Integer)
    End Sub

    Public Sub Dispose() Implements IDisposable.Dispose
    End Sub
End Class
"
                    },
                    AdditionalFiles = { (".editorconfig", GetEditorConfigContent(disposeAnalysisKind)) }
                }
            };

            if (disposeAnalysisKind.AreExceptionPathsAndMayBeNotDisposedViolationsEnabled())
            {
                vbTest.ExpectedDiagnostics.AddRange(new[]
                {
                    // Test0.vb(7,26): warning CA2000: Use recommended dispose pattern to ensure that object created by 'New A(1)' is disposed on all exception paths. If possible, wrap the creation within a 'using' statement or a 'using' declaration. Otherwise, use a try-finally pattern, with a dedicated local variable declared before the try region and an unconditional Dispose invocation on non-null value in the 'finally' region, say 'x?.Dispose()'. If the object is explicitly disposed within the try region or the dispose ownership is transfered to another object or method, assign 'null' to the local variable just after such an operation to prevent double dispose in 'finally'.
                    GetBasicMayBeNotDisposedOnExceptionPathsResultAt(7, 26, "New A(1)")
                });
            }

            await vbTest.RunAsync();
        }

        [Fact]
        public async Task LocalWithDisposableAssignment_DisposeBoolCall_NoDiagnostic()
        {
            await VerifyCS.VerifyAnalyzerAsync(@"
using System;

class A : IDisposable
{
    public void Dispose()
    {

    }

    public void Dispose(bool b)
    {
    }
}

class Test
{
    void M1()
    {
        A a;
        a = new A();
        a.Dispose(true);

        A b = new A();
        a = b;
        a.Dispose(true);
    }
}
");

            await VerifyVB.VerifyAnalyzerAsync(@"
Imports System

Class A
    Implements IDisposable
    Public Sub Dispose() Implements IDisposable.Dispose

    End Sub

    Public Sub Dispose(b As Boolean)
    End Sub
End Class

Class Test
    Sub M1()
        Dim a As A
        a = New A()
        a.Dispose(true)

        Dim b As New A()
        a = b
        a.Dispose(true)
    End Sub
End Class");
        }

        [Fact]
        public async Task LocalWithDisposableAssignment_CloseCall_NoDiagnostic()
        {
            await VerifyCS.VerifyAnalyzerAsync(@"
using System;

class A : IDisposable
{
    public void Dispose()
    {

    }

    public void Close()
    {
    }
}

class Test
{
    void M1()
    {
        A a;
        a = new A();
        a.Close();

        A b = new A();
        a = b;
        a.Close();
    }
}
");

            await VerifyVB.VerifyAnalyzerAsync(@"
Imports System

Class A
    Implements IDisposable
    Public Sub Dispose() Implements IDisposable.Dispose

    End Sub

    Public Sub Close()
    End Sub
End Class

Class Test
    Sub M1()
        Dim a As A
        a = New A()
        a.Close()

        Dim b As New A()
        a = b
        a.Close()
    End Sub
End Class");
        }

        [Fact, WorkItem(1796, "https://github.com/dotnet/roslyn-analyzers/issues/1796")]
        public async Task LocalWithDisposableAssignment_DisposeAsyncCall_NoDiagnostic()
        {
            await VerifyCS.VerifyAnalyzerAsync(@"
using System;
using System.Threading.Tasks;

class A : IDisposable
{
    public void Dispose() => DisposeAsync();

    public Task DisposeAsync() => Task.CompletedTask;
}

class Test
{
    async Task M1()
    {
        A a;
        a = new A();
        await a.DisposeAsync();

        A b = new A();
        a = b;
        await a.DisposeAsync();
    }
}
");

            await VerifyVB.VerifyAnalyzerAsync(@"
Imports System
Imports System.Threading.Tasks

Class A
    Implements IDisposable

    Public Sub Dispose() Implements IDisposable.Dispose
        DisposeAsync()
    End Sub

    Public Function DisposeAsync() As Task
        Return Task.CompletedTask
    End Function
End Class

Class Test
    Async Function M1() As Task
        Dim a As A
        a = New A()
        Await a.DisposeAsync()

        Dim b As New A()
        a = b
        Await a.DisposeAsync()
    End Function
End Class");
        }

        [Fact, WorkItem(3042, "https://github.com/dotnet/roslyn-analyzers/issues/3042")]
        public async Task LocalWithAsyncDisposableAssignment_DisposeAsyncCall_NoDiagnostic()
        {
            await new VerifyCS.Test
            {
                ReferenceAssemblies = AdditionalMetadataReferences.DefaultWithAsyncInterfaces,
                TestCode = @"
using System;
using System.Threading.Tasks;

class AsyncDisposable : IAsyncDisposable
{
    public ValueTask DisposeAsync()
    {
        return default(ValueTask);
    }
}

class Test
{
    public static async Task M1()
    {
        var e = new AsyncDisposable();
        await e.DisposeAsync();
    }
}
"
            }.RunAsync();

            await new VerifyVB.Test
            {
                ReferenceAssemblies = AdditionalMetadataReferences.DefaultWithAsyncInterfaces,
                TestCode = @"
Imports System
Imports System.Threading.Tasks

Class AsyncDisposable
    Implements IAsyncDisposable

    Public Function DisposeAsync() As ValueTask Implements IAsyncDisposable.DisposeAsync
        Return Nothing
    End Function
End Class

Class Test
    Public Shared Async Function M1() As Task
        Dim e = New AsyncDisposable()
        Await e.DisposeAsync()
    End Function
End Class"
            }.RunAsync();
        }

        [Fact, WorkItem(3042, "https://github.com/dotnet/roslyn-analyzers/issues/3042")]
        public async Task LocalWithAsyncDisposableAssignment_NoDisposeAsyncCall_Diagnostic()
        {
            await new VerifyCS.Test
            {
                ReferenceAssemblies = AdditionalMetadataReferences.DefaultWithAsyncInterfaces,
                TestCode = @"
using System;
using System.Threading.Tasks;

class AsyncDisposable : IAsyncDisposable
{
    public ValueTask DisposeAsync()
    {
        return default(ValueTask);
    }
}

class Test
{
    public static async Task M1()
    {
        var e = new AsyncDisposable();
    }
}
",
                ExpectedDiagnostics =
                {
                    GetCSharpResultAt(17, 17, "new AsyncDisposable()"),
                }
            }.RunAsync();

            await new VerifyVB.Test
            {
                ReferenceAssemblies = AdditionalMetadataReferences.DefaultWithAsyncInterfaces,
                TestCode = @"
Imports System
Imports System.Threading.Tasks

Class AsyncDisposable
    Implements IAsyncDisposable

    Public Function DisposeAsync() As ValueTask Implements IAsyncDisposable.DisposeAsync
        Return Nothing
    End Function
End Class

Class Test
    Public Shared Async Function M1() As Task
        Dim e = New AsyncDisposable()
    End Function
End Class",
                ExpectedDiagnostics =
                {
                    GetBasicResultAt(15, 17, "New AsyncDisposable()"),
                }
            }.RunAsync();
        }

        [Fact, WorkItem(3042, "https://github.com/dotnet/roslyn-analyzers/issues/3042")]
        public async Task LocalWithAsyncDisposableAndDisposableAssignment_Disposed_NoDiagnostic()
        {
            await new VerifyCS.Test
            {
                ReferenceAssemblies = AdditionalMetadataReferences.DefaultWithAsyncInterfaces,
                TestCode = @"
using System;
using System.Threading.Tasks;

class AsyncDisposableAndDisposable : IAsyncDisposable, IDisposable
{
    public ValueTask DisposeAsync()
    {
        return default(ValueTask);
    }

    public void Dispose()
    {
    }
}

class Test
{
    public static async Task M1()
    {
        var e = new AsyncDisposableAndDisposable();
        await e.DisposeAsync();

        var e2 = new AsyncDisposableAndDisposable();
        e2.Dispose();

        using (var e3 = new AsyncDisposableAndDisposable()) { }
    }
}
"
            }.RunAsync();

            await new VerifyVB.Test
            {
                ReferenceAssemblies = AdditionalMetadataReferences.DefaultWithAsyncInterfaces,
                TestCode = @"
Imports System
Imports System.Threading.Tasks

Class AsyncDisposableAndDisposable
    Implements IAsyncDisposable
    Implements IDisposable

    Public Function DisposeAsync() As ValueTask Implements IAsyncDisposable.DisposeAsync
        Return Nothing
    End Function

    Public Sub Dispose() Implements IDisposable.Dispose
    End Sub
End Class

Class Test
    Public Shared Async Function M1() As Task
        Dim e = New AsyncDisposableAndDisposable()
        Await e.DisposeAsync()

        Dim e2 = New AsyncDisposableAndDisposable()
        e2.Dispose()

        Using e3 As New AsyncDisposableAndDisposable()
        End Using
    End Function
End Class"
            }.RunAsync();
        }

        [Fact, WorkItem(3042, "https://github.com/dotnet/roslyn-analyzers/issues/3042")]
        public async Task LocalWithAsyncDisposableAndDisposableAssignment_NotDisposed_Diagnostic()
        {
            await new VerifyCS.Test
            {
                ReferenceAssemblies = AdditionalMetadataReferences.DefaultWithAsyncInterfaces,
                TestCode = @"
using System;
using System.Threading.Tasks;

class AsyncDisposableAndDisposable : IAsyncDisposable, IDisposable
{
    public ValueTask DisposeAsync()
    {
        return default(ValueTask);
    }

    public void Dispose()
    {
    }
}

class Test
{
    public static async Task M1()
    {
        var e = new AsyncDisposableAndDisposable();
    }
}
",
                ExpectedDiagnostics =
                {
                    GetCSharpResultAt(21, 17, "new AsyncDisposableAndDisposable()"),
                }
            }.RunAsync();

            await new VerifyVB.Test
            {
                ReferenceAssemblies = AdditionalMetadataReferences.DefaultWithAsyncInterfaces,
                TestCode = @"
Imports System
Imports System.Threading.Tasks

Class AsyncDisposableAndDisposable
    Implements IAsyncDisposable
    Implements IDisposable

    Public Function DisposeAsync() As ValueTask Implements IAsyncDisposable.DisposeAsync
        Return Nothing
    End Function

    Public Sub Dispose() Implements IDisposable.Dispose
    End Sub
End Class

Class Test
    Public Shared Async Function M1() As Task
        Dim e = New AsyncDisposableAndDisposable()
    End Function
End Class",
                ExpectedDiagnostics =
                {
                    GetBasicResultAt(19, 17, "New AsyncDisposableAndDisposable()"),
                }
            }.RunAsync();
        }

        [Fact]
        public async Task ArrayElementWithDisposableAssignment_NoDiagnostic()
        {
            await VerifyCS.VerifyAnalyzerAsync(@"
using System;

class A : IDisposable
{
    public void Dispose()
    {

    }
}

class Test
{
    void M1(A[] a)
    {
        a[0] = new A();     // TODO: https://github.com/dotnet/roslyn-analyzers/issues/1577
    }
}
");

            await VerifyVB.VerifyAnalyzerAsync(@"
Imports System

Class A
    Implements IDisposable
    Public Sub Dispose() Implements IDisposable.Dispose

    End Sub
End Class

Class Test
    Public Property a As A
    Sub M1(a As A())
        a(0) = New A()     ' TODO: https://github.com/dotnet/roslyn-analyzers/issues/1577
    End Sub
End Class");
        }

        [Fact]
        public async Task ArrayElementWithDisposableAssignment_ConstantIndex_NoDiagnostic()
        {
            await VerifyCS.VerifyAnalyzerAsync(@"
using System;

class A : IDisposable
{
    public void Dispose()
    {

    }
}

class Test
{
    void M1(A[] a)
    {
        a[0] = new A();
        a[0].Dispose();
    }
}
");

            await VerifyVB.VerifyAnalyzerAsync(@"
Imports System

Class A
    Implements IDisposable
    Public Sub Dispose() Implements IDisposable.Dispose

    End Sub
End Class

Class Test
    Public Property a As A
    Sub M1(a As A())
        a(0) = New A()
        a(0).Dispose()
    End Sub
End Class");
        }

        [Fact]
        public async Task ArrayElementWithDisposableAssignment_NonConstantIndex_NoDiagnostic()
        {
            await VerifyCS.VerifyAnalyzerAsync(@"
using System;

class A : IDisposable
{
    public void Dispose()
    {

    }
}

class Test
{
    void M1(A[] a, int i)
    {
        a[i] = new A();
        a[i].Dispose();
    }
}
");

            await VerifyVB.VerifyAnalyzerAsync(@"
Imports System

Class A
    Implements IDisposable
    Public Sub Dispose() Implements IDisposable.Dispose

    End Sub
End Class

Class Test
    Public Property a As A
    Sub M1(a As A(), i As Integer)
        a(i) = New A()
        a(i).Dispose()
    End Sub
End Class");
        }

        [Fact]
        public async Task ArrayElementWithDisposableAssignment_NonConstantIndex_02_NoDiagnostic()
        {
            await VerifyCS.VerifyAnalyzerAsync(@"
using System;

class A : IDisposable
{
    public void Dispose()
    {

    }
}

class Test
{
    void M1(A[] a, int i, int j)
    {
        a[i] = new A();
        i = j;              // Value of i is now unknown
        a[i].Dispose();     // We don't know the points to value of a[i], so don't flag 'new A()'
    }
}
");

            await VerifyVB.VerifyAnalyzerAsync(@"
Imports System

Class A
    Implements IDisposable
    Public Sub Dispose() Implements IDisposable.Dispose

    End Sub
End Class

Class Test
    Public Property a As A
    Sub M1(a As A(), i As Integer, j As Integer)
        a(i) = New A()
        i = j               ' Value of i is now unknown
        a(i).Dispose()      ' We don't know the points to value of a(i), so don't flag 'New A()'
    End Sub
End Class");
        }

        [Fact]
        public async Task ArrayInitializer_ElementWithDisposableAssignment_NoDiagnostic()
        {
            await VerifyCS.VerifyAnalyzerAsync(@"
using System;

class A : IDisposable
{
    public void Dispose()
    {

    }
}

class Test
{
    void M1()
    {
        A[] a = new A[] { new A() };   // TODO: https://github.com/dotnet/roslyn-analyzers/issues/1577
    }
}
");

            await VerifyVB.VerifyAnalyzerAsync(@"
Imports System

Class A
    Implements IDisposable
    Public Sub Dispose() Implements IDisposable.Dispose

    End Sub
End Class

Class Test
    Sub M1()
        Dim a As A() = New A() {New A()}    ' TODO: https://github.com/dotnet/roslyn-analyzers/issues/1577
    End Sub
End Class");
        }

        [Fact, WorkItem(37528, "https://github.com/dotnet/roslyn/issues/37528")]
        public async Task ArrayInitializer_MultipleElementsWithDisposableAssignment_NoDiagnostic()
        {
            await VerifyCS.VerifyAnalyzerAsync(@"
using System;

class A : IDisposable
{
    public void Dispose()
    {

    }
}

class Test
{
    void M1()
    {
        A[] a = new A[] { new A(), new A() };   // TODO: https://github.com/dotnet/roslyn-analyzers/issues/1577
    }
}
");

            await VerifyVB.VerifyAnalyzerAsync(@"
Imports System

Class A
    Implements IDisposable
    Public Sub Dispose() Implements IDisposable.Dispose

    End Sub
End Class

Class Test
    Sub M1()
        Dim a As A() = New A() {New A(), New A()}    ' TODO: https://github.com/dotnet/roslyn-analyzers/issues/1577
    End Sub
End Class");
        }

        [Fact]
        public async Task ArrayInitializer_ElementWithDisposableAssignment_ConstantIndex_NoDiagnostic()
        {
            await VerifyCS.VerifyAnalyzerAsync(@"
using System;

class A : IDisposable
{
    public void Dispose()
    {

    }
}

class Test
{
    void M1()
    {
        A[] a = new A[] { new A() };
        a[0].Dispose();
    }
}
");

            await VerifyVB.VerifyAnalyzerAsync(@"
Imports System

Class A
    Implements IDisposable
    Public Sub Dispose() Implements IDisposable.Dispose

    End Sub
End Class

Class Test
    Sub M1()
        Dim a As A() = New A() {New A()}
        a(0).Dispose()
    End Sub
End Class");
        }

        [Fact, WorkItem(37528, "https://github.com/dotnet/roslyn/issues/37528")]
        public async Task ArrayInitializer_MultipleElementsWithDisposableAssignment_ConstantIndices_NoDiagnostic()
        {
            await VerifyCS.VerifyAnalyzerAsync(@"
using System;

class A : IDisposable
{
    public void Dispose()
    {

    }
}

class Test
{
    void M1()
    {
        A[] a = new A[] { new A(), new A() };
        a[0].Dispose();
        a[1].Dispose();
    }
}
");

            await VerifyVB.VerifyAnalyzerAsync(@"
Imports System

Class A
    Implements IDisposable
    Public Sub Dispose() Implements IDisposable.Dispose

    End Sub
End Class

Class Test
    Sub M1()
        Dim a As A() = New A() {New A(), New A()}
        a(0).Dispose()
        a(1).Dispose()
    End Sub
End Class");
        }

        [Fact]
        public async Task ArrayInitializer_ElementWithDisposableAssignment_NonConstantIndex_NoDiagnostic()
        {
            await VerifyCS.VerifyAnalyzerAsync(@"
using System;

class A : IDisposable
{
    public void Dispose()
    {

    }
}

class Test
{
    void M1(int i)
    {
        A[] a = new A[] { new A() };
        a[i].Dispose();
    }
}
");

            await VerifyVB.VerifyAnalyzerAsync(@"
Imports System

Class A
    Implements IDisposable
    Public Sub Dispose() Implements IDisposable.Dispose

    End Sub
End Class

Class Test
    Sub M1(i As Integer)
        Dim a As A() = New A() {New A()}
        a(i).Dispose()
    End Sub
End Class");
        }

        [Theory]
        [InlineData(DisposeAnalysisKind.AllPaths)]
        [InlineData(DisposeAnalysisKind.AllPathsOnlyNotDisposed)]
        [InlineData(DisposeAnalysisKind.NonExceptionPaths)]
        [InlineData(DisposeAnalysisKind.NonExceptionPathsOnlyNotDisposed)]
        internal async Task CollectionInitializer_ElementWithDisposableAssignment_NoDiagnostic(DisposeAnalysisKind disposeAnalysisKind)
        {
            var editorConfigFile = GetEditorConfigContent(disposeAnalysisKind);

            await new VerifyCS.Test
            {
                TestState =
                {
                    Sources =
                    {
                        @"
using System;
using System.Collections.Generic;

class A : IDisposable
{
    public void Dispose()
    {

    }
}

class Test
{
    void M1()
    {
        List<A> a = new List<A>() { new A() };   // TODO: https://github.com/dotnet/roslyn-analyzers/issues/1577
    }
}
"
                    },
                    AdditionalFiles = { (".editorconfig", editorConfigFile) }
                }
            }.RunAsync();

            await new VerifyVB.Test
            {
                TestState =
                {
                    Sources =
                    {
                        @"
Imports System
Imports System.Collections.Generic

Class A
    Implements IDisposable
    Public Sub Dispose() Implements IDisposable.Dispose

    End Sub
End Class

Class Test
    Sub M1()
        Dim a As List(Of A) = New List(Of A) From {New A()}    ' TODO: https://github.com/dotnet/roslyn-analyzers/issues/1577
    End Sub
End Class"
                    },
                    AdditionalFiles = { (".editorconfig", editorConfigFile) }
                }
            }.RunAsync();
        }

        [Theory]
        [InlineData(DisposeAnalysisKind.AllPaths)]
        [InlineData(DisposeAnalysisKind.AllPathsOnlyNotDisposed)]
        [InlineData(DisposeAnalysisKind.NonExceptionPaths)]
        [InlineData(DisposeAnalysisKind.NonExceptionPathsOnlyNotDisposed)]
        internal async Task CollectionInitializer_ElementWithDisposableAssignment_ConstantIndex_NoDiagnostic(DisposeAnalysisKind disposeAnalysisKind)
        {
            var editorConfigFile = GetEditorConfigContent(disposeAnalysisKind);

            await new VerifyCS.Test
            {
                TestState =
                {
                    Sources =
                    {
                         @"
using System;
using System.Collections.Generic;

class A : IDisposable
{
    public void Dispose()
    {

    }
}

class Test
{
    void M1()
    {
        List<A> a = new List<A>() { new A() };
        a[0].Dispose();
    }
}
"
                    },
                    AdditionalFiles = { (".editorconfig", editorConfigFile) }
                }
            }.RunAsync();

            await new VerifyVB.Test
            {
                TestState =
                {
                    Sources =
                    {
                         @"
Imports System
Imports System.Collections.Generic

Class A
    Implements IDisposable
    Public Sub Dispose() Implements IDisposable.Dispose

    End Sub
End Class

Class Test
    Sub M1()
        Dim a As List(Of A) = New List(Of A) From {New A()}
        a(0).Dispose()
    End Sub
End Class"
                    },
                    AdditionalFiles = { (".editorconfig", editorConfigFile) }
                }
            }.RunAsync();
        }

        [Theory]
        [InlineData(DisposeAnalysisKind.AllPaths)]
        [InlineData(DisposeAnalysisKind.AllPathsOnlyNotDisposed)]
        [InlineData(DisposeAnalysisKind.NonExceptionPaths)]
        [InlineData(DisposeAnalysisKind.NonExceptionPathsOnlyNotDisposed)]
        internal async Task CollectionInitializer_ElementWithDisposableAssignment_NonConstantIndex_NoDiagnostic(DisposeAnalysisKind disposeAnalysisKind)
        {
            var editorConfigFile = GetEditorConfigContent(disposeAnalysisKind);

            await new VerifyCS.Test
            {
                TestState =
                {
                    Sources =
                    {
                         @"
using System;
using System.Collections.Generic;

class A : IDisposable
{
    public void Dispose()
    {

    }
}

class Test
{
    void M1(int i)
    {
        List<A> a = new List<A>() { new A() };
        a[i].Dispose();
    }
}
"
                    },
                    AdditionalFiles = { (".editorconfig", editorConfigFile) }
                }
            }.RunAsync();

            await new VerifyVB.Test
            {
                TestState =
                {
                    Sources =
                    {
                         @"
Imports System
Imports System.Collections.Generic

Class A
    Implements IDisposable
    Public Sub Dispose() Implements IDisposable.Dispose

    End Sub
End Class

Class Test
    Sub M1(i As Integer)
        Dim a As List(Of A) = New List(Of A) From {New A()}
        a(i).Dispose()
    End Sub
End Class"
                    },
                    AdditionalFiles = { (".editorconfig", editorConfigFile) }
                }
            }.RunAsync();
        }

        [Theory]
        [InlineData(DisposeAnalysisKind.AllPaths)]
        [InlineData(DisposeAnalysisKind.AllPathsOnlyNotDisposed)]
        [InlineData(DisposeAnalysisKind.NonExceptionPaths)]
        [InlineData(DisposeAnalysisKind.NonExceptionPathsOnlyNotDisposed)]
        internal async Task CollectionAdd_SpecialCases_ElementWithDisposableAssignment_NoDiagnostic(DisposeAnalysisKind disposeAnalysisKind)
        {
            var editorConfigFile = GetEditorConfigContent(disposeAnalysisKind);

            await new VerifyCS.Test
            {
                TestState =
                {
                    Sources =
                    {
                         @"
using System;
using System.Collections;
using System.Collections.Generic;

class A : IDisposable
{
    public A(int i) { }
    public void Dispose()
    {
    }
}

class NonGenericList : ICollection
{
    public void Add(A item)
    {
    }

    public int Count => throw new NotImplementedException();

    public object SyncRoot => throw new NotImplementedException();

    public bool IsSynchronized => throw new NotImplementedException();

    public void CopyTo(Array array, int index)
    {
        throw new NotImplementedException();
    }

    public IEnumerator GetEnumerator()
    {
        throw new NotImplementedException();
    }
}

class Test
{
    void M1()
    {
        List<A> a = new List<A>();
        a.Add(new A(1));

        A b = new A(2);
        a.Add(b);

        NonGenericList l = new NonGenericList();
        l.Add(new A(3));

        b = new A(4);
        l.Add(b);
    }
}
"
                    },
                    AdditionalFiles = { (".editorconfig", editorConfigFile) }
                }
            }.RunAsync();

            await new VerifyVB.Test
            {
                TestState =
                {
                    Sources =
                    {
                         @"
Imports System
Imports System.Collections
Imports System.Collections.Generic

Class A
    Implements IDisposable
    Public Sub New(i As Integer)
    End Sub

    Public Sub Dispose() Implements IDisposable.Dispose
    End Sub
End Class

Class NonGenericList
    Implements ICollection

    Public Sub Add(item As A)
    End Sub

    Public ReadOnly Property Count As Integer Implements ICollection.Count
        Get
            Throw New NotImplementedException()
        End Get
    End Property

    Public ReadOnly Property SyncRoot As Object Implements ICollection.SyncRoot
        Get
            Throw New NotImplementedException()
        End Get
    End Property

    Public ReadOnly Property IsSynchronized As Boolean Implements ICollection.IsSynchronized
        Get
            Throw New NotImplementedException()
        End Get
    End Property

    Public Sub CopyTo(array As Array, index As Integer) Implements ICollection.CopyTo
        Throw New NotImplementedException()
    End Sub

    Public Function GetEnumerator() As IEnumerator Implements IEnumerable.GetEnumerator
        Throw New NotImplementedException()
    End Function
End Class

Class Test
    Private Sub M1()
        Dim a As New List(Of A)()
        a.Add(New A(1))

        Dim b As A = New A(2)
        a.Add(b)

        Dim l As New NonGenericList()
        l.Add(New A(3))

        b = New A(4)
        l.Add(b)
    End Sub
End Class"
                    },
                    AdditionalFiles = { (".editorconfig", editorConfigFile) }
                }
            }.RunAsync();
        }

        [Theory]
        [InlineData(DisposeAnalysisKind.AllPaths)]
        [InlineData(DisposeAnalysisKind.AllPathsOnlyNotDisposed)]
        [InlineData(DisposeAnalysisKind.NonExceptionPaths)]
        [InlineData(DisposeAnalysisKind.NonExceptionPathsOnlyNotDisposed)]
        internal async Task CollectionAdd_IReadOnlyCollection_SpecialCases_ElementWithDisposableAssignment_NoDiagnostic(DisposeAnalysisKind disposeAnalysisKind)
        {
            var editorConfigFile = GetEditorConfigContent(disposeAnalysisKind);

            await new VerifyCS.Test
            {
                TestState =
                {
                    Sources =
                    {
                         @"
using System;
using System.Collections;
using System.Collections.Concurrent;
using System.Collections.Generic;
using System.Collections.Immutable;

class A : IDisposable
{
    public A(int i) { }
    public void Dispose()
    {
    }
}

class MyReadOnlyCollection : IReadOnlyCollection<A>
{
    public void Add(A item)
    {
    }
    
    public int Count => throw new NotImplementedException();

    public IEnumerator<A> GetEnumerator()
    {
        throw new NotImplementedException();
    }

    IEnumerator IEnumerable.GetEnumerator()
    {
        throw new NotImplementedException();
    }
}

class Test
{
    void M1()
    {
        var myReadOnlyCollection = new MyReadOnlyCollection();
        myReadOnlyCollection.Add(new A(1));
        A a = new A(2);
        myReadOnlyCollection.Add(a);

        var builder = ImmutableArray.CreateBuilder<A>();
        builder.Add(new A(3));
        A a2 = new A(4);
        builder.Add(a2);

        var bag = new ConcurrentBag<A>();
        builder.Add(new A(5));
        A a3 = new A(6);
        builder.Add(a3);
    }
}
"
                    },
                    AdditionalFiles = { (".editorconfig", editorConfigFile) }
                }
            }.RunAsync();

            await new VerifyVB.Test
            {
                TestState =
                {
                    Sources =
                    {
                         @"
Imports System
Imports System.Collections
Imports System.Collections.Concurrent
Imports System.Collections.Generic
Imports System.Collections.Immutable

Class A
    Implements IDisposable
    Public Sub New(i As Integer)
    End Sub

    Public Sub Dispose() Implements IDisposable.Dispose
    End Sub
End Class

Class MyReadOnlyCollection
    Implements IReadOnlyCollection(Of A)

    Public Sub Add(ByVal item As A)
    End Sub

    Public ReadOnly Property Count As Integer Implements IReadOnlyCollection(Of A).Count
        Get
            Throw New NotImplementedException()
        End Get
    End Property

    Public Function GetEnumerator() As IEnumerator(Of A) Implements IEnumerable(Of A).GetEnumerator
        Throw New NotImplementedException()
    End Function

    Private Function IEnumerable_GetEnumerator() As IEnumerator Implements IEnumerable.GetEnumerator
        Throw New NotImplementedException()
    End Function
End Class

Class Test
    Private Sub M1()
        Dim myReadOnlyCollection = New MyReadOnlyCollection()
        myReadOnlyCollection.Add(New A(1))
        Dim a As A = New A(2)
        myReadOnlyCollection.Add(a)

        Dim builder = ImmutableArray.CreateBuilder(Of A)()
        builder.Add(New A(3))
        Dim a2 As A = New A(4)
        builder.Add(a2)

        Dim bag = New ConcurrentBag(Of A)()
        builder.Add(New A(5))
        Dim a3 As A = New A(6)
        builder.Add(a3)
    End Sub
End Class"
                    },
                    AdditionalFiles = { (".editorconfig", editorConfigFile) }
                }
            }.RunAsync();
        }

        [Fact]
        public async Task MemberInitializerWithDisposableAssignment_NoDiagnostic()
        {
            await VerifyCS.VerifyAnalyzerAsync(@"
using System;
using System.Collections.Generic;

class A : IDisposable
{
    public int X;
    public void Dispose()
    {

    }
}

class Test
{
    public A a;
    void M1()
    {
        var a = new Test { a = { X = 0 } };
    }
}
");

            await VerifyVB.VerifyAnalyzerAsync(@"
Imports System
Imports System.Collections.Generic

Class A
    Implements IDisposable
    Public X As Integer
    Public Sub Dispose() Implements IDisposable.Dispose

    End Sub
End Class

Class Test
    Public a As A
    Sub M1()
        Dim a = New Test With {.a = New A() With { .X = 1 }}
    End Sub
End Class");
        }

        [Fact]
        public async Task StructImplementingIDisposable_NoDiagnostic()
        {
            await VerifyCS.VerifyAnalyzerAsync(@"
using System;

struct A : IDisposable
{
    public void Dispose()
    {

    }
}

class Test
{
    void M1()
    {
        var a = new A();
    }
}
");

            await VerifyVB.VerifyAnalyzerAsync(@"
Imports System

Structure A
    Implements IDisposable
    Public Sub Dispose() Implements IDisposable.Dispose

    End Sub
End Structure

Class Test
    Sub M1()
        Dim a As New A()
    End Sub
End Class");
        }

        [Fact]
        public async Task NonUserDefinedConversions_NoDiagnostic()
        {
            await VerifyCS.VerifyAnalyzerAsync(@"
using System;

class A : IDisposable
{
    public void Dispose()
    {

    }
}

class B : A
{
}

class Test
{
    void M1()
    {
        object obj = new A();   // Implicit conversion from A to object
        ((A)obj).Dispose();     // Explicit conversion from object to A

        A a = new B();          // Implicit conversion from B to A     
        a.Dispose();        
    }
}
");

            await VerifyVB.VerifyAnalyzerAsync(@"
Imports System

Class A
    Implements IDisposable
    Public Sub Dispose() Implements IDisposable.Dispose

    End Sub
End Class

Class B
    Inherits A
End Class

Class Test
    Sub M1()
        Dim obj As Object = New A()             ' Implicit conversion from A to object
        DirectCast(obj, A).Dispose()            ' Explicit conversion from object to A
        
        Dim a As A = new B()                    ' Implicit conversion from B to A
        a.Dispose()
    End Sub
End Class");
        }

        [Fact]
        public async Task NonUserDefinedConversions_Diagnostic()
        {
            await VerifyCS.VerifyAnalyzerAsync(@"
using System;

class A : IDisposable
{
    public void Dispose()
    {

    }
}

class B : A
{
}

class Test
{
    void M1()
    {
        object obj = new A();   // Implicit conversion from A to object
        A a = (A)new B();       // Explicit conversion from B to A
    }
}
",
            // Test0.cs(20,22): warning CA2000: Call System.IDisposable.Dispose on object created by 'new A()' before all references to it are out of scope.
            GetCSharpResultAt(20, 22, "new A()"),
            // Test0.cs(21,18): warning CA2000: Call System.IDisposable.Dispose on object created by 'new B()' before all references to it are out of scope.
            GetCSharpResultAt(21, 18, "new B()"));

            await VerifyVB.VerifyAnalyzerAsync(@"
Imports System

Class A
    Implements IDisposable
    Public Sub Dispose() Implements IDisposable.Dispose

    End Sub
End Class

Class B
    Inherits A
End Class

Class Test
    Sub M1()
        Dim obj As Object = New A()             ' Implicit conversion from A to object        
        Dim a As A = DirectCast(New B(), A)     ' Explicit conversion from B to A
    End Sub
End Class",
            // Test0.vb(17,29): warning CA2000: Call System.IDisposable.Dispose on object created by 'New A()' before all references to it are out of scope.
            GetBasicResultAt(17, 29, "New A()"),
            // Test0.vb(18,33): warning CA2000: Call System.IDisposable.Dispose on object created by 'New B()' before all references to it are out of scope.
            GetBasicResultAt(18, 33, "New B()"));
        }

        [Fact]
        public async Task UserDefinedConversions_NoDiagnostic()
        {
            await VerifyCS.VerifyAnalyzerAsync(@"

using System;

class A : IDisposable
{
    public void Dispose()
    {

    }

    public static implicit operator A(B value)
    {
        value.Dispose();
        return null;
    }

    public static explicit operator B(A value)
    {
        value.Dispose();
        return null;
    }
}

class B : IDisposable
{
    public void Dispose()
    {

    }
}

class Test
{
    Test(string s)
    {
    }

    void M1()
    {
        A a = new B();      // Implicit user defined conversion
        B b = (B)new A();   // Explicit user defined conversion
    }
}
");

            await VerifyVB.VerifyAnalyzerAsync(@"
Imports System

Class A
    Implements IDisposable
    Public Sub Dispose() Implements IDisposable.Dispose

    End Sub

    Public Shared Widening Operator CType(ByVal value As A) As B
        value.Dispose()
        Return Nothing
    End Operator

    Public Shared Widening Operator CType(ByVal value As B) As A
        value.Dispose()
        Return Nothing
    End Operator
End Class

Class B
    Implements IDisposable
    Public Sub Dispose() Implements IDisposable.Dispose

    End Sub
End Class

Class Test
    Private Sub M1()
        Dim a As A = New B()            ' Implicit user defined conversion
        Dim b As B = CType(New A(), B)  ' Explicit user defined conversion
    End Sub
End Class");
        }

        [Fact]
        public async Task LocalWithDisposableAssignment_ByRef_DisposedInCallee_NoDiagnostic()
        {
            await VerifyCS.VerifyAnalyzerAsync(@"
using System;

class A : IDisposable
{
    public void Dispose()
    {

    }
}

class Test
{
    void M1()
    {
        A a = new A();
        M2(ref a);
    }

    void M2(ref A a)
    {
        a.Dispose();
        a = null;
    }
}
");

            await VerifyVB.VerifyAnalyzerAsync(@"
Imports System

Class A
    Implements IDisposable
    Public Sub Dispose() Implements IDisposable.Dispose

    End Sub
End Class

Class Test
    Sub M1()
        Dim a As New A()
        M2(a)
    End Sub

    Sub M2(ByRef a as A)
        a.Dispose()
        a = Nothing
    End Sub
End Class");
        }

        [Fact]
        public async Task LocalWithDisposableAssignment_ByRefEscape_AbstractVirtualMethod_NoDiagnostic()
        {
            await VerifyCS.VerifyAnalyzerAsync(@"
using System;

public class A : IDisposable
{
    public void Dispose()
    {

    }
}

public abstract class Test
{
    void M1()
    {
        A a = new A();
        M2(ref a);

        a = new A();
        M3(ref a);
    }

    public virtual void M2(ref A a)
    {
    }

    public abstract void M3(ref A a);
}
");

            await VerifyVB.VerifyAnalyzerAsync(@"
Imports System

Public Class A
    Implements IDisposable
    Public Sub Dispose() Implements IDisposable.Dispose

    End Sub
End Class

Public MustInherit Class Test
    Sub M1()
        Dim a As New A()
        M2(a)

        a = New A()
        M3(a)
    End Sub

    Public Overridable Sub M2(ByRef a as A)
    End Sub

    Public MustOverride Sub M3(ByRef a as A)
End Class");
        }

        [Fact]
        public async Task LocalWithDisposableAssignment_OutRefKind_NotDisposed_Diagnostic()
        {
            // Local/parameter passed as out is not considered escaped.
            await VerifyCS.VerifyAnalyzerAsync(@"
using System;

class A : IDisposable
{
    public void Dispose()
    {

    }
}

class Test
{
    void M1()
    {
        A a = new A();
        M2(out a);
    }

    void M2(out A a)
    {
        a = new A();
    }
}
",
            // Test0.cs(16,15): warning CA2000: Call System.IDisposable.Dispose on object created by 'new A()' before all references to it are out of scope.
            GetCSharpResultAt(16, 15, "new A()"),
            // Test0.cs(17,12): warning CA2000: Call System.IDisposable.Dispose on object created by 'out a' before all references to it are out of scope.
            GetCSharpResultAt(17, 12, "out a"));
        }

        [Fact]
        public async Task LocalWithDefaultOfDisposableAssignment_NoDiagnostic()
        {
            await VerifyCS.VerifyAnalyzerAsync(@"
using System;

class A : IDisposable
{
    public void Dispose()
    {

    }
}

class Test
{
    void M1()
    {
        A a = default(A);
    }
}
");

            await VerifyVB.VerifyAnalyzerAsync(@"
Imports System

Class A
    Implements IDisposable
    Public Sub Dispose() Implements IDisposable.Dispose

    End Sub
End Class

Module Test
    Sub M1()
        Dim a As A = Nothing
    End Sub
End Module");
        }

        [Fact]
        public async Task NullCoalesce_NoDiagnostic()
        {
            await VerifyCS.VerifyAnalyzerAsync(@"
using System;

class A : IDisposable
{
    public void Dispose()
    {

    }
}

class Test
{
    void M1(A a)
    {
        A b = a ?? new A();
        b.Dispose();

        A c = new A();
        A d = c ?? a;
        d.Dispose();
    }
}
");

            await VerifyVB.VerifyAnalyzerAsync(@"
Imports System

Class A
    Implements IDisposable
    Public Sub Dispose() Implements IDisposable.Dispose

    End Sub
End Class

Class Test
    Sub M1(a As A)
        Dim b As A = If(a, New A())
        b.Dispose()

        Dim c As New A()
        Dim d As A = If(c, a)
        d.Dispose()
    End Sub
End Class");
        }

        [Fact]
        public async Task NullCoalesce_Diagnostic()
        {
            await VerifyCS.VerifyAnalyzerAsync(@"
using System;

class A : IDisposable
{
    public void Dispose()
    {
    }
}

class Test
{
    void M1(A a)
    {
        A b = a ?? new A();
        a.Dispose();

        a = new A();
        A c = a ?? new A();
        c.Dispose();
    }
}
",
            // Test0.cs(15,20): warning CA2000: Call System.IDisposable.Dispose on object created by 'new A()' before all references to it are out of scope.
            GetCSharpResultAt(15, 20, "new A()"));

            await VerifyVB.VerifyAnalyzerAsync(@"
Imports System

Class A
    Implements IDisposable
    Public Sub Dispose() Implements IDisposable.Dispose
    End Sub
End Class

Class Test
    Sub M1(a As A)
        Dim b As A = If(a, New A())
        a.Dispose()

        a = New A()
        Dim c As A = If(a, New A())
        c.Dispose()
    End Sub
End Class",
            // Test0.vb(12,28): warning CA2000: Call System.IDisposable.Dispose on object created by 'New A()' before all references to it are out of scope.
            GetBasicResultAt(12, 28, "New A()"));
        }

        [Fact]
        public async Task WhileLoop_DisposeOnBackEdge_NoDiagnostic()
        {
            // Need precise CFG to avoid false reports.
            await VerifyCS.VerifyAnalyzerAsync(@"
using System;

class A : IDisposable
{
    public void Dispose()
    {

    }
}

class Test
{
    void M1(bool flag)
    {
        A a = new A();
        while (true)
        {
            a.Dispose();
            if (flag)
            {
                break;  // All 'A' instances have been disposed on this path, so no diagnostic should be reported.
            }
            a = new A();
        }
    }
}
");

            await VerifyVB.VerifyAnalyzerAsync(@"
Imports System

Class A
    Implements IDisposable
    Public Sub Dispose() Implements IDisposable.Dispose

    End Sub
End Class

Module Test
    Sub M1(flag As Boolean)
        Dim a As New A()
        While True
            a.Dispose()
            If flag Then
                Exit While    ' All 'A' instances have been disposed on this path, so no diagnostic should be reported.
            End If
            a = New A()
        End While
    End Sub
End Module");
        }

        [Fact, WorkItem(1648, "https://github.com/dotnet/roslyn-analyzers/issues/1648")]
        public async Task WhileLoop_MissingDisposeOnExit_Diagnostic()
        {
            await VerifyCS.VerifyAnalyzerAsync(@"
using System;

class A : IDisposable
{
    public A(int i) { }
    public void Dispose()
    {

    }
}

class Test
{
    void M1()
    {
        A a = new A(1);  // Allocated outside the loop and disposed inside a loop is not a recommended pattern and is flagged.
        while (true)
        {
            a.Dispose();
            a = new A(2);   // This instance will not be disposed on loop exit.
        }
    }
}
",
            // Test0.cs(17,15): warning CA2000: Use recommended dispose pattern to ensure that object created by 'new A(1)' is disposed on all paths. If possible, wrap the creation within a 'using' statement or a 'using' declaration. Otherwise, use a try-finally pattern, with a dedicated local variable declared before the try region and an unconditional Dispose invocation on non-null value in the 'finally' region, say 'x?.Dispose()'. If the object is explicitly disposed within the try region or the dispose ownership is transfered to another object or method, assign 'null' to the local variable just after such an operation to prevent double dispose in 'finally'.
            GetCSharpMayBeNotDisposedResultAt(17, 15, "new A(1)"),
            // Test0.cs(21,17): warning CA2000: Call System.IDisposable.Dispose on object created by 'new A(2)' before all references to it are out of scope.
            GetCSharpResultAt(21, 17, "new A(2)"));

            await VerifyVB.VerifyAnalyzerAsync(@"
Imports System

Class A
    Implements IDisposable
    Public Sub New(i As Integer)
    End Sub

    Public Sub Dispose() Implements IDisposable.Dispose

    End Sub
End Class

Module Test
    Sub M1()
        Dim a As New A(1)   ' Allocated outside the loop and disposed inside a loop is not a recommended pattern and is flagged.
        While True
            a.Dispose()
            a = New A(2)   ' This instance will not be disposed on loop exit.
        End While
    End Sub
End Module",
            // Test0.vb(16,18): warning CA2000: Use recommended dispose pattern to ensure that object created by 'New A(1)' is disposed on all paths. If possible, wrap the creation within a 'using' statement or a 'using' declaration. Otherwise, use a try-finally pattern, with a dedicated local variable declared before the try region and an unconditional Dispose invocation on non-null value in the 'finally' region, say 'x?.Dispose()'. If the object is explicitly disposed within the try region or the dispose ownership is transfered to another object or method, assign 'null' to the local variable just after such an operation to prevent double dispose in 'finally'.
            GetBasicMayBeNotDisposedResultAt(16, 18, "New A(1)"),
            // Test0.vb(19,17): warning CA2000: Call System.IDisposable.Dispose on object created by 'New A(2)' before all references to it are out of scope.
            GetBasicResultAt(19, 17, "New A(2)"));
        }

        [Fact]
        public async Task WhileLoop_MissingDisposeOnEntry_Diagnostic()
        {
            await VerifyCS.VerifyAnalyzerAsync(@"
using System;

class A : IDisposable
{
    public A(int i) { }
    public void Dispose()
    {

    }
}

class Test
{
    public bool Flag;
    void M1()
    {
        A a;      
        while ((a = new A(1)) != null)   // This instance will never be disposed, but is not flagged as there is no feasible loop exit.
        {
            a = new A(2);
            a.Dispose();
        }
    }

    void M2(bool flag)
    {
        A a;      
        while ((a = new A(3)) != null)   // This instance will never be disposed on loop exit.
        {
            if (Flag)
            {
                break;
            }
            a = new A(4);
            a.Dispose();
        }
    }
}
",
            // Test0.cs(29,21): warning CA2000: Call System.IDisposable.Dispose on object created by 'new A(3)' before all references to it are out of scope.
            GetCSharpResultAt(29, 21, "new A(3)"));

            await VerifyVB.VerifyAnalyzerAsync(@"
Imports System

Class A
    Implements IDisposable
    Public Sub Dispose() Implements IDisposable.Dispose

    End Sub
End Class

Module Test
    Sub M1()
        Dim a As New A()    ' This instance will never be disposed.
        While True
            a = New A()
            a.Dispose()
        End While
    End Sub
End Module",
            // Test0.vb(13,18): warning CA2000: Call System.IDisposable.Dispose on object created by 'New A()' before all references to it are out of scope.
            GetBasicResultAt(13, 18, "New A()"));
        }

        [Fact]
        public async Task DoWhileLoop_DisposeOnBackEdge_NoDiagnostic()
        {
            await VerifyCS.VerifyAnalyzerAsync(@"
using System;

class A : IDisposable
{
    public void Dispose()
    {

    }
}

class Test
{
    void M1(bool flag)
    {
        A a = new A();
        do
        {
            a.Dispose();
            if (flag)
            {
                break;  // All 'A' instances have been disposed on this path, so no diagnostic should be reported.
            }
            a = new A();
        } while (true);
    }
}
");

            await VerifyVB.VerifyAnalyzerAsync(@"
Imports System

Class A
    Implements IDisposable
    Public Sub Dispose() Implements IDisposable.Dispose

    End Sub
End Class

Module Test
    Sub M1(flag As Boolean)
        Dim a As New A()
        Do While True
            a.Dispose()
            If flag Then
                Exit Do    ' All 'A' instances have been disposed on this path, so no diagnostic should be reported.
            End If
            a = New A()
        Loop
    End Sub
End Module");
        }

        [Fact]
        public async Task DoWhileLoop_MissingDisposeOnExit_Diagnostic()
        {
            await VerifyCS.VerifyAnalyzerAsync(@"
using System;

class A : IDisposable
{
    public A(int i) { }
    public void Dispose()
    {
    }
}

class Test
{
    void M1()
    {
        A a = new A(1);
        do
        {
            a.Dispose();
            a = new A(2);   // This instance will not be disposed on loop exit.
        } while (true);
    }
}
",
            // Test0.cs(20,17): warning CA2000: Call System.IDisposable.Dispose on object created by 'new A(2)' before all references to it are out of scope.
            GetCSharpResultAt(20, 17, "new A(2)"));

            await VerifyVB.VerifyAnalyzerAsync(@"
Imports System

Class A
    Implements IDisposable
    Public Sub New(i As Integer)
    End Sub

    Public Sub Dispose() Implements IDisposable.Dispose
    End Sub
End Class

Module Test
    Sub M1()
        Dim a As New A(1)
        Do
            a.Dispose()
            a = New A(2)   ' This instance will not be disposed on loop exit.
        Loop While True
    End Sub
End Module",
            // Test0.vb(18,17): warning CA2000: Call System.IDisposable.Dispose on object created by 'New A(2)' before all references to it are out of scope.
            GetBasicResultAt(18, 17, "New A(2)"));
        }

        [Fact]
        public async Task DoWhileLoop_MissingDisposeOnEntry_Diagnostic()
        {
            await VerifyCS.VerifyAnalyzerAsync(@"
using System;

class A : IDisposable
{
    public A(int i) { }
    public void Dispose()
    {

    }
}

class Test
{
    void M1()
    {
        A a;      
        do
        {
            a = new A(1);
            a.Dispose();
        } while ((a = new A(2)) != null);   // This instance will never be disposed, but it is not flagged as there is no feasible loop exit.
    }

    void M2()
    {
        A a = null;      
        do
        {
            if (a != null)
            {
                break;
            }
            a = new A(3);
            a.Dispose();
        } while ((a = new A(4)) != null);   // This instance will never be disposed.
    }
}
",
            // Test0.cs(36,23): warning CA2000: Call System.IDisposable.Dispose on object created by 'new A(4)' before all references to it are out of scope.
            GetCSharpResultAt(36, 23, "new A(4)"));

            await VerifyVB.VerifyAnalyzerAsync(@"
Imports System

Class A
    Implements IDisposable
    Public Sub Dispose() Implements IDisposable.Dispose

    End Sub
End Class

Module Test
    Sub M1()
        Dim a As New A()    ' This instance will never be disposed.
        Do While True
            a = New A()
            a.Dispose()
        Loop
    End Sub
End Module",
            // Test0.vb(13,18): warning CA2000: Call System.IDisposable.Dispose on object created by 'New A()' before all references to it are out of scope.
            GetBasicResultAt(13, 18, "New A()"));
        }

        [Fact]
        public async Task ForLoop_DisposeOnBackEdge_NoDiagnostic()
        {
            // Need precise CFG to avoid false reports.
            await VerifyCS.VerifyAnalyzerAsync(@"
using System;

class A : IDisposable
{
    public A(int i) { }
    public void Dispose()
    {
    }
}

class Test
{
    void M1(bool flag)
    {
        A a = new A(1);      // Allocation outside a loop, dispose inside a loop is not a recommended pattern and should fire diagnostic.
        for (int i = 0; i < 10; i++)
        {
            a.Dispose();
            if (flag)
            {
                break;  // All 'A' instances have been disposed on this path.
            }

            a = new A(2); // This can leak on loop exit, and is flagged as a maybe disposed violation.
        }
    }
}
",
            // Test0.cs(16,15): warning CA2000: Use recommended dispose pattern to ensure that object created by 'new A(1)' is disposed on all paths. If possible, wrap the creation within a 'using' statement or a 'using' declaration. Otherwise, use a try-finally pattern, with a dedicated local variable declared before the try region and an unconditional Dispose invocation on non-null value in the 'finally' region, say 'x?.Dispose()'. If the object is explicitly disposed within the try region or the dispose ownership is transfered to another object or method, assign 'null' to the local variable just after such an operation to prevent double dispose in 'finally'.
            GetCSharpMayBeNotDisposedResultAt(16, 15, "new A(1)"),
            // Test0.cs(25,17): warning CA2000: Use recommended dispose pattern to ensure that object created by 'new A(2)' is disposed on all paths. If possible, wrap the creation within a 'using' statement or a 'using' declaration. Otherwise, use a try-finally pattern, with a dedicated local variable declared before the try region and an unconditional Dispose invocation on non-null value in the 'finally' region, say 'x?.Dispose()'. If the object is explicitly disposed within the try region or the dispose ownership is transfered to another object or method, assign 'null' to the local variable just after such an operation to prevent double dispose in 'finally'.
            GetCSharpMayBeNotDisposedResultAt(25, 17, "new A(2)"));

            await VerifyVB.VerifyAnalyzerAsync(@"
Imports System

Class A
    Implements IDisposable
    Public Sub New(i As Integer)
    End Sub

    Public Sub Dispose() Implements IDisposable.Dispose
    End Sub
End Class

Module Test
    Sub M1(flag As Boolean)
        Dim a As New A(1)   ' Allocation outside a loop, dispose inside a loop is not a recommended pattern and should fire diagnostic.
        For i As Integer = 0 To 10
            a.Dispose()
            If flag Then
                Exit For    ' All 'A' instances have been disposed on this path.
            End If
            a = New A(2)    ' This can leak on loop exit, and is flagged as a maybe disposed violation.
        Next
    End Sub
End Module",
            // Test0.vb(15,18): warning CA2000: Use recommended dispose pattern to ensure that object created by 'New A(1)' is disposed on all paths. If possible, wrap the creation within a 'using' statement or a 'using' declaration. Otherwise, use a try-finally pattern, with a dedicated local variable declared before the try region and an unconditional Dispose invocation on non-null value in the 'finally' region, say 'x?.Dispose()'. If the object is explicitly disposed within the try region or the dispose ownership is transfered to another object or method, assign 'null' to the local variable just after such an operation to prevent double dispose in 'finally'.
            GetBasicMayBeNotDisposedResultAt(15, 18, "New A(1)"),
            // Test0.vb(21,17): warning CA2000: Use recommended dispose pattern to ensure that object created by 'New A(2)' is disposed on all paths. If possible, wrap the creation within a 'using' statement or a 'using' declaration. Otherwise, use a try-finally pattern, with a dedicated local variable declared before the try region and an unconditional Dispose invocation on non-null value in the 'finally' region, say 'x?.Dispose()'. If the object is explicitly disposed within the try region or the dispose ownership is transfered to another object or method, assign 'null' to the local variable just after such an operation to prevent double dispose in 'finally'.
            GetBasicMayBeNotDisposedResultAt(21, 17, "New A(2)"));
        }

        [Fact]
        public async Task ForLoop_MissingDisposeOnExit_Diagnostic()
        {
            await VerifyCS.VerifyAnalyzerAsync(@"
using System;

class A : IDisposable
{
    public A(int i) { }
    public void Dispose()
    {

    }
}

class Test
{
    void M1()
    {
        A a = new A(1);  // Allocation outside a loop, dispose inside a loop is not a recommended pattern and should fire diagnostic.
        for (int i = 0; i < 10; i++)
        {
            a.Dispose();
            a = new A(2);   // This instance will not be disposed on loop exit.
        }
    }
}
",
            // Test0.cs(17,15): warning CA2000: Use recommended dispose pattern to ensure that object created by 'new A(1)' is disposed on all paths. If possible, wrap the creation within a 'using' statement or a 'using' declaration. Otherwise, use a try-finally pattern, with a dedicated local variable declared before the try region and an unconditional Dispose invocation on non-null value in the 'finally' region, say 'x?.Dispose()'. If the object is explicitly disposed within the try region or the dispose ownership is transfered to another object or method, assign 'null' to the local variable just after such an operation to prevent double dispose in 'finally'.
            GetCSharpMayBeNotDisposedResultAt(17, 15, "new A(1)"),
            // Test0.cs(21,17): warning CA2000: Call System.IDisposable.Dispose on object created by 'new A(2)' before all references to it are out of scope.
            GetCSharpResultAt(21, 17, "new A(2)"));

            await VerifyVB.VerifyAnalyzerAsync(@"
Imports System

Class A
    Implements IDisposable
    Public Sub New(i As Integer)
    End Sub

    Public Sub Dispose() Implements IDisposable.Dispose

    End Sub
End Class

Module Test
    Sub M1()
        Dim a As New A(1)    ' Allocation outside a loop, dispose inside a loop is not a recommended pattern and should fire diagnostic.
        For i As Integer = 0 To 10
            a.Dispose()
            a = New A(2)   ' This instance will not be disposed on loop exit.
        Next
    End Sub
End Module",
            // Test0.vb(16,18): warning CA2000: Use recommended dispose pattern to ensure that object created by 'New A(1)' is disposed on all paths. If possible, wrap the creation within a 'using' statement or a 'using' declaration. Otherwise, use a try-finally pattern, with a dedicated local variable declared before the try region and an unconditional Dispose invocation on non-null value in the 'finally' region, say 'x?.Dispose()'. If the object is explicitly disposed within the try region or the dispose ownership is transfered to another object or method, assign 'null' to the local variable just after such an operation to prevent double dispose in 'finally'.
            GetBasicMayBeNotDisposedResultAt(16, 18, "New A(1)"),
            // Test0.vb(19,17): warning CA2000: Call System.IDisposable.Dispose on object created by 'New A(2)' before all references to it are out of scope.
            GetBasicResultAt(19, 17, "New A(2)"));
        }

        [Fact]
        public async Task ForLoop_MissingDisposeOnEntry_Diagnostic()
        {
            await VerifyCS.VerifyAnalyzerAsync(@"
using System;

class A : IDisposable
{
    public void Dispose()
    {

    }
}

class Test
{
    void M1()
    {
        A a;
        int i;
        for (i = 0, a = new A(); i < 10; i++)   // This 'A' instance will never be disposed.
        {
            a = new A();
            a.Dispose();
        }
    }
}
",
            // Test0.cs(18,25): warning CA2000: Call System.IDisposable.Dispose on object created by 'new A()' before all references to it are out of scope.
            GetCSharpResultAt(18, 25, "new A()"));

            await VerifyVB.VerifyAnalyzerAsync(@"
Imports System

Class A
    Implements IDisposable
    Public Sub Dispose() Implements IDisposable.Dispose

    End Sub
End Class

Module Test
    Sub M1()
        Dim a As New A()    ' This instance will never be disposed.
        For i As Integer = 0 To 10
            a = New A()
            a.Dispose()
        Next
    End Sub
End Module",
            // Test0.vb(13,18): warning CA2000: Call System.IDisposable.Dispose on object created by 'New A()' before all references to it are out of scope.
            GetBasicResultAt(13, 18, "New A()"));
        }

        [Fact]
        public async Task IfStatement_NoDiagnostic()
        {
            await VerifyCS.VerifyAnalyzerAsync(@"
using System;

class A : IDisposable
{
    public void Dispose()
    {

    }
}

class B : A
{
}

class Test
{
    void M1(A a, string param)
    {
        A a1 = new A();
        B a2 = new B();
        A b;
        if (param != null)
        {
            a = a1;
            b = new B();
        }
        else 
        {
            a = a2;
            b = new A();
        }
        
        a.Dispose();         // a points to either a1 or a2.
        b.Dispose();         // b points to either instance created in if or else.
    }
}
");

            await VerifyVB.VerifyAnalyzerAsync(@"
Imports System

Class A
    Implements IDisposable
    Public Sub Dispose() Implements IDisposable.Dispose

    End Sub
End Class

Class B
    Inherits A
End Class

Class Test
    Private Sub M1(a As A, param As String)
        Dim a1 As New A()
        Dim a2 As B = new B()
        Dim b As A
        If param IsNot Nothing Then
            a = a1
            b = new B()
        Else
            a = a2
            b = new A()
        End If
        
        a.Dispose()          ' a points to either a1 or a2.
        b.Dispose()          ' b points to either instance created in if or else.
    End Sub
End Class");
        }

        [Fact]
        public async Task IfStatement_02_NoDiagnostic()
        {
            await VerifyCS.VerifyAnalyzerAsync(@"
using System;

class A : IDisposable
{
    public void Dispose()
    {

    }
}

class B : A
{
}

class Test
{
    void M1(A a, string param, string param2)
    {
        A a1 = new A();
        B a2 = new B();
        A b;
        if (param != null)
        {
            a = a1;
            b = new B();

            if (param == """")
            {
                a = new B();
            }
            else
            {
                if (param2 != null)
                {
                    b = new A();
                }
                else
                {
                    b = new B();
                }
            }
        }
        else
        {
            a = a2;
            b = new A();
        }

        a.Dispose();         // a points to either a1 or a2 or instance created in 'if(param == """")'.
        b.Dispose();         // b points to either instance created in outer if or outer else or innermost if or innermost else.
    }
}
");

            await VerifyVB.VerifyAnalyzerAsync(@"
Imports System

Class A
    Implements IDisposable
    Public Sub Dispose() Implements IDisposable.Dispose

    End Sub
End Class

Class B
    Inherits A
End Class

Class Test
    Private Sub M1(a As A, param As String, param2 As String)
        Dim a1 As New A()
        Dim a2 As B = new B()
        Dim b As A
        If param IsNot Nothing Then
            a = a1
            b = new B()
            If param = """" Then
                a = new B()
            Else
                If param2 IsNot Nothing Then
                    b = new A()
                Else
                    b = new B()
                End If
            End If
        Else
            a = a2
            b = new A()
        End If

        a.Dispose()          ' a points to either a1 or a2 or instance created in 'if(param == """")'.
        b.Dispose()          ' b points to either instance created in outer if or outer else or innermost if or innermost else.
    End Sub
End Class");
        }

        [Fact]
        public async Task IfStatement_Diagnostic()
        {
            await VerifyCS.VerifyAnalyzerAsync(@"
using System;

class A : IDisposable
{
    public void Dispose()
    {
    }
}

class B : A
{
}

class C : B
{
}

class D : C
{
}

class E : D
{
}

class Test
{
    void M1(A a, string param, string param2)
    {
        A a1 = new A();     // Maybe disposed.
        B a2 = new B();     // Never disposed.
        A b;
        if (param != null)
        {
            a = a1;
            b = new C();     // Never disposed.
        }
        else
        {
            a = a2;
            b = new D();     // Never disposed.
        }
        
        // a points to either a1 or a2.
        // b points to either instance created in if or else.

        if (param != null)
        {
            A c = new A();
            a = c;
            b = a1;
        }
        else 
        {
            C d = new E();
            b = d;
            a = b;
        }

        a.Dispose();         // a points to either c or d.
        b.Dispose();         // b points to either a1 or d.
    }
}
",
            // Test0.cs(32,16): warning CA2000: Call System.IDisposable.Dispose on object created by 'new B()' before all references to it are out of scope.
            GetCSharpResultAt(32, 16, "new B()"),
            // Test0.cs(37,17): warning CA2000: Call System.IDisposable.Dispose on object created by 'new C()' before all references to it are out of scope.
            GetCSharpResultAt(37, 17, "new C()"),
            // Test0.cs(42,17): warning CA2000: Call System.IDisposable.Dispose on object created by 'new D()' before all references to it are out of scope.
            GetCSharpResultAt(42, 17, "new D()"));

            await VerifyVB.VerifyAnalyzerAsync(@"
Imports System

Class A
    Implements IDisposable
    Public Sub Dispose() Implements IDisposable.Dispose
    End Sub
End Class

Class B
    Inherits A
End Class

Class C
    Inherits B
End Class

Class D
    Inherits C
End Class

Class E
    Inherits D
End Class

Class Test
    Private Sub M1(ByVal a As A, ByVal param As String, ByVal param2 As String)
        Dim a1 As A = New A()   ' Maybe disposed.
        Dim a2 As B = New B()   ' Never disposed.
        Dim b As A

        If param IsNot Nothing Then
            a = a1
            b = New C()     ' Never disposed.
        Else
            a = a2
            b = New D()     ' Never disposed.
        End If

        ' a points to either a1 or a2.
        ' b points to either instance created in if or else.

        If param IsNot Nothing Then
            Dim c As A = New A()
            a = c
            b = a1
        Else
            Dim d As C = New E()
            b = d
            a = b
        End If

        a.Dispose()         ' a points to either c or d.
        b.Dispose()         ' b points to either a1 or d.
    End Sub
End Class",
            // Test0.vb(29,23): warning CA2000: Call System.IDisposable.Dispose on object created by 'New B()' before all references to it are out of scope.
            GetBasicResultAt(29, 23, "New B()"),
            // Test0.vb(34,17): warning CA2000: Call System.IDisposable.Dispose on object created by 'New C()' before all references to it are out of scope.
            GetBasicResultAt(34, 17, "New C()"),
            // Test0.vb(37,17): warning CA2000: Call System.IDisposable.Dispose on object created by 'New D()' before all references to it are out of scope.
            GetBasicResultAt(37, 17, "New D()"));
        }

        [Fact]
        public async Task IfStatement_02_Diagnostic()
        {
            await VerifyCS.VerifyAnalyzerAsync(@"
using System;

class A : IDisposable
{
    public void Dispose()
    {
    }
}

class B : A
{
}

class C : B
{
}

class D : C
{
}

class E : D
{
}

class Test
{
    void M1(A a, string param, string param2)
    {
        A a1 = new B();     // Never disposed
        B a2 = new C();     // Never disposed
        A b;
        if (param != null)
        {
            a = a1;
            b = new A();     // Maybe disposed

            if (param == """")
            {
                a = new D();     // Never disposed
            }
            else
            {
                if (param2 != null)
                {
                    b = new A();    // Maybe disposed
                }
                else
                {
                    b = new A();    // Maybe disposed
                    if (param == """")
                    {
                        b = new A();    // Maybe disposed
                    }
                }

                if (param2 == """")
                {
                    b.Dispose();    // b points to one of the three instances of A created above.
                    b = new A();    // Always disposed
                }
            }
        }
        else
        {
            a = a2;
            b = new A();        // Maybe disposed
            if (param2 != null)
            {
                a = new A();    // Always disposed
            }
            else
            {
                a = new A();    // Always disposed
                b = new A();    // Always disposed
            }

            a.Dispose();
        }

        b.Dispose();
    }
}
",
            // Test0.cs(31,16): warning CA2000: Call System.IDisposable.Dispose on object created by 'new B()' before all references to it are out of scope.
            GetCSharpResultAt(31, 16, "new B()"),
            // Test0.cs(32,16): warning CA2000: Call System.IDisposable.Dispose on object created by 'new C()' before all references to it are out of scope.
            GetCSharpResultAt(32, 16, "new C()"),
            // Test0.cs(41,21): warning CA2000: Call System.IDisposable.Dispose on object created by 'new D()' before all references to it are out of scope.
            GetCSharpResultAt(41, 21, "new D()"));

            await VerifyVB.VerifyAnalyzerAsync(@"
Imports System

Class A
    Implements IDisposable
    Public Sub Dispose() Implements IDisposable.Dispose
    End Sub
End Class

Class B
    Inherits A
End Class

Class C
    Inherits B
End Class

Class D
    Inherits C
End Class

Class E
    Inherits D
End Class

Class Test

    Private Sub M1(ByVal a As A, ByVal param As String, ByVal param2 As String)
        Dim a1 As A = New B()       ' Never disposed
        Dim a2 As B = New C()       ' Never disposed
        Dim b As A
        If param IsNot Nothing Then
            a = a1
            b = New A()       ' Always disposed
            If param = """" Then
                a = New D()       ' Never disposed
            Else
                If param2 IsNot Nothing Then
                    b = New A()       ' Maybe disposed
                Else
                    b = New A()       ' Maybe disposed
                    If param = """" Then
                        b = New A()   ' Maybe disposed
                    End If
                End If

                If param2 = """" Then
                    b.Dispose()     ' b points to one of the three instances of A created above.
                    b = New A()     ' Always disposed
                End If
            End If
        Else
            a = a2
            b = New A()       ' Maybe disposed
            If param2 IsNot Nothing Then
                a = New A()       ' Always disposed
            Else
                a = New A()       ' Always disposed
                b = New A()       ' Always disposed
            End If

            a.Dispose()
        End If

        b.Dispose()
    End Sub
End Class",
                // Test0.vb(29,23): warning CA2000: Call System.IDisposable.Dispose on object created by 'New B()' before all references to it are out of scope.
                GetBasicResultAt(29, 23, "New B()"),
                // Test0.vb(30,23): warning CA2000: Call System.IDisposable.Dispose on object created by 'New C()' before all references to it are out of scope.
                GetBasicResultAt(30, 23, "New C()"),
                // Test0.vb(36,21): warning CA2000: Call System.IDisposable.Dispose on object created by 'New E()' before all references to it are out of scope.
                GetBasicResultAt(36, 21, "New D()"));
        }

        [Fact]
        public async Task UsingStatement_NoDiagnostic()
        {
            await VerifyCS.VerifyAnalyzerAsync(@"
using System;

class A : IDisposable
{
    public void Dispose()
    {

    }
}

class Test
{
    void M1()
    {
        using (var a = new A())
        {
        }

        A b;
        using (b = new A())
        {
        }

        using (A c = new A(), d = new A())
        {
        }

        A e = new A();
        using (e)
        {
        }

        using (A f = null)
        {
        }
    }
}
");

            await VerifyVB.VerifyAnalyzerAsync(@"
Imports System

Class A
    Implements IDisposable
    Public Sub Dispose() Implements IDisposable.Dispose

    End Sub
End Class

Class Test
    Private Sub M1()
        Using a As New A()
        End Using

        Dim b As A = New A()
        Using b
        End Using

        Using c As New A(), d = New A()
        End Using

        Using a As A = Nothing
        End Using
    End Sub
End Class");
        }

        [Fact, WorkItem(2201, "https://github.com/dotnet/roslyn-analyzers/issues/2201")]
        public async Task UsingStatementInTryCatch_NoDiagnostic()
        {
            await VerifyCS.VerifyAnalyzerAsync(@"
using System.IO;

class Test
{
    void M1()
    {
        try
        {
            using (var ms = new MemoryStream())
            {
            }
        }
        catch
        {
        }
    }
}");

            await VerifyVB.VerifyAnalyzerAsync(@"
Imports System.IO

Class Test
    Private Sub M1()
        Try
            Using ms = New MemoryStream()
            End Using
        Catch
        End Try
    End Sub
End Class");
        }

        [Fact, WorkItem(2201, "https://github.com/dotnet/roslyn-analyzers/issues/2201")]
        public async Task NestedTryFinallyInTryCatch_NoDiagnostic()
        {
            await VerifyCS.VerifyAnalyzerAsync(@"
using System.IO;

class Test
{
    void M1()
    {
        try
        {
            var ms = new MemoryStream();
            try
            {
            }
            finally
            {
                ms?.Dispose();
            }
        }
        catch
        {
        }
    }
}");

            await VerifyVB.VerifyAnalyzerAsync(@"
Imports System.IO

Class Test
    Private Sub M1()
        Try
            Dim ms = New MemoryStream()
            Try
            Finally
                ms?.Dispose()
            End Try
        Catch
        End Try
    End Sub
End Class");
        }

        [Fact]
        public async Task ReturnStatement_NoDiagnostic()
        {
            await VerifyCS.VerifyAnalyzerAsync(@"
using System;
using System.Collections.Generic;

class A : IDisposable
{
    public void Dispose()
    {

    }
}

class Test
{
    A M1()
    {
        return new A();
    }

    A M2(A a)
    {
        a = new A();
        return a;
    }

    A M3(A a)
    {
        a = new A();
        A b = a;
        return b;
    }

    A M4(A a) => new A();

    IEnumerable<A> M5()
    {
        yield return new A();
    }
}
");

            await VerifyVB.VerifyAnalyzerAsync(@"
Imports System
Imports System.Collections.Generic

Class A
    Implements IDisposable
    Public Sub Dispose() Implements IDisposable.Dispose

    End Sub
End Class

Class Test
    Private Function M1() As A
        Return New A()
    End Function

    Private Function M2(a As A) As A
        a = New A()
        Return a
    End Function

    Private Function M3(a As A) As A
        a = New A()
        Dim b = a
        Return b
    End Function

    Public Iterator Function M4() As IEnumerable(Of A)
        Yield New A
    End Function
End Class");
        }

        [Fact]
        public async Task ReturnStatement_02_NoDiagnostic()
        {
            await VerifyCS.VerifyAnalyzerAsync(@"
using System;

class A : I, IDisposable
{
    public void Dispose()
    {

    }
}

interface I
{
}

class Test
{
    I M1()
    {
        return new A();
    }

    I M2()
    {
        return new A() as I;
    }
}
");

            await VerifyVB.VerifyAnalyzerAsync(@"
Imports System
Imports System.Collections.Generic

Class A
    Implements I, IDisposable

    Public Sub Dispose() Implements IDisposable.Dispose

    End Sub
End Class

Interface I
End Interface

Class Test

    Private Function M1() As I
        Return New A()
    End Function

    Private Function M2() As I
        Return TryCast(New A(), I)
    End Function
End Class");
        }

        [Fact, WorkItem(2583, "https://github.com/dotnet/roslyn-analyzers/issues/2583")]
        public async Task ReturnStatement_03_NoDiagnostic()
        {
            await VerifyCS.VerifyAnalyzerAsync(@"
using System;

public class C
{
    public sealed class MyResult : IDisposable
    {
        public void Dispose() { }
    }

    public MyResult DoSomething()
    {
        try { }
        catch (ArgumentException)
        {
            // Ensure no CA2000 reported here
            return this.CreateResponse();
        }

        return null;
    }

    private MyResult CreateResponse() { return new MyResult(); }
}
");
        }

        [Fact, WorkItem(2583, "https://github.com/dotnet/roslyn-analyzers/issues/2583")]
        public async Task ReturnStatement_04_NoDiagnostic()
        {
            await VerifyCS.VerifyAnalyzerAsync(@"
using System;

public class C
{
    public sealed class MyResult : IDisposable
    {
        public void Dispose() { }
    }

    public MyResult DoSomething()
    {
        try { }
        catch (ArgumentException)
        {
            // Ensure no CA2000 reported here
            return this.CreateResponse();
        }

        return null;
    }

    private MyResult CreateResponse() { return CreateResponse2(); }

    private MyResult CreateResponse2() { return new MyResult(); }
}
");
        }

        [Fact, WorkItem(2583, "https://github.com/dotnet/roslyn-analyzers/issues/2583")]
        public async Task ReturnStatement_05_NoDiagnostic()
        {
            await VerifyCS.VerifyAnalyzerAsync(@"
using System;

public class C
{
    public sealed class MyResult : IDisposable
    {
        public void Dispose() { }
    }

    public MyResult DoSomething()
    {
        try { }
        catch (ArgumentException)
        {
            // Ensure no CA2000 reported here
            return new MyResult();
        }

        return null;
    }
}
");
        }

        [Fact]
        public async Task LocalFunctionInvocation_EmptyBody_Diagnostic()
        {
            await VerifyCS.VerifyAnalyzerAsync(@"
using System;

class A : IDisposable
{
    public void Dispose()
    {

    }
}

class Test
{
    void M1()
    {
        A a;
        a = new A();

        void MyLocalFunction()
        {
        };

        MyLocalFunction();    // This should not change state of 'a'.
    }
}
",
            // Test0.cs(17,13): warning CA2000: Call System.IDisposable.Dispose on object created by 'new A()' before all references to it are out of scope.
            GetCSharpResultAt(17, 13, "new A()"));

            // VB has no local functions.
        }

        [Fact]
        public async Task LocalFunctionInvocation_DisposesCapturedValue_NoDiagnostic()
        {
            await VerifyCS.VerifyAnalyzerAsync(@"
using System;

class A : IDisposable
{
    public void Dispose()
    {

    }
}

class Test
{
    void M1()
    {
        A a = new A();

        void MyLocalFunction()
        {
            a.Dispose();
        };

        MyLocalFunction();    // This should change state of 'a' to be Disposed.
    }
}
");

            // VB has no local functions.
        }

        [Fact]
        public async Task LocalFunctionInvocation_CapturedValueAssignedNewDisposable_Diagnostic()
        {
            await VerifyCS.VerifyAnalyzerAsync(@"
using System;

class A : IDisposable
{
    public void Dispose()
    {

    }
}

class Test
{
    void M1()
    {
        A a;

        void MyLocalFunction()
        {
            a = new A();
        };

        MyLocalFunction();    // This should change state of 'a' to be NotDisposed and fire a diagnostic.
    }
}
",
            // Test0.cs(20,17): warning CA2000: Call System.IDisposable.Dispose on object created by 'new A()' before all references to it are out of scope.
            GetCSharpResultAt(20, 17, "new A()"));

            // VB has no local functions.
        }

        [Fact]
        public async Task LocalFunctionInvocation_ChangesCapturedValueContextSensitive_Diagnostic()
        {
            await VerifyCS.VerifyAnalyzerAsync(@"
using System;

class A : IDisposable
{
    public void Dispose()
    {

    }
}

class Test
{
    void M1()
    {
        A a;

        void MyLocalFunction(A b)
        {
            a = b;
        };

        MyLocalFunction(new A());    // This should change state of 'a' to be NotDisposed and fire a diagnostic.
    }
}
",
            // Test0.cs(23,25): warning CA2000: Call System.IDisposable.Dispose on object created by 'new A()' before all references to it are out of scope.
            GetCSharpResultAt(23, 25, "new A()"));

            // VB has no local functions.
        }

        [Fact]
        public async Task LocalFunction_DisposableCreationNotDisposed_Diagnostic()
        {
            await VerifyCS.VerifyAnalyzerAsync(@"
using System;

class A : IDisposable
{
    public void Dispose()
    {

    }
}

class Test
{
    void M1()
    {
        void MyLocalFunction()
        {
            A a = new A();  // This should fire a diagnostic.
        };

        MyLocalFunction();
    }
}
",
            // Test0.cs(18,19): warning CA2000: Call System.IDisposable.Dispose on object created by 'new A()' before all references to it are out of scope.
            GetCSharpResultAt(18, 19, "new A()"));

            // VB has no local functions.
        }

        [Fact]
        public async Task LocalFunction_DisposableCreation_InvokedMultipleTimes_NotDisposed_Diagnostic()
        {
            await VerifyCS.VerifyAnalyzerAsync(@"
using System;

class A : IDisposable
{
    public void Dispose()
    {

    }
}

class Test
{
    void M1()
    {
        void MyLocalFunction()
        {
            A a = new A();  // This should fire a single diagnostic.
        };

        MyLocalFunction();
        MyLocalFunction();
    }
}
",
            // Test0.cs(18,19): warning CA2000: Call System.IDisposable.Dispose on object created by 'new A()' before all references to it are out of scope.
            GetCSharpResultAt(18, 19, "new A()"));

            // VB has no local functions.
        }

        [Fact]
        public async Task LocalFunction_DisposableCreationReturned_NotDisposed_Diagnostic()
        {
            await VerifyCS.VerifyAnalyzerAsync(@"
using System;

class A : IDisposable
{
    public void Dispose()
    {

    }
}

class Test
{
    void M1()
    {
        A MyLocalFunction()
        {
            return new A();
        };

        var a = MyLocalFunction(/*1*/);  // This should fire a diagnostic.
        var b = MyLocalFunction(/*2*/);  // This should fire a diagnostic.
    }
}
",
            // Test0.cs(21,17): warning CA2000: Call System.IDisposable.Dispose on object created by 'MyLocalFunction(/*1*/)' before all references to it are out of scope.
            GetCSharpResultAt(21, 17, "MyLocalFunction(/*1*/)"),
            // Test0.cs(22,17): warning CA2000: Call System.IDisposable.Dispose on object created by 'MyLocalFunction(/*2*/)' before all references to it are out of scope.
            GetCSharpResultAt(22, 17, "MyLocalFunction(/*2*/)"));

            // VB has no local functions.
        }

        [Fact]
        public async Task LocalFunction_DisposableCreationReturned_Disposed_NoDiagnostic()
        {
            await VerifyCS.VerifyAnalyzerAsync(@"
using System;

class A : IDisposable
{
    public void Dispose()
    {

    }
}

class Test
{
    void M1()
    {
        A MyLocalFunction()
        {
            return new A();
        };

        var a = MyLocalFunction();
        a.Dispose();
    }
}
");

            // VB has no local functions.
        }

        [Fact]
        public async Task LocalFunction_DisposableCreationAssignedToRefOutParameter_NotDisposed_Diagnostic()
        {
            await VerifyCS.VerifyAnalyzerAsync(@"
using System;

class A : IDisposable
{
    public void Dispose()
    {

    }
}

class Test
{
    void M1()
    {
        A a1 = null, a2;
        MyLocalFunction(ref a1, out a2);  // This should fire two diagnostics.
        return;

        void MyLocalFunction(ref A param1, out A param2)
        {
            param1 = new A();
            param2 = new A();
        };
    }
}
",
            // Test0.cs(17,25): warning CA2000: Call System.IDisposable.Dispose on object created by 'ref a1' before all references to it are out of scope.
            GetCSharpResultAt(17, 25, "ref a1"),
            // Test0.cs(17,33): warning CA2000: Call System.IDisposable.Dispose on object created by 'out a2' before all references to it are out of scope.
            GetCSharpResultAt(17, 33, "out a2"));

            // VB has no local functions.
        }

        [Fact]
        public async Task LocalFunction_DisposableCreationAssignedToRefOutParameter_Disposed_NoDiagnostic()
        {
            await VerifyCS.VerifyAnalyzerAsync(@"
using System;

class A : IDisposable
{
    public void Dispose()
    {

    }
}

class Test
{
    void M1()
    {
        A a1 = null, a2;
        MyLocalFunction(ref a1, out a2);
        a1.Dispose();
        a2.Dispose();
        return;

        void MyLocalFunction(ref A param1, out A param2)
        {
            param1 = new A();
            param2 = new A();
        };
    }
}
");

            // VB has no local functions.
        }

        [Fact]
        public async Task LocalFunction_DisposableCreationAssignedToRefOutParameter_MultipleCalls_Diagnostic()
        {
            await VerifyCS.VerifyAnalyzerAsync(@"
using System;

class A : IDisposable
{
    public void Dispose()
    {
    }
}

class Test
{
    void M1()
    {
        A a1 = null, a2;
        MyLocalFunction(ref /*1*/a1, out /*1*/a2);    // This should fire two diagnostics.
        MyLocalFunction(ref /*2*/a1, out /*2*/a2);    // No diagnostics.
        a1.Dispose();
        a2.Dispose();
        return;

        void MyLocalFunction(ref A param1, out A param2)
        {
            param1 = new A();
            param2 = new A();
        };
    }
}
",
            // Test0.cs(16,25): warning CA2000: Call System.IDisposable.Dispose on object created by 'ref /*1*/a1' before all references to it are out of scope.
            GetCSharpResultAt(16, 25, "ref /*1*/a1"),
            // Test0.cs(16,38): warning CA2000: Call System.IDisposable.Dispose on object created by 'out /*1*/a2' before all references to it are out of scope.
            GetCSharpResultAt(16, 38, "out /*1*/a2"));

            // VB has no local functions.
        }

        [Fact]
        public async Task LocalFunction_DisposableCreation_MultipleLevelsBelow_NotDisposed_Diagnostic()
        {
            await VerifyCS.VerifyAnalyzerAsync(@"
using System;

class A : IDisposable
{
    public void Dispose()
    {

    }
}

class Test
{
    void M1()
    {
        A a1 = null, a2;
        MyLocalFunction1(ref /*1*/a1, out /*1*/a2);    // This should fire two diagnostics.
        return;

        void MyLocalFunction1(ref A param1, out A param2)
        {
            MyLocalFunction2(ref /*2*/param1, out /*2*/param2);
        };

        void MyLocalFunction2(ref A param3, out A param4)
        {
            param3 = new A();
            param4 = new A();
        };
    }
}
",
            // Test0.cs(17,26): warning CA2000: Call System.IDisposable.Dispose on object created by 'ref /*1*/a1' before all references to it are out of scope.
            GetCSharpResultAt(17, 26, "ref /*1*/a1"),
            // Test0.cs(17,39): warning CA2000: Call System.IDisposable.Dispose on object created by 'out /*1*/a2' before all references to it are out of scope.
            GetCSharpResultAt(17, 39, "out /*1*/a2"));

            // VB has no local functions.
        }

        [Fact]
        public async Task LocalFunction_DisposableCreation_MultipleLevelsBelow_Nested_NotDisposed_Diagnostic()
        {
            await VerifyCS.VerifyAnalyzerAsync(@"
using System;

class A : IDisposable
{
    public void Dispose()
    {

    }
}

class Test
{
    void M1()
    {
        A a1 = null, a2;
        MyLocalFunction1(ref /*1*/a1, out /*1*/a2);    // This should fire two diagnostics.
        return;

        void MyLocalFunction1(ref A param1, out A param2)
        {
            MyLocalFunction2(ref /*2*/param1, out /*2*/param2);

            void MyLocalFunction2(ref A param3, out A param4)
            {
                param3 = new A();
                param4 = new A();
            };
        };
    }
}
",
            // Test0.cs(17,26): warning CA2000: Call System.IDisposable.Dispose on object created by 'ref /*1*/a1' before all references to it are out of scope.
            GetCSharpResultAt(17, 26, "ref /*1*/a1"),
            // Test0.cs(17,39): warning CA2000: Call System.IDisposable.Dispose on object created by 'out /*1*/a2' before all references to it are out of scope.
            GetCSharpResultAt(17, 39, "out /*1*/a2"));

            // VB has no local functions.
        }

        [Fact]
        public async Task LambdaInvocation_EmptyBody_Diagnostic()
        {
            await VerifyCS.VerifyAnalyzerAsync(@"
using System;

class A : IDisposable
{
    public void Dispose()
    {

    }
}

class Test
{
    void M1()
    {
        A a;
        a = new A();

        System.Action myLambda = () =>
        {
        };

        myLambda();    // This should not change state of 'a'.
    }
}
",
            // Test0.cs(17,13): warning CA2000: Call System.IDisposable.Dispose on object created by 'new A()' before all references to it are out of scope.
            GetCSharpResultAt(17, 13, "new A()"));

            await VerifyVB.VerifyAnalyzerAsync(@"
Imports System

Class A
    Implements IDisposable
    Public Sub Dispose() Implements IDisposable.Dispose

    End Sub
End Class

Module Test
    Sub M1()
        Dim a As A
        a = New A()

        Dim myLambda As System.Action = Sub()
                                        End Sub

        myLambda()      ' This should not change state of 'a'.
    End Sub
End Module",
            // Test0.vb(14,13): warning CA2000: Call System.IDisposable.Dispose on object created by 'New A()' before all references to it are out of scope.
            GetBasicResultAt(14, 13, "New A()"));
        }

        [Fact]
        public async Task LambdaInvocation_DisposesCapturedValue_NoDiagnostic()
        {
            await VerifyCS.VerifyAnalyzerAsync(@"
using System;

class A : IDisposable
{
    public void Dispose()
    {

    }
}

class Test
{

    void M1()
    {
        A a = new A();

        System.Action myLambda = () =>
        {
            a.Dispose();
        };

        myLambda();    // This should change state of 'a' to be Disposed.
    }
}
");

            await VerifyVB.VerifyAnalyzerAsync(@"
Imports System

Class A
    Implements IDisposable
    Public Sub Dispose() Implements IDisposable.Dispose

    End Sub
End Class

Module Test
    Sub M1()
        Dim a As New A()

        Dim myLambda As System.Action = Sub()
                                            a.Dispose()
                                        End Sub

        myLambda()      '  This should change state of 'a' to be Disposed.
    End Sub
End Module");
        }

        [Fact]
        public async Task LambdaInvocation_CapturedValueAssignedNewDisposable_Diagnostic()
        {
            await VerifyCS.VerifyAnalyzerAsync(@"
using System;

class A : IDisposable
{
    public void Dispose()
    {

    }
}

class Test
{

    void M1()
    {
        A a;

        System.Action myLambda = () =>
        {
            a = new A();
        };

        myLambda();    // This should change state of 'a' to be NotDisposed and fire a diagnostic.
    }
}
",
            // Test0.cs(21,17): warning CA2000: Call System.IDisposable.Dispose on object created by 'new A()' before all references to it are out of scope.
            GetCSharpResultAt(21, 17, "new A()"));

            await VerifyVB.VerifyAnalyzerAsync(@"
Imports System

Class A
    Implements IDisposable
    Public Sub Dispose() Implements IDisposable.Dispose

    End Sub
End Class

Module Test
    Sub M1()
        Dim a As A

        Dim myLambda As System.Action = Sub()
                                            a = New A()
                                        End Sub

        myLambda()      ' This should change state of 'a' to be NotDisposed and fire a diagnostic.
    End Sub
End Module",
            // Test0.vb(16,49): warning CA2000: Call System.IDisposable.Dispose on object created by 'New A()' before all references to it are out of scope.
            GetBasicResultAt(16, 49, "New A()"));
        }

        [Fact]
        public async Task LambdaInvocation_ChangesCapturedValueContextSensitive_Diagnostic()
        {
            await VerifyCS.VerifyAnalyzerAsync(@"
using System;

class A : IDisposable
{
    public void Dispose()
    {

    }
}

class Test
{
    void M1()
    {
        A a;

        System.Action<A> myLambda = b =>
        {
            a = b;
        };

        myLambda(new A());    // This should change state of 'a' to be NotDisposed and fire a diagnostic.
    }
}
",
            // Test0.cs(23,18): warning CA2000: Call System.IDisposable.Dispose on object created by 'new A()' before all references to it are out of scope.
            GetCSharpResultAt(23, 18, "new A()"));

            await VerifyVB.VerifyAnalyzerAsync(@"
Imports System

Class A
    Implements IDisposable
    Public Sub Dispose() Implements IDisposable.Dispose

    End Sub
End Class

Module Test
    Sub M1()
        Dim a As A

        Dim myLambda As System.Action(Of A) = Sub(b As A)
                                                a = b
                                              End Sub

        myLambda(New A())      ' This should change state of 'a' to be NotDisposed and fire a diagnostic.
    End Sub
End Module",
            // Test0.vb(19,18): warning CA2000: Call System.IDisposable.Dispose on object created by 'New A()' before all references to it are out of scope.
            GetBasicResultAt(19, 18, "New A()"));
        }

        [Fact]
        public async Task Lambda_DisposableCreationNotDisposed_Diagnostic()
        {
            await VerifyCS.VerifyAnalyzerAsync(@"
using System;

class A : IDisposable
{
    public void Dispose()
    {

    }
}

class Test
{
    void M1()
    {
        System.Action myLambda = () =>
        {
            A a = new A();  // This should fire a diagnostic.
        };

        myLambda();
    }
}
",
            // Test0.cs(18,19): warning CA2000: Call System.IDisposable.Dispose on object created by 'new A()' before all references to it are out of scope.
            GetCSharpResultAt(18, 19, "new A()"));
        }

        [Fact]
        public async Task Lambda_DisposableCreation_InvokedMultipleTimes_NotDisposed_Diagnostic()
        {
            await VerifyCS.VerifyAnalyzerAsync(@"
using System;

class A : IDisposable
{
    public void Dispose()
    {

    }
}

class Test
{
    void M1()
    {
        System.Action myLambda = () =>
        {
            A a = new A();  // This should fire a single diagnostic.
        };

        myLambda();
        myLambda();
    }
}
",
            // Test0.cs(18,19): warning CA2000: Call System.IDisposable.Dispose on object created by 'new A()' before all references to it are out of scope.
            GetCSharpResultAt(18, 19, "new A()"));
        }

        [Fact]
        public async Task Lambda_DisposableCreationReturned_NotDisposed_Diagnostic()
        {
            await VerifyCS.VerifyAnalyzerAsync(@"
using System;

class A : IDisposable
{
    public void Dispose()
    {

    }
}

class Test
{
    void M1()
    {
        System.Func<A> myLambda = () =>
        {
            return new A();
        };

        var a = myLambda(/*1*/);  // This should fire a diagnostic.
        var b = myLambda(/*2*/);  // This should fire a diagnostic.
    }
}
",
            // Test0.cs(21,17): warning CA2000: Call System.IDisposable.Dispose on object created by 'myLambda(/*1*/)' before all references to it are out of scope.
            GetCSharpResultAt(21, 17, "myLambda(/*1*/)"),
            // Test0.cs(22,17): warning CA2000: Call System.IDisposable.Dispose on object created by 'myLambda(/*1*/)' before all references to it are out of scope.
            GetCSharpResultAt(22, 17, "myLambda(/*2*/)"));
        }

        [Fact]
        public async Task Lambda_DisposableCreationReturned_Disposed_NoDiagnostic()
        {
            await VerifyCS.VerifyAnalyzerAsync(@"
using System;

class A : IDisposable
{
    public void Dispose()
    {

    }
}

class Test
{
    void M1()
    {
        System.Func<A> myLambda = () =>
        {
            return new A();
        };

        var a = myLambda();
        a.Dispose();
    }
}
");
        }

        [Fact]
        public async Task Lambda_DisposableCreationAssignedToRefOutParameter_NotDisposed_Diagnostic()
        {
            await VerifyCS.VerifyAnalyzerAsync(@"
using System;

class A : IDisposable
{
    public void Dispose()
    {

    }
}

class Test
{
    delegate void MyDelegate(ref A a1, out A a2);
    void M1()
    {
        MyDelegate myDelegate = (ref A param1, out A param2) =>
        {
            param1 = new A();
            param2 = new A();
        };

        A a1 = null, a2;
        myDelegate(ref a1, out a2);  // This should fire two diagnostics.
        return;
    }
}
",
            // Test0.cs(24,20): warning CA2000: Call System.IDisposable.Dispose on object created by 'ref a1' before all references to it are out of scope.
            GetCSharpResultAt(24, 20, "ref a1"),
            // Test0.cs(24,28): warning CA2000: Call System.IDisposable.Dispose on object created by 'out a2' before all references to it are out of scope.
            GetCSharpResultAt(24, 28, "out a2"));
        }

        [Fact]
        public async Task Lambda_DisposableCreationAssignedToRefOutParameter_Disposed_NoDiagnostic()
        {
            await VerifyCS.VerifyAnalyzerAsync(@"
using System;

class A : IDisposable
{
    public void Dispose()
    {

    }
}

class Test
{
    delegate void MyDelegate(ref A a1, out A a2);
    void M1()
    {
        MyDelegate myDelegate = (ref A param1, out A param2) =>
        {
            param1 = new A();
            param2 = new A();
        };

        A a1 = null, a2;
        myDelegate(ref a1, out a2);
        a1.Dispose();
        a2.Dispose();
        return;
    }
}
");
        }

        [Fact]
        public async Task Lambda_DisposableCreationAssignedToRefOutParameter_MultipleCalls_Diagnostic()
        {
            await VerifyCS.VerifyAnalyzerAsync(@"
using System;

class A : IDisposable
{
    public void Dispose()
    {
    }
}

class Test
{
    delegate void MyDelegate(ref A a1, out A a2);
    void M1()
    {
        MyDelegate myDelegate = (ref A param1, out A param2) =>
        {
            param1 = new A();
            param2 = new A();
        };

        A a1 = null, a2;
        myDelegate(ref /*1*/a1, out /*1*/a2);    // This should fire two diagnostics.
        myDelegate(ref /*2*/a1, out /*2*/a2);    // No diagnostics.
        a1.Dispose();
        a2.Dispose();
        return;
    }
}
",
            // Test0.cs(23,20): warning CA2000: Call System.IDisposable.Dispose on object created by 'ref /*1*/a1' before all references to it are out of scope.
            GetCSharpResultAt(23, 20, "ref /*1*/a1"),
            // Test0.cs(23,33): warning CA2000: Call System.IDisposable.Dispose on object created by 'out /*1*/a2' before all references to it are out of scope.
            GetCSharpResultAt(23, 33, "out /*1*/a2"));
        }

        [Fact]
        public async Task Lambda_DisposableCreation_MultipleLevelsBelow_NotDisposed_Diagnostic()
        {
            await VerifyCS.VerifyAnalyzerAsync(@"
using System;

class A : IDisposable
{
    public void Dispose()
    {

    }
}

class Test
{
    delegate void MyDelegate(ref A a1, out A a2);
    void M1()
    {
        MyDelegate myDelegate2 = (ref A param3, out A param4) =>
        {
            param3 = new A();
            param4 = new A();
        };

        MyDelegate myDelegate1 = (ref A param1, out A param2) =>
        {
            myDelegate2(ref /*2*/param1, out /*2*/param2);
        };

        A a1 = null, a2;
        myDelegate1(ref /*1*/a1, out /*1*/a2);    // This should fire two diagnostics.
    }
}
",
            // Test0.cs(29,21): warning CA2000: Call System.IDisposable.Dispose on object created by 'ref /*1*/a1' before all references to it are out of scope.
            GetCSharpResultAt(29, 21, "ref /*1*/a1"),
            // Test0.cs(29,34): warning CA2000: Call System.IDisposable.Dispose on object created by 'out /*1*/a2' before all references to it are out of scope.
            GetCSharpResultAt(29, 34, "out /*1*/a2"));
        }

        [Fact]
        public async Task Lambda_DisposableCreation_MultipleLevelsBelow_Nested_NotDisposed_Diagnostic()
        {
            await VerifyCS.VerifyAnalyzerAsync(@"
using System;

class A : IDisposable
{
    public void Dispose()
    {

    }
}

class Test
{
    delegate void MyDelegate(ref A a1, out A a2);
    void M1()
    {
        MyDelegate myDelegate1 = (ref A param1, out A param2) =>
        {
            MyDelegate myDelegate2 = (ref A param3, out A param4) =>
            {
                param3 = new A();
                param4 = new A();
            };

            myDelegate2(ref /*2*/param1, out /*2*/param2);
        };

        A a1 = null, a2;
        myDelegate1(ref /*1*/a1, out /*1*/a2);    // This should fire two diagnostics.
    }
}
",
            // Test0.cs(29,21): warning CA2000: Call System.IDisposable.Dispose on object created by 'ref /*1*/a1' before all references to it are out of scope.
            GetCSharpResultAt(29, 21, "ref /*1*/a1"),
            // Test0.cs(29,34): warning CA2000: Call System.IDisposable.Dispose on object created by 'out /*1*/a2' before all references to it are out of scope.
            GetCSharpResultAt(29, 34, "out /*1*/a2"));
        }

        [Fact]
        public async Task Lambda_InvokedFromInterprocedural_NoDiagnostic()
        {
            await VerifyCS.VerifyAnalyzerAsync(@"
using System;

class A : IDisposable
{
    public void Dispose()
    {
    }
}

class Test
{
    void M1()
    {
        A a1 = new A();
        M2(() => a1.Dispose());
    }

    void M2(Action disposeCallback) => disposeCallback();
}
");
        }

        [Theory]
        [InlineData(DisposeAnalysisKind.AllPaths)]
        [InlineData(DisposeAnalysisKind.AllPathsOnlyNotDisposed)]
        [InlineData(DisposeAnalysisKind.NonExceptionPaths)]
        [InlineData(DisposeAnalysisKind.NonExceptionPathsOnlyNotDisposed)]
        internal async Task Lambda_MayBeInvokedFromInterprocedural_Diagnostic(DisposeAnalysisKind disposeAnalysisKind)
        {
            var editorConfigFile = GetEditorConfigContent(disposeAnalysisKind);

            var source = @"
using System;

class A : IDisposable
{
    public A(int i) { }
    public void Dispose()
    {
    }
}

class Test
{
    public bool Flag;
    void M1()
    {
        A a1 = new A(1);
        M2(() => a1.Dispose());

        A a2 = new A(2);
        if (Flag)
            M3(() => a2.Dispose());
    }

    void M2(Action disposeCallback)
    {
        if (Flag)
            disposeCallback();
    }

    void M3(Action disposeCallback) => disposeCallback();
}
";

            var csharpTest = new VerifyCS.Test
            {
                TestState =
                {
                    Sources = { source },
                    AdditionalFiles = { (".editorconfig", editorConfigFile) }
                }
            };

            if (disposeAnalysisKind.AreMayBeNotDisposedViolationsEnabled())
            {
                csharpTest.ExpectedDiagnostics.AddRange(new[]
                {
                    // Test0.cs(17,16): warning CA2000: Use recommended dispose pattern to ensure that object created by 'new A(1)' is disposed on all paths. If possible, wrap the creation within a 'using' statement or a 'using' declaration. Otherwise, use a try-finally pattern, with a dedicated local variable declared before the try region and an unconditional Dispose invocation on non-null value in the 'finally' region, say 'x?.Dispose()'. If the object is explicitly disposed within the try region or the dispose ownership is transfered to another object or method, assign 'null' to the local variable just after such an operation to prevent double dispose in 'finally'.
                    GetCSharpMayBeNotDisposedResultAt(17, 16, "new A(1)"),
                    // Test0.cs(20,16): warning CA2000: Use recommended dispose pattern to ensure that object created by 'new A(2)' is disposed on all paths. If possible, wrap the creation within a 'using' statement or a 'using' declaration. Otherwise, use a try-finally pattern, with a dedicated local variable declared before the try region and an unconditional Dispose invocation on non-null value in the 'finally' region, say 'x?.Dispose()'. If the object is explicitly disposed within the try region or the dispose ownership is transfered to another object or method, assign 'null' to the local variable just after such an operation to prevent double dispose in 'finally'.
                    GetCSharpMayBeNotDisposedResultAt(20, 16, "new A(2)")
                });
            }

            await csharpTest.RunAsync();
        }

        [Fact]
        public async Task DelegateInvocation_EmptyBody_NoArguments_Diagnostic()
        {
            await VerifyCS.VerifyAnalyzerAsync(@"
using System;

class A : IDisposable
{
    public void Dispose()
    {

    }
}

class Test
{
    void M1()
    {
        A a;
        a = new A();

        System.Action myDelegate = M2;
        myDelegate();    // This should not change state of 'a' as it is not passed as argument.
    }

    void M2() { }
}
",
            // Test0.cs(17,13): warning CA2000: Call System.IDisposable.Dispose on object created by 'new A()' before all references to it are out of scope.
            GetCSharpResultAt(17, 13, "new A()"));

            await VerifyVB.VerifyAnalyzerAsync(@"
Imports System

Class A
    Implements IDisposable
    Public Sub Dispose() Implements IDisposable.Dispose

    End Sub
End Class

Module Test
    Sub M1()
        Dim a As A
        a = New A()

        Dim myDelegate As System.Action = AddressOf M2
        myDelegate()      ' This should not change state of 'a' as it is not passed as argument.
    End Sub

    Sub M2()
    End Sub
End Module",
            // Test0.vb(14,13): warning CA2000: Call System.IDisposable.Dispose on object created by 'New A()' before all references to it are out of scope.
            GetBasicResultAt(14, 13, "New A()"));
        }

        [Fact]
        public async Task DelegateInvocation_PassedAsArgumentButNotDisposed_Diagnostic()
        {
            await VerifyCS.VerifyAnalyzerAsync(@"
using System;

class A : IDisposable
{
    public void Dispose()
    {

    }
}

class Test
{
    void M1()
    {
        A a;
        a = new A();

        System.Action<A> myDelegate = M2;
        myDelegate(a);    // This should not change state of 'a'.
    }

    void M2(A a) { }
}
",
            // Test0.cs(17,13): warning CA2000: Call System.IDisposable.Dispose on object created by 'new A()' before all references to it are out of scope.
            GetCSharpResultAt(17, 13, "new A()"));

            await VerifyVB.VerifyAnalyzerAsync(@"
Imports System

Class A
    Implements IDisposable
    Public Sub Dispose() Implements IDisposable.Dispose

    End Sub
End Class

Module Test
    Sub M1()
        Dim a As A
        a = New A()

        Dim myDelegate As System.Action(Of A) = AddressOf M2
        myDelegate(a)      ' This should not change state of 'a'.
    End Sub

    Sub M2(a As A)
    End Sub
End Module",
            // Test0.vb(14,13): warning CA2000: Call System.IDisposable.Dispose on object created by 'New A()' before all references to it are out of scope.
            GetBasicResultAt(14, 13, "New A()"));
        }

        [Fact, WorkItem(1813, "https://github.com/dotnet/roslyn-analyzers/issues/1813")]
        public async Task DelegateInvocation_DisposesCapturedValue_NoDiagnostic()
        {
            await VerifyCS.VerifyAnalyzerAsync(@"
using System;

class A : IDisposable
{
    public void Dispose()
    {
    }
}

class Test
{
    void M1()
    {
        A a;
        a = new A();

        System.Action<A> myDelegate = M2;
        myDelegate(a);    // This should change state of 'a' to be disposed as we perform interprocedural analysis.
    }

    void M2(A a) => a.Dispose();
}
");

            await VerifyVB.VerifyAnalyzerAsync(@"
Imports System

Class A
    Implements IDisposable
    Public Sub Dispose() Implements IDisposable.Dispose
    End Sub
End Class

Module Test
    Sub M1()
        Dim a As A
        a = New A()

        Dim myDelegate As System.Action(Of A) = AddressOf M2
        myDelegate(a)      ' This should change state of 'a' to be disposed as we perform interprocedural analysis.
    End Sub

    Sub M2(a As A)
        a.Dispose()
    End Sub
End Module");
        }

        [Fact]
        public async Task PointsTo_ReferenceTypeCopyDisposed_NoDiagnostic()
        {
            await VerifyCS.VerifyAnalyzerAsync(@"
using System;

class A : IDisposable
{
    public void Dispose()
    {

    }
}

class Test
{
    public string Field;
    void M1(A a)
    {
        a = new A();
        A b = a;
        b.Dispose();
    }
}
");

            await VerifyVB.VerifyAnalyzerAsync(@"
Imports System

Class A
    Implements IDisposable
    Public Sub Dispose() Implements IDisposable.Dispose

    End Sub
End Class

Class Test
    Sub M1(a As A)
        a = New A()
        Dim b As A = a
        b.Dispose()
    End Sub
End Class");
        }

        [Fact]
        public async Task DynamicObjectCreation_Diagnostic()
        {
            await VerifyCS.VerifyAnalyzerAsync(@"
using System;

class A : IDisposable
{
    public A(int i)
    {
    }
    public A(string s)
    {
    }

    public void Dispose()
    {

    }
}

class Test
{
    void M1(dynamic d)
    {
        A a = new A(d);
    }
}
",
            // Test0.cs(23,15): warning CA2000: Call System.IDisposable.Dispose on object created by 'new A(d)' before all references to it are out of scope.
            GetCSharpResultAt(23, 15, "new A(d)"));
        }

        [Fact]
        public async Task DynamicObjectCreation_NoDiagnostic()
        {
            await VerifyCS.VerifyAnalyzerAsync(@"
using System;

class A : IDisposable
{
    public A(int i)
    {
    }
    public A(string s)
    {
    }

    public void Dispose()
    {

    }
}

class Test
{
    void M1(dynamic d)
    {
        A a = new A(d);
        a.Dispose();
    }
}
");
        }

        [Fact]
        public async Task SpecialDisposableObjectCreationApis_Diagnostic()
        {
            await VerifyCS.VerifyAnalyzerAsync(@"
using System;
using System.IO;

class Test
{
    void M1(string filePath, FileMode fileMode)
    {
        var file = File.Open(filePath, fileMode);
        var file2 = File.CreateText(filePath);
    }
}
",
            // Test0.cs(9,20): warning CA2000: Call System.IDisposable.Dispose on object created by 'File.Open(filePath, fileMode)' before all references to it are out of scope.
            GetCSharpResultAt(9, 20, "File.Open(filePath, fileMode)"),
            // Test0.cs(10,21): warning CA2000: Call System.IDisposable.Dispose on object created by 'File.CreateText(filePath)' before all references to it are out of scope.
            GetCSharpResultAt(10, 21, "File.CreateText(filePath)"));

            await VerifyVB.VerifyAnalyzerAsync(@"
Imports System
Imports System.IO

Class Test
    Private Sub M1(filePath As String, fileMode As FileMode)
        Dim f = File.Open(filePath, fileMode)
        Dim f2 = File.CreateText(filePath)
    End Sub
End Class
",
            // Test0.vb(7,17): warning CA2000: Call System.IDisposable.Dispose on object created by 'File.Open(filePath, fileMode)' before all references to it are out of scope.
            GetBasicResultAt(7, 17, "File.Open(filePath, fileMode)"),
            // Test0.vb(8,18): warning CA2000: Call System.IDisposable.Dispose on object created by 'File.CreateText(filePath)' before all references to it are out of scope.
            GetBasicResultAt(8, 18, "File.CreateText(filePath)"));
        }

        [Fact]
        public async Task SpecialDisposableObjectCreationApis_NoDiagnostic()
        {
            await VerifyCS.VerifyAnalyzerAsync(@"
using System;
using System.IO;

class Test
{
    void M1(string filePath, FileMode fileMode)
    {
        var file = File.Open(filePath, fileMode);
        file.Dispose();

        using (var file2 = File.CreateText(filePath))
        {
        }
    }
}
");

            await VerifyVB.VerifyAnalyzerAsync(@"
Imports System
Imports System.IO

Class Test
    Private Sub M1(filePath As String, fileMode As FileMode)
        Dim f = File.Open(filePath, fileMode)
        f.Dispose()

        Using f2 = File.CreateText(filePath)
        End Using
    End Sub
End Class
");
        }

        [Fact]
        public async Task InvocationInstanceReceiverOrArgument_Diagnostic()
        {
            await VerifyCS.VerifyAnalyzerAsync(@"
using System;

class A : IDisposable
{
    public void Dispose()
    {

    }

    public void M()
    {
    }
}

class Test
{
    void M1(string param)
    {
        A a = new A();
        a.M();      // Invoking a method on disposable instance doesn't invalidate Dispose state.

        M2(a);      // Passing the disposable instance as an argument doesn't invalidate Dispose state.
    }

    void M2(A a)
    {
    }
}
",

            // Test0.cs(20,15): warning CA2000: Call System.IDisposable.Dispose on object created by 'new A()' before all references to it are out of scope.
            GetCSharpResultAt(20, 15, "new A()"));

            await VerifyVB.VerifyAnalyzerAsync(@"
Imports System

Class A
    Implements IDisposable
    Public Sub Dispose() Implements IDisposable.Dispose

    End Sub

    Public Sub M()
    End Sub
End Class

Class Test
    Private Sub M1(ByVal param As String)
        Dim a = New A()
        a.M()       ' Invoking a method on disposable instance doesn't invalidate Dispose state.

        M2(a)       ' Passing the disposable instance as an argument doesn't invalidate Dispose state.
    End Sub

    Public Sub M2(a As A)
    End Sub
End Class",
            // Test0.vb(16,17): warning CA2000: Call System.IDisposable.Dispose on object created by 'New A()' before all references to it are out of scope.
            GetBasicResultAt(16, 17, "New A()"));
        }

        [Fact]
        public async Task DisposableCreationInArgument_Diagnostic()
        {
            await VerifyCS.VerifyAnalyzerAsync(@"
using System;

class A : IDisposable
{
    public void Dispose()
    {

    }
}

class Test
{
    void M1()
    {
        M2(new A());      // Passing the disposable instance as an argument doesn't invalidate Dispose state.
    }

    void M2(A a)
    {
    }
}
",

            // Test0.cs(16,12): warning CA2000: Call System.IDisposable.Dispose on object created by 'new A()' before all references to it are out of scope.
            GetCSharpResultAt(16, 12, "new A()"));

            await VerifyVB.VerifyAnalyzerAsync(@"
Imports System

Class A
    Implements IDisposable
    Public Sub Dispose() Implements IDisposable.Dispose

    End Sub
End Class

Class Test
    Private Sub M1()
        M2(New A())       ' Passing the disposable instance as an argument doesn't invalidate Dispose state.
    End Sub

    Public Sub M2(a As A)
    End Sub
End Class",
            // Test0.vb(13,12): warning CA2000: Call System.IDisposable.Dispose on object created by 'New A()' before all references to it are out of scope.
            GetBasicResultAt(13, 12, "New A()"));
        }

        [Fact]
        public async Task DisposableCreationNotAssignedToAVariable_Diagnostic()
        {
            await VerifyCS.VerifyAnalyzerAsync(@"
using System;

class A : IDisposable
{
    public int X;
    public void Dispose()
    {

    }

    public void M()
    {
    }
}

class Test
{
    void M1()
    {
        new A();
        new A().M();
        var x = new A().X;
    }
}
",
            // Test0.cs(21,9): warning CA2000: Call System.IDisposable.Dispose on object created by 'new A()' before all references to it are out of scope.
            GetCSharpResultAt(21, 9, "new A()"),
            // Test0.cs(22,9): warning CA2000: Call System.IDisposable.Dispose on object created by 'new A()' before all references to it are out of scope.
            GetCSharpResultAt(22, 9, "new A()"),
            // Test0.cs(23,17): warning CA2000: Call System.IDisposable.Dispose on object created by 'new A()' before all references to it are out of scope.
            GetCSharpResultAt(23, 17, "new A()"));

            await VerifyVB.VerifyAnalyzerAsync(@"
Imports System

Class A
    Implements IDisposable
    Public X As Integer
    Public Sub Dispose() Implements IDisposable.Dispose

    End Sub

    Public Sub M()
    End Sub
End Class

Class Test
    Private Sub M1()
        {|BC30035:New|} A()
        {|BC30035:New|} A().M()
        Dim x = New A().X
    End Sub
End Class");
        }

        [Fact]
        public async Task DisposableCreationPassedToDisposableConstructor_NoDiagnostic()
        {
            // Dispose ownership transfer
            await VerifyCS.VerifyAnalyzerAsync(@"
using System;

class A : IDisposable
{
    public void Dispose()
    {
    }
}

class B : IDisposable
{
    private readonly A _a;
    public B(A a)
    {
        _a = a;
    }

    public void Dispose()
    {
    }
}

class Test
{
    void M1()
    {
        var b = new B(new A());
        b.Dispose();

        var a = new A();
        B b2 = null;
        try
        {
            b2 = new B(a);
        }
        finally
        {
            if (b2 != null)
            {
                b2.Dispose();
            }
        }

        var a2 = new A();
        B b3 = null;
        try
        {
            b3 = new B(a2);
        }
        finally
        {
            if (b3 != null)
            {
                b3.Dispose();
            }
        }
    }
}
");

            await VerifyVB.VerifyAnalyzerAsync(@"
Imports System

Class A
    Implements IDisposable

    Public X As Integer
    Public Sub Dispose() Implements IDisposable.Dispose
    End Sub
End Class

Class B
    Implements IDisposable

    Private ReadOnly _a As A
    Public Sub New(ByVal a As A)
        _a = a
    End Sub

    Public Sub Dispose() Implements IDisposable.Dispose
    End Sub
End Class

Class Test
    Private Sub M1()
        Dim b = New B(New A())
        b.Dispose()
        Dim a = New A()
        Dim b2 As B = Nothing
        Try
            b2 = New B(a)
        Finally
            If b2 IsNot Nothing Then
                b2.Dispose()
            End If
        End Try

        Dim a2 = New A()
        Dim b3 As B = Nothing
        Try
            b3 = New B(a2)
        Finally
            If b3 IsNot Nothing Then
                b3.Dispose()
            End If
        End Try
    End Sub
End Class
");
        }

        [Fact]
        public async Task DisposableCreationPassedToDisposableConstructor_SpecialCases_NoDiagnostic()
        {
            await VerifyCS.VerifyAnalyzerAsync(@"
using System;
using System.IO;
using System.Resources;

class A : IDisposable
{
    private readonly object _a;
    public A(Stream a)
    {
        _a = a;
    }

    public A(TextReader t)
    {
        _a = t;
    }

    public A(TextWriter t)
    {
        _a = t;
    }

    public A(IResourceReader r)
    {
        _a = r;
    }

    public void Dispose()
    {
    }
}

class Test
{
    void M1(string filePath, FileMode fileMode)
    {
        Stream stream = new FileStream(filePath, fileMode);
        A a = null;
        try
        {
            a = new A(stream);
        }
        catch(IOException)
        {
            stream.Dispose();
        }
        finally
        {
            if (a != null)
            {
                a.Dispose();
            }
        }

        TextReader reader = File.OpenText(filePath);
        a = null;
        try
        {
            a = new A(reader);
        }
        catch (IOException)
        {
            reader.Dispose();
        }
        finally
        {
            if (a != null)
            {
                a.Dispose();
            }
        }

        TextWriter writer = File.CreateText(filePath);
        a = null;
        try
        {
            a = new A(writer);
        }
        catch (IOException)
        {
            writer.Dispose();
        }
        finally
        {
            if (a != null)
            {
                a.Dispose();
            }
        }

        stream = new FileStream(filePath + filePath, fileMode);    // This is flagged as 'new ResourceReader(stream)' is not considered a Dispose ownership transfer, see https://github.com/dotnet/roslyn-analyzers/issues/1617
        ResourceReader resourceReader = null;
        a = null;
        try
        {
            resourceReader = new ResourceReader(stream);
            a = new A(resourceReader);
        }
        catch (IOException)
        {
            if (resourceReader != null)
            {
                resourceReader.Dispose();
            }
            else
            {
                stream.Dispose();
            }
        }
        finally
        {
            if (a != null)
            {
                a.Dispose();
            }
        }
    }
}
",
            // Test0.cs(92,18): warning CA2000: Use recommended dispose pattern to ensure that object created by 'new FileStream(filePath + filePath, fileMode)' is disposed on all paths. If possible, wrap the creation within a 'using' statement or a 'using' declaration. Otherwise, use a try-finally pattern, with a dedicated local variable declared before the try region and an unconditional Dispose invocation on non-null value in the 'finally' region, say 'x?.Dispose()'. If the object is explicitly disposed within the try region or the dispose ownership is transfered to another object or method, assign 'null' to the local variable just after such an operation to prevent double dispose in 'finally'.
            GetCSharpMayBeNotDisposedResultAt(92, 18, "new FileStream(filePath + filePath, fileMode)"));

            await VerifyVB.VerifyAnalyzerAsync(@"

Imports System
Imports System.IO
Imports System.Resources

Class A
    Implements IDisposable

    Private ReadOnly _a As Object
    Public Sub New(a As Stream)
        _a = a
    End Sub

    Public Sub New(t As TextReader)
        _a = t
    End Sub

    Public Sub New(t As TextWriter)
        _a = t
    End Sub

    Public Sub New(r As IResourceReader)
        _a = r
    End Sub

    Public Sub Dispose() Implements IDisposable.Dispose
    End Sub
End Class

Class Test

    Private Sub M1(filePath As String, fileMode As FileMode)
        Dim stream As Stream = New FileStream(filePath, fileMode)
        Dim a As A = Nothing
        Try
            a = New A(stream)
        Catch ex As IOException
            stream.Dispose()
        Finally
            If a IsNot Nothing Then
                a.Dispose()
            End If
        End Try

        Dim reader As TextReader = File.OpenText(filePath)
        a = Nothing
        Try
            a = New A(reader)
        Catch ex As IOException
            reader.Dispose()
        Finally
            If a IsNot Nothing Then
                a.Dispose()
            End If
        End Try

        Dim writer As TextWriter = File.CreateText(filePath)
        a = Nothing
        Try
            a = New A(writer)
        Catch ex As IOException
            writer.Dispose()
        Finally
            If a IsNot Nothing Then
                a.Dispose()
            End If
        End Try

        stream = New FileStream(filePath + filePath, fileMode)  ' This is flagged as 'new ResourceReader(stream)' is not considered a Dispose ownership transfer, see https://github.com/dotnet/roslyn-analyzers/issues/1617
        Dim resourceReader As ResourceReader = Nothing
        a = Nothing
        Try
            resourceReader = New ResourceReader(stream)
            a = New A(resourceReader)
        Catch ex As IOException
            If resourceReader IsNot Nothing Then
                resourceReader.Dispose()
            Else
                stream.Dispose()
            End If

        Finally
            If a IsNot Nothing Then
                a.Dispose()
            End If
        End Try
    End Sub
End Class
",
            // Test0.vb(70,18): warning CA2000: Use recommended dispose pattern to ensure that object created by 'New FileStream(filePath + filePath, fileMode)' is disposed on all paths. If possible, wrap the creation within a 'using' statement or a 'using' declaration. Otherwise, use a try-finally pattern, with a dedicated local variable declared before the try region and an unconditional Dispose invocation on non-null value in the 'finally' region, say 'x?.Dispose()'. If the object is explicitly disposed within the try region or the dispose ownership is transfered to another object or method, assign 'null' to the local variable just after such an operation to prevent double dispose in 'finally'.
            GetBasicMayBeNotDisposedResultAt(70, 18, "New FileStream(filePath + filePath, fileMode)"));
        }

        [Fact, WorkItem(1580, "https://github.com/dotnet/roslyn-analyzers/issues/1580")]
        public async Task DisposableCreationPassedToDisposableConstructor_SpecialCases_ExceptionPath_Diagnostic()
        {
            // Disable interprocedural analysis to test special ctor invocation cases from metadata.
            var editorConfigFile = GetEditorConfigContentToDisableInterproceduralAnalysis(DisposeAnalysisKind.AllPaths);

            // For special dispose ownership transfer cases, we always assume ownership transfer
            // and the constructor invocation is assumed to be non-exception throwing.
            await new VerifyCS.Test
            {
                TestState =
                {
                    Sources =
                    {
                        @"
using System;
using System.IO;
using System.Resources;

class A : IDisposable
{
    public A(Stream a)
    {
    }

    public A(TextReader t)
    {
    }

    public A(TextWriter t)
    {
    }

    public A(IResourceReader r)
    {
    }

    public void Dispose()
    {

    }
}

class Test
{
    void M1(string filePath, FileMode fileMode)
    {
        Stream stream = new FileStream(filePath, fileMode);
        A a = null;
        try
        {
            a = new A(stream);
        }
        catch (IOException)
        {
            stream.Dispose();
        }
        finally
        {
            if (a != null)
            {
                a.Dispose();
            }
        }

        TextReader reader = File.OpenText(filePath);
        a = null;
        try
        {
            a = new A(reader);
        }
        catch (IOException)
        {
            reader.Dispose();
        }
        finally
        {
            if (a != null)
            {
                a.Dispose();
            }
        }

        TextWriter writer = File.CreateText(filePath);
        try
        {
            a = new A(writer);
        }
        catch (IOException)
        {
            writer.Dispose();
        }
        finally
        {
            if (a != null)
            {
                a.Dispose();
            }
        }

        stream = new FileStream(filePath + filePath, fileMode);     // This is flagged as 'new ResourceReader(stream)' is not considered a Dispose ownership transfer, see https://github.com/dotnet/roslyn-analyzers/issues/1617
        ResourceReader resourceReader = null;
        a = null;
        try
        {
            resourceReader = new ResourceReader(stream);
            a = new A(resourceReader);
        }
        catch (IOException)
        {
            if (resourceReader != null)
            {
                resourceReader.Dispose();
            }
            else
            {
                stream.Dispose();
            }
        }
        finally
        {
            if (a != null)
            {
                a.Dispose();
            }
        }
    }
}
"
                    },
                    AdditionalFiles = { (".editorconfig", editorConfigFile) },
                    ExpectedDiagnostics =
                    {
                        // Test0.cs(34,25): warning CA2000: Use recommended dispose pattern to ensure that object created by 'new FileStream(filePath, fileMode)' is disposed on all exception paths. If possible, wrap the creation within a 'using' statement or a 'using' declaration. Otherwise, use a try-finally pattern, with a dedicated local variable declared before the try region and an unconditional Dispose invocation on non-null value in the 'finally' region, say 'x?.Dispose()'. If the object is explicitly disposed within the try region or the dispose ownership is transfered to another object or method, assign 'null' to the local variable just after such an operation to prevent double dispose in 'finally'.
                        GetCSharpMayBeNotDisposedOnExceptionPathsResultAt(34, 25, "new FileStream(filePath, fileMode)"),
                        // Test0.cs(52,29): warning CA2000: Use recommended dispose pattern to ensure that object created by 'File.OpenText(filePath)' is disposed on all exception paths. If possible, wrap the creation within a 'using' statement or a 'using' declaration. Otherwise, use a try-finally pattern, with a dedicated local variable declared before the try region and an unconditional Dispose invocation on non-null value in the 'finally' region, say 'x?.Dispose()'. If the object is explicitly disposed within the try region or the dispose ownership is transfered to another object or method, assign 'null' to the local variable just after such an operation to prevent double dispose in 'finally'.
                        GetCSharpMayBeNotDisposedOnExceptionPathsResultAt(52, 29, "File.OpenText(filePath)"),
                        // Test0.cs(70,29): warning CA2000: Use recommended dispose pattern to ensure that object created by 'File.CreateText(filePath)' is disposed on all exception paths. If possible, wrap the creation within a 'using' statement or a 'using' declaration. Otherwise, use a try-finally pattern, with a dedicated local variable declared before the try region and an unconditional Dispose invocation on non-null value in the 'finally' region, say 'x?.Dispose()'. If the object is explicitly disposed within the try region or the dispose ownership is transfered to another object or method, assign 'null' to the local variable just after such an operation to prevent double dispose in 'finally'.
                        GetCSharpMayBeNotDisposedOnExceptionPathsResultAt(70, 29, "File.CreateText(filePath)"),
                        // Test0.cs(87,18): warning CA2000: Use recommended dispose pattern to ensure that object created by 'new FileStream(filePath + filePath, fileMode)' is disposed on all paths. If possible, wrap the creation within a 'using' statement or a 'using' declaration. Otherwise, use a try-finally pattern, with a dedicated local variable declared before the try region and an unconditional Dispose invocation on non-null value in the 'finally' region, say 'x?.Dispose()'. If the object is explicitly disposed within the try region or the dispose ownership is transfered to another object or method, assign 'null' to the local variable just after such an operation to prevent double dispose in 'finally'.
                        GetCSharpMayBeNotDisposedResultAt(87, 18, "new FileStream(filePath + filePath, fileMode)"),
                        // Test0.cs(92,30): warning CA2000: Use recommended dispose pattern to ensure that object created by 'new ResourceReader(stream)' is disposed on all exception paths. If possible, wrap the creation within a 'using' statement or a 'using' declaration. Otherwise, use a try-finally pattern, with a dedicated local variable declared before the try region and an unconditional Dispose invocation on non-null value in the 'finally' region, say 'x?.Dispose()'. If the object is explicitly disposed within the try region or the dispose ownership is transfered to another object or method, assign 'null' to the local variable just after such an operation to prevent double dispose in 'finally'.
                        GetCSharpMayBeNotDisposedOnExceptionPathsResultAt(92, 30, "new ResourceReader(stream)"),
                    }
                }
            }.RunAsync();

            await new VerifyVB.Test
            {
                TestState =
                {
                    Sources =
                    {
                        @"

Imports System
Imports System.IO
Imports System.Resources

Class A
    Implements IDisposable

    Public Sub New(a As Stream)
    End Sub

    Public Sub New(t As TextReader)
    End Sub

    Public Sub New(t As TextWriter)
    End Sub

    Public Sub New(r As IResourceReader)
    End Sub

    Public Sub Dispose() Implements IDisposable.Dispose

    End Sub
End Class

Class Test

    Private Sub M1(filePath As String, fileMode As FileMode)
        Dim stream As Stream = New FileStream(filePath, fileMode)
        Dim a As A = Nothing
        Try
            a = New A(stream)
        Catch ex As IOException
            stream.Dispose()
        Finally
            If a IsNot Nothing Then
                a.Dispose()
            End If
        End Try

        Dim reader As TextReader = File.OpenText(filePath)
        a = Nothing
        Try
            a = New A(reader)
        Catch ex As IOException
            reader.Dispose()
        Finally
            If a IsNot Nothing Then
                a.Dispose()
            End If
        End Try

        Dim writer As TextWriter = File.CreateText(filePath)
        a = Nothing
        Try
            a = New A(writer)
        Catch ex As IOException
            writer.Dispose()
        Finally
            If a IsNot Nothing Then
                a.Dispose()
            End If
        End Try

        stream = New FileStream(filePath + filePath, fileMode)
        Dim resourceReader As ResourceReader = Nothing
        a = Nothing
        Try
            resourceReader = New ResourceReader(stream)
            a = New A(resourceReader)
        Catch ex As IOException
            If resourceReader IsNot Nothing Then
                resourceReader.Dispose()
            Else
                stream.Dispose()
            End If

        Finally
            If a IsNot Nothing Then
                a.Dispose()
            End If
        End Try
    End Sub
End Class
"
                    },
                    AdditionalFiles = { (".editorconfig", editorConfigFile) },
                    ExpectedDiagnostics =
                    {
                        // Test0.vb(30,32): warning CA2000: Use recommended dispose pattern to ensure that object created by 'New FileStream(filePath, fileMode)' is disposed on all exception paths. If possible, wrap the creation within a 'using' statement or a 'using' declaration. Otherwise, use a try-finally pattern, with a dedicated local variable declared before the try region and an unconditional Dispose invocation on non-null value in the 'finally' region, say 'x?.Dispose()'. If the object is explicitly disposed within the try region or the dispose ownership is transfered to another object or method, assign 'null' to the local variable just after such an operation to prevent double dispose in 'finally'.
                        GetBasicMayBeNotDisposedOnExceptionPathsResultAt(30, 32, "New FileStream(filePath, fileMode)"),
                        // Test0.vb(42,36): warning CA2000: Use recommended dispose pattern to ensure that object created by 'File.OpenText(filePath)' is disposed on all exception paths. If possible, wrap the creation within a 'using' statement or a 'using' declaration. Otherwise, use a try-finally pattern, with a dedicated local variable declared before the try region and an unconditional Dispose invocation on non-null value in the 'finally' region, say 'x?.Dispose()'. If the object is explicitly disposed within the try region or the dispose ownership is transfered to another object or method, assign 'null' to the local variable just after such an operation to prevent double dispose in 'finally'.
                        GetBasicMayBeNotDisposedOnExceptionPathsResultAt(42, 36, "File.OpenText(filePath)"),
                        // Test0.vb(54,36): warning CA2000: Use recommended dispose pattern to ensure that object created by 'File.CreateText(filePath)' is disposed on all exception paths. If possible, wrap the creation within a 'using' statement or a 'using' declaration. Otherwise, use a try-finally pattern, with a dedicated local variable declared before the try region and an unconditional Dispose invocation on non-null value in the 'finally' region, say 'x?.Dispose()'. If the object is explicitly disposed within the try region or the dispose ownership is transfered to another object or method, assign 'null' to the local variable just after such an operation to prevent double dispose in 'finally'.
                        GetBasicMayBeNotDisposedOnExceptionPathsResultAt(54, 36, "File.CreateText(filePath)"),
                        // Test0.vb(66,18): warning CA2000: Use recommended dispose pattern to ensure that object created by 'New FileStream(filePath + filePath, fileMode)' is disposed on all paths. If possible, wrap the creation within a 'using' statement or a 'using' declaration. Otherwise, use a try-finally pattern, with a dedicated local variable declared before the try region and an unconditional Dispose invocation on non-null value in the 'finally' region, say 'x?.Dispose()'. If the object is explicitly disposed within the try region or the dispose ownership is transfered to another object or method, assign 'null' to the local variable just after such an operation to prevent double dispose in 'finally'.
                        GetBasicMayBeNotDisposedResultAt(66, 18, "New FileStream(filePath + filePath, fileMode)"),
                        // Test0.vb(70,30): warning CA2000: Use recommended dispose pattern to ensure that object created by 'New ResourceReader(stream)' is disposed on all exception paths. If possible, wrap the creation within a 'using' statement or a 'using' declaration. Otherwise, use a try-finally pattern, with a dedicated local variable declared before the try region and an unconditional Dispose invocation on non-null value in the 'finally' region, say 'x?.Dispose()'. If the object is explicitly disposed within the try region or the dispose ownership is transfered to another object or method, assign 'null' to the local variable just after such an operation to prevent double dispose in 'finally'.
                        GetBasicMayBeNotDisposedOnExceptionPathsResultAt(70, 30, "New ResourceReader(stream)"),
                    }
                }
            }.RunAsync();
        }

        [Fact, WorkItem(1580, "https://github.com/dotnet/roslyn-analyzers/issues/1580")]
        public async Task DisposableCreationPassedToDisposableConstructor_SpecialCases_InterproceduralAnalysis_ExceptionPath_Diagnostic()
        {
            await VerifyCS.VerifyAnalyzerAsync(@"
using System;
using System.IO;
using System.Resources;

class A : IDisposable
{
    private object _a;
    public A(Stream a)
    {
        _a = a;
    }

    public A(TextReader t)
    {
        _a = t;
    }

    public A(TextWriter t)
    {
        _a = t;
    }

    public A(IResourceReader r)
    {
        _a = r;
    }

    public void Dispose()
    {

    }
}

class Test
{
    void M1(string filePath, FileMode fileMode)
    {
        Stream stream = new FileStream(filePath, fileMode);
        A a = null;
        try
        {
            a = new A(stream);
        }
        catch (IOException)
        {
            stream.Dispose();
        }
        finally
        {
            if (a != null)
            {
                a.Dispose();
            }
        }

        TextReader reader = File.OpenText(filePath);
        a = null;
        try
        {
            a = new A(reader);
        }
        catch (IOException)
        {
            reader.Dispose();
        }
        finally
        {
            if (a != null)
            {
                a.Dispose();
            }
        }

        TextWriter writer = File.CreateText(filePath);
        try
        {
            a = new A(writer);
        }
        catch (IOException)
        {
            writer.Dispose();
        }
        finally
        {
            if (a != null)
            {
                a.Dispose();
            }
        }

        stream = new FileStream(filePath + filePath, fileMode);     // This is flagged as 'new ResourceReader(stream)' is not considered a Dispose ownership transfer, see https://github.com/dotnet/roslyn-analyzers/issues/1617
        ResourceReader resourceReader = null;
        a = null;
        try
        {
            resourceReader = new ResourceReader(stream);
            a = new A(resourceReader);
        }
        catch (IOException)
        {
            if (resourceReader != null)
            {
                resourceReader.Dispose();
            }
            else
            {
                stream.Dispose();
            }
        }
        finally
        {
            if (a != null)
            {
                a.Dispose();
            }
        }
    }
}
",
            // Test0.cs(92,18): warning CA2000: Use recommended dispose pattern to ensure that object created by 'new FileStream(filePath + filePath, fileMode)' is disposed on all paths. If possible, wrap the creation within a 'using' statement or a 'using' declaration. Otherwise, use a try-finally pattern, with a dedicated local variable declared before the try region and an unconditional Dispose invocation on non-null value in the 'finally' region, say 'x?.Dispose()'. If the object is explicitly disposed within the try region or the dispose ownership is transfered to another object or method, assign 'null' to the local variable just after such an operation to prevent double dispose in 'finally'.
            GetCSharpMayBeNotDisposedResultAt(92, 18, "new FileStream(filePath + filePath, fileMode)"));

            await VerifyVB.VerifyAnalyzerAsync(@"

Imports System
Imports System.IO
Imports System.Resources

Class A
    Implements IDisposable

    Private _a As Object
    Public Sub New(a As Stream)
        _a = a
    End Sub

    Public Sub New(t As TextReader)
        _a = t
    End Sub

    Public Sub New(t As TextWriter)
        _a = t
    End Sub

    Public Sub New(r As IResourceReader)
        _a = r
    End Sub

    Public Sub Dispose() Implements IDisposable.Dispose

    End Sub
End Class

Class Test

    Private Sub M1(filePath As String, fileMode As FileMode)
        Dim stream As Stream = New FileStream(filePath, fileMode)
        Dim a As A = Nothing
        Try
            a = New A(stream)
        Catch ex As IOException
            stream.Dispose()
        Finally
            If a IsNot Nothing Then
                a.Dispose()
            End If
        End Try

        Dim reader As TextReader = File.OpenText(filePath)
        a = Nothing
        Try
            a = New A(reader)
        Catch ex As IOException
            reader.Dispose()
        Finally
            If a IsNot Nothing Then
                a.Dispose()
            End If
        End Try

        Dim writer As TextWriter = File.CreateText(filePath)
        a = Nothing
        Try
            a = New A(writer)
        Catch ex As IOException
            writer.Dispose()
        Finally
            If a IsNot Nothing Then
                a.Dispose()
            End If
        End Try

        stream = New FileStream(filePath + filePath, fileMode)
        Dim resourceReader As ResourceReader = Nothing
        a = Nothing
        Try
            resourceReader = New ResourceReader(stream)
            a = New A(resourceReader)
        Catch ex As IOException
            If resourceReader IsNot Nothing Then
                resourceReader.Dispose()
            Else
                stream.Dispose()
            End If

        Finally
            If a IsNot Nothing Then
                a.Dispose()
            End If
        End Try
    End Sub
End Class
",
            // Test0.vb(71,18): warning CA2000: Use recommended dispose pattern to ensure that object created by 'New FileStream(filePath + filePath, fileMode)' is disposed on all paths. If possible, wrap the creation within a 'using' statement or a 'using' declaration. Otherwise, use a try-finally pattern, with a dedicated local variable declared before the try region and an unconditional Dispose invocation on non-null value in the 'finally' region, say 'x?.Dispose()'. If the object is explicitly disposed within the try region or the dispose ownership is transfered to another object or method, assign 'null' to the local variable just after such an operation to prevent double dispose in 'finally'.
            GetBasicMayBeNotDisposedResultAt(71, 18, "New FileStream(filePath + filePath, fileMode)"));
        }

        [Theory, WorkItem(1580, "https://github.com/dotnet/roslyn-analyzers/issues/1580")]
        [InlineData(DisposeAnalysisKind.AllPaths)]
        [InlineData(DisposeAnalysisKind.AllPathsOnlyNotDisposed)]
        [InlineData(DisposeAnalysisKind.NonExceptionPaths)]
        [InlineData(DisposeAnalysisKind.NonExceptionPathsOnlyNotDisposed)]
        internal async Task DisposableObjectNotDisposed_ExceptionPath_Diagnostic(DisposeAnalysisKind disposeAnalysisKind)
        {
            var editorConfigFile = GetEditorConfigContent(disposeAnalysisKind);

            var source = @"
using System;

class A : IDisposable
{
    public void Dispose()
    {

    }
}

class Test
{
    void M1()
    {
        var a = new A();
        ThrowException();   // a not disposed on exception path.
        a.Dispose();
    }

    void M2()
    {
        var a = new A();
        try
        {
            ThrowException();
            a.Dispose();
        }
        catch (Exception)
        {
            // a not disposed on this path.
        }
    }

    void M3()
    {
        var a = new A();
        try
        {
            ThrowException();
            a.Dispose();
        }
        catch (System.IO.IOException)
        {
            a.Dispose();
            // a not disposed on path with other exceptions.
        }
    }

    void ThrowException()
    {
        throw new NotImplementedException();
    }
}";
            var builder = new List<DiagnosticResult>();
            if (disposeAnalysisKind.AreExceptionPathsEnabled())
            {
                builder.AddRange(new[]
                {
                    // Test0.cs(16,17): warning CA2000: Object created by 'new A()' is not disposed along all exception paths. Call System.IDisposable.Dispose on the object before all references to it are out of scope.
                    GetCSharpNotDisposedOnExceptionPathsResultAt(16, 17, "new A()"),
                    // Test0.cs(23,17): warning CA2000: Object created by 'new A()' is not disposed along all exception paths. Call System.IDisposable.Dispose on the object before all references to it are out of scope.
                    GetCSharpNotDisposedOnExceptionPathsResultAt(23, 17, "new A()"),
                    // Test0.cs(37,17): warning CA2000: Object created by 'new A()' is not disposed along all exception paths. Call System.IDisposable.Dispose on the object before all references to it are out of scope.
                    GetCSharpNotDisposedOnExceptionPathsResultAt(37, 17, "new A()")
                });
            }
            else if (disposeAnalysisKind.AreMayBeNotDisposedViolationsEnabled())
            {
                builder.Add(
                    // Test0.cs(23,17): warning CA2000: Use recommended dispose pattern to ensure that object created by 'new A()' is disposed on all paths. If possible, wrap the creation within a 'using' statement or a 'using' declaration. Otherwise, use a try-finally pattern, with a dedicated local variable declared before the try region and an unconditional Dispose invocation on non-null value in the 'finally' region, say 'x?.Dispose()'. If the object is explicitly disposed within the try region or the dispose ownership is transfered to another object or method, assign 'null' to the local variable just after such an operation to prevent double dispose in 'finally'.
                    GetCSharpMayBeNotDisposedResultAt(23, 17, "new A()"));
            }

            var csharpTest = new VerifyCS.Test
            {
                TestState =
                {
                    Sources = { source },
                    AdditionalFiles = { (".editorconfig", editorConfigFile) }
                }
            };
            csharpTest.ExpectedDiagnostics.AddRange(builder);
            await csharpTest.RunAsync();


            source = @"
Imports System

Class A
    Implements IDisposable

    Public Sub Dispose() Implements IDisposable.Dispose

    End Sub
End Class

Class Test

    Private Sub M1()
        Dim a = New A()
        ThrowException()    ' a not disposed on exception path.
        a.Dispose()
    End Sub

    Private Sub M2()
        Dim a = New A()
        Try
            ThrowException()
            a.Dispose()
        Catch ex As Exception
            ' a not disposed on this path.
        End Try
    End Sub

    Private Sub M3()
        Dim a = New A()
        Try
            ThrowException()
            a.Dispose()
        Catch ex As System.IO.IOException
            a.Dispose()
            ' a not disposed on path with other exceptions.
        End Try
    End Sub

    Private Sub ThrowException()
        Throw New NotImplementedException()
    End Sub
End Class
";
            builder.Clear();
            if (disposeAnalysisKind.AreExceptionPathsEnabled())
            {
                builder.AddRange(new[]
                {
                    // Test0.vb(15,17): warning CA2000: Object created by 'New A()' is not disposed along all exception paths. Call System.IDisposable.Dispose on the object before all references to it are out of scope.
                    GetBasicNotDisposedOnExceptionPathsResultAt(15, 17, "New A()"),
                    // Test0.vb(31,17): warning CA2000: warning CA2000: Object created by 'New A()' is not disposed along all exception paths. Call System.IDisposable.Dispose on the object before all references to it are out of scope.
                    GetBasicNotDisposedOnExceptionPathsResultAt(31, 17, "New A()")
                });
            }

            if (disposeAnalysisKind.AreMayBeNotDisposedViolationsEnabled())
            {
                var index = builder.Count == 0 ? 0 : 1;
                builder.Insert(index,
                    // Test0.vb(21,17): warning CA2000: Use recommended dispose pattern to ensure that object created by 'New A()' is disposed on all paths. If possible, wrap the creation within a 'using' statement or a 'using' declaration. Otherwise, use a try-finally pattern, with a dedicated local variable declared before the try region and an unconditional Dispose invocation on non-null value in the 'finally' region, say 'x?.Dispose()'. If the object is explicitly disposed within the try region or the dispose ownership is transfered to another object or method, assign 'null' to the local variable just after such an operation to prevent double dispose in 'finally'.
                    GetBasicMayBeNotDisposedResultAt(21, 17, "New A()"));
            }

            var vbTest = new VerifyVB.Test
            {
                TestState =
                {
                    Sources = { source },
                    AdditionalFiles = { (".editorconfig", editorConfigFile) }
                }
            };
            vbTest.ExpectedDiagnostics.AddRange(builder);
            await vbTest.RunAsync();
        }

        [Fact]
        public async Task DisposableObjectOnlyDisposedOnExceptionPath_Diagnostic()
        {
            await VerifyCS.VerifyAnalyzerAsync(@"
using System;

class A : IDisposable
{
    public void Dispose()
    {
    }
}

class Test
{
    void M1()
    {
        var a = new A();
        try
        {
            ThrowException();
        }
        catch (Exception)
        {
            a.Dispose();
        }
    }

    void M2()
    {
        var a = new A();
        try
        {
            ThrowException();
        }
        catch (System.IO.IOException)
        {
            a.Dispose();
        }
    }

    void M3()
    {
        var a = new A();
        try
        {
            ThrowException();
        }
        catch (System.IO.IOException)
        {
            a.Dispose();
        }
        catch (Exception)
        {
            a.Dispose();
        }
    }

    void M4(bool flag)
    {
        var a = new A();
        try
        {
            ThrowException();
        }
        catch (System.IO.IOException)
        {
            if (flag)
            {
                a.Dispose();
            }
        }
    }

    void ThrowException()
    {
        throw new NotImplementedException();
    }
}",
            // Test0.cs(15,17): warning CA2000: Call System.IDisposable.Dispose on object created by 'new A()' before all references to it are out of scope.
            GetCSharpResultAt(15, 17, "new A()"),
            // Test0.cs(28,17): warning CA2000: Call System.IDisposable.Dispose on object created by 'new A()' before all references to it are out of scope.
            GetCSharpResultAt(28, 17, "new A()"),
            // Test0.cs(41,17): warning CA2000: Call System.IDisposable.Dispose on object created by 'new A()' before all references to it are out of scope.
            GetCSharpResultAt(41, 17, "new A()"),
            // Test0.cs(58,17): warning CA2000: Call System.IDisposable.Dispose on object created by 'new A()' before all references to it are out of scope.
            GetCSharpResultAt(58, 17, "new A()"));

            await VerifyVB.VerifyAnalyzerAsync(@"
Imports System

Class A
    Implements IDisposable

    Public Sub Dispose() Implements IDisposable.Dispose
    End Sub
End Class

Class Test

    Private Sub M1()
        Dim a = New A()
        Try
            ThrowException()
        Catch ex As Exception
            a.Dispose()
        End Try
    End Sub

    Private Sub M2()
        Dim a = New A()
        Try
            ThrowException()
        Catch ex As System.IO.IOException
            a.Dispose()
        End Try
    End Sub

    Private Sub M3()
        Dim a = New A()
        Try
            ThrowException()
        Catch ex As System.IO.IOException
            a.Dispose()
        Catch ex As Exception
            a.Dispose()
        End Try
    End Sub

    Private Sub M4(flag As Boolean)
        Dim a = New A()
        Try
            ThrowException()
        Catch ex As System.IO.IOException
            If flag Then
                a.Dispose()
            End If
        End Try
    End Sub

    Private Sub ThrowException()
        Throw New NotImplementedException()
    End Sub
End Class
",
            // Test0.vb(14,17): warning CA2000: Call System.IDisposable.Dispose on object created by 'New A()' before all references to it are out of scope.
            GetBasicResultAt(14, 17, "New A()"),
            // Test0.vb(23,17): warning CA2000: Call System.IDisposable.Dispose on object created by 'New A()' before all references to it are out of scope.
            GetBasicResultAt(23, 17, "New A()"),
            // Test0.vb(32,17): warning CA2000: Call System.IDisposable.Dispose on object created by 'New A()' before all references to it are out of scope.
            GetBasicResultAt(32, 17, "New A()"),
            // Test0.vb(43,17): warning CA2000: Call System.IDisposable.Dispose on object created by 'New A()' before all references to it are out of scope.
            GetBasicResultAt(43, 17, "New A()"));
        }

        [Fact]
        public async Task DisposableObjectDisposed_FinallyPath_NoDiagnostic()
        {
            await VerifyCS.VerifyAnalyzerAsync(@"
using System;

class A : IDisposable
{
    public void Dispose()
    {
    }
}

class Test
{
    void M1()
    {
        var a = new A();
        try
        {
            ThrowException();
        }
        finally
        {
            a.Dispose();
        }
    }

    void M2()
    {
        var a = new A();
        try
        {
            ThrowException();
        }
        catch (Exception)
        {
        }
        finally
        {
            a.Dispose();
        }
    }

    void M3()
    {
        var a = new A();
        try
        {
            ThrowException();   
            a.Dispose();
            a = null;
        }
        catch (System.IO.IOException)
        {
        }
        finally
        {
            if (a != null)
            {
                a.Dispose();
            }
        }
    }

    void ThrowException()
    {
        throw new NotImplementedException();
    }
}");

            await VerifyVB.VerifyAnalyzerAsync(@"
Imports System

Class A
    Implements IDisposable

    Public Sub Dispose() Implements IDisposable.Dispose
    End Sub
End Class

Class Test

    Private Sub M1()
        Dim a = New A()
        Try
            ThrowException()
        Finally
            a.Dispose()
        End Try
    End Sub

    Private Sub M2()
        Dim a = New A()
        Try
            ThrowException()
        Catch ex As Exception
        Finally
            a.Dispose()
        End Try
    End Sub

    Private Sub M3()
        Dim a = New A()
        Try
            ThrowException()
            a.Dispose()
            a = Nothing
        Catch ex As System.IO.IOException
        Finally
            If a IsNot Nothing Then
                a.Dispose()
            End If
        End Try
    End Sub

    Private Sub ThrowException()
        Throw New NotImplementedException()
    End Sub
End Class
");
        }

        [Fact, WorkItem(1597, "https://github.com/dotnet/roslyn-analyzers/issues/1597")]
        public async Task DisposableObjectInErrorCode_NotDisposed_BailOut_NoDiagnostic()
        {
            await VerifyCS.VerifyAnalyzerAsync(@"
using System;

class A : IDisposable
{
    public void Dispose()
    {

    }
}

class B : IDisposable
{
    public void Dispose()
    {
        A x = new A();{|CS1525:|}
        = x{|CS1002:|}
    }
}
");
        }

        [Fact, WorkItem(1597, "https://github.com/dotnet/roslyn-analyzers/issues/1597")]
        public async Task DisposableObjectInErrorCode_02_NotDisposed_BailOut_NoDiagnostic()
        {
            await VerifyCS.VerifyAnalyzerAsync(@"
using System;
using System.IO;
using System.Text;

class A : IDisposable
{
    public void Dispose()
    {

    }
}

class Test
{
    void M1()
    {
        var builder = new StringBuilder();
        using ({|CS1525:)|}        // This erroneous code used to cause a null reference exception in the analysis.
        this.WriteTo(new StringWriter(builder));
        return;
    }

    void WriteTo(StringWriter x)
    {
    }
}
");
        }

        [Fact]
        public async Task DelegateCreation_Disposed_NoDiagnostic()
        {
            await VerifyCS.VerifyAnalyzerAsync(@"
using System;

class A : IDisposable
{
    public void Dispose()
    {

    }
}

class Test
{
    void M1()
    {
        Func<A> createA = M2;
        A a = createA();
        a.Dispose();
    }

    A M2()
    {
        return new A();
    }
}
");

            await VerifyVB.VerifyAnalyzerAsync(@"
Imports System

Class A
    Implements IDisposable
    Public Sub Dispose() Implements IDisposable.Dispose

    End Sub
End Class

Class Test
    Sub M1()
        Dim createA As Func(Of A) = AddressOf M2
        Dim a As A = createA()
        a.Dispose()
    End Sub

    Function M2() As A
        Return New A()
    End Function
End Class");
        }

        [Fact, WorkItem(1602, "https://github.com/dotnet/roslyn-analyzers/issues/1602")]
        public async Task MemberReferenceInQueryFromClause_Disposed_NoDiagnostic()
        {
            await VerifyCS.VerifyAnalyzerAsync(@"
using System;
using System.Collections.Immutable;
using System.Linq;

class A : IDisposable
{
    public void Dispose()
    {

    }
}

class B: IDisposable
{
    public C C { get; }
    public void Dispose()
    {

    }
}

class C
{
    public ImmutableArray<A> ArrayOfA { get; }
}

class Test
{
    void M1(ImmutableArray<B> arrayOfB)
    {
        var x = from b in arrayOfB
            from a in b.C.ArrayOfA
            select a;
        var y = new A();
        y.Dispose();
    }
}
");
        }

        [Fact]
        public async Task SystemThreadingTask_SpecialCase_NotDisposed_NoDiagnostic()
        {
            await VerifyCS.VerifyAnalyzerAsync(@"
using System.Threading.Tasks;

public class A
{
    void M()
    {
        Task t = new Task(null);
        M1(out var t2);
    }

    void M1(out Task<int> t)
    {
        t = null;
    }
}
");

            await VerifyVB.VerifyAnalyzerAsync(@"
Imports System
Imports System.Threading.Tasks
Imports System.Runtime.InteropServices

Public Class A

    Private Sub M()
        Dim t As Task = New Task(Nothing)
        Dim t2 As Task = Nothing
        M1(t2)
    End Sub

    Private Sub M1(<Out> ByRef t As Task(Of Integer))
        t = Nothing
    End Sub
End Class");
        }

        [Fact]
        public async Task MultipleReturnStatements_AllInstancesReturned_NoDiagnostic()
        {
            await VerifyCS.VerifyAnalyzerAsync(@"
using System;

class A : IDisposable
{
    public void Dispose()
    {

    }
}

public class Test
{
    A M1(bool flag)
    {
        A a;
        if (flag)
        {
            A a2 = new A();
            a = a2;
            return a;
        }

        A a3 = new A();
        a = a3;
        return a;
    }
}
");

            await VerifyVB.VerifyAnalyzerAsync(@"
Imports System
Imports System.Threading.Tasks
Imports System.Runtime.InteropServices

Class A
    Implements IDisposable
    Public Sub Dispose() Implements IDisposable.Dispose

    End Sub
End Class

Public Class Test
    Private Function M1(ByVal flag As Boolean) As A
        Dim a As A
        If flag Then
            Dim a2 As New A()
            a = a2
            Return a
        End If

        Dim a3 As New A()
        a = a3
        Return a
    End Function
End Class
");
        }

        [Fact]
        public async Task MultipleReturnStatements_AllInstancesEscapedWithOutParameter_NoDiagnostic()
        {
            await VerifyCS.VerifyAnalyzerAsync(@"
using System;

class A : IDisposable
{
    public void Dispose()
    {

    }
}

public class Test
{
    void M1(bool flag, out A a)
    {
        if (flag)
        {
            A a2 = new A();
            a = a2;
            return;
        }

        A a3 = new A();
        a = a3;
        return;
    }
}
");

            await VerifyVB.VerifyAnalyzerAsync(@"
Imports System
Imports System.Threading.Tasks
Imports System.Runtime.InteropServices

Class A
    Implements IDisposable
    Public Sub Dispose() Implements IDisposable.Dispose

    End Sub
End Class

Public Class Test
    Private Sub M1(ByVal flag As Boolean, <Out> ByRef a As A)
        If flag Then
            Dim a2 As New A()
            a = a2
            Return
        End If

        Dim a3 As New A()
        a = a3
        Return
    End Sub
End Class
");
        }

        [Fact]
        public async Task MultipleReturnStatements_AllButOneInstanceReturned_Diagnostic()
        {
            await VerifyCS.VerifyAnalyzerAsync(@"
using System;

class A : IDisposable
{
    public A(int i) { }
    public void Dispose()
    {

    }
}

public class Test
{
    A M1(int flag, bool flag2, bool flag3)
    {
        A a = null;
        if (flag == 0)
        {
            A a2 = new A(1);        // Escaped with return inside below nested 'if', not disposed on other paths.
            a = a2;

            if (!flag2)
            {
                if (flag3)
                {
                    return a;
                }
            }
        }
        else
        {
            a = new A(2);        // Escaped with return inside below nested 'else', not disposed on other paths.
            if (flag == 1)
            {
                a = new A(3);    // Never disposed.
            }
            else
            {
                if (flag3)
                {
                    a = new A(4);    // Escaped with return inside below 'else', not disposed on other paths.
                }

                if (flag2)
                {
                }
                else
                {
                    return a;
                }
            }
        }

        A a3 = new A(5);     // Always escaped with below return, ensure no diagnostic.
        a = a3;
        return a;
    }
}
",
            // Test0.cs(20,20): warning CA2000: Use recommended dispose pattern to ensure that object created by 'new A(1)' is disposed on all paths. If possible, wrap the creation within a 'using' statement or a 'using' declaration. Otherwise, use a try-finally pattern, with a dedicated local variable declared before the try region and an unconditional Dispose invocation on non-null value in the 'finally' region, say 'x?.Dispose()'. If the object is explicitly disposed within the try region or the dispose ownership is transfered to another object or method, assign 'null' to the local variable just after such an operation to prevent double dispose in 'finally'.
            GetCSharpMayBeNotDisposedResultAt(20, 20, "new A(1)"),
            // Test0.cs(33,17): warning CA2000: Use recommended dispose pattern to ensure that object created by 'new A(2)' is disposed on all paths. If possible, wrap the creation within a 'using' statement or a 'using' declaration. Otherwise, use a try-finally pattern, with a dedicated local variable declared before the try region and an unconditional Dispose invocation on non-null value in the 'finally' region, say 'x?.Dispose()'. If the object is explicitly disposed within the try region or the dispose ownership is transfered to another object or method, assign 'null' to the local variable just after such an operation to prevent double dispose in 'finally'.
            GetCSharpMayBeNotDisposedResultAt(33, 17, "new A(2)"),
            // Test0.cs(36,21): warning CA2000: Call System.IDisposable.Dispose on object created by 'new A(3)' before all references to it are out of scope.
            GetCSharpResultAt(36, 21, "new A(3)"),
            // Test0.cs(42,25): warning CA2000: Use recommended dispose pattern to ensure that object created by 'new A(4)' is disposed on all paths. If possible, wrap the creation within a 'using' statement or a 'using' declaration. Otherwise, use a try-finally pattern, with a dedicated local variable declared before the try region and an unconditional Dispose invocation on non-null value in the 'finally' region, say 'x?.Dispose()'. If the object is explicitly disposed within the try region or the dispose ownership is transfered to another object or method, assign 'null' to the local variable just after such an operation to prevent double dispose in 'finally'.
            GetCSharpMayBeNotDisposedResultAt(42, 25, "new A(4)"));

            await VerifyVB.VerifyAnalyzerAsync(@"
Imports System
Imports System.Threading.Tasks
Imports System.Runtime.InteropServices

Class A
    Implements IDisposable

    Public Sub New(i As Integer)
    End Sub

    Public Sub Dispose() Implements IDisposable.Dispose

    End Sub
End Class

Public Class Test
    Private Function M1(flag As Integer, flag2 As Boolean, flag3 As Boolean) As A
        Dim a As A = Nothing
        If flag = 0 Then
            Dim a2 As A = New A(1)   ' Escaped with return inside below nested 'if', not disposed on other paths.
            a = a2
            If Not flag2 Then
                If flag3 Then
                    Return a
                End If
            End If
        Else
            a = New A(2)     ' Escaped with return inside below nested 'else', not disposed on other paths.
            If flag = 1 Then
                a = New A(3)     ' Never disposed on any path.
            Else
                If flag3 Then
                    a = New A(4)     ' Escaped with return inside below 'else', not disposed on other paths.
                End If

                If flag2 Then
                Else
                    Return a
                End If
            End If
        End If

        Dim a3 As A = New A(5)     ' Always escaped with below return, ensure no diagnostic.
        a = a3
        Return a
    End Function
End Class
",
            // Test0.vb(21,27): warning CA2000: Use recommended dispose pattern to ensure that object created by 'New A(1)' is disposed on all paths. If possible, wrap the creation within a 'using' statement or a 'using' declaration. Otherwise, use a try-finally pattern, with a dedicated local variable declared before the try region and an unconditional Dispose invocation on non-null value in the 'finally' region, say 'x?.Dispose()'. If the object is explicitly disposed within the try region or the dispose ownership is transfered to another object or method, assign 'null' to the local variable just after such an operation to prevent double dispose in 'finally'.
            GetBasicMayBeNotDisposedResultAt(21, 27, "New A(1)"),
            // Test0.vb(29,17): warning CA2000: Use recommended dispose pattern to ensure that object created by 'New A(2)' is disposed on all paths. If possible, wrap the creation within a 'using' statement or a 'using' declaration. Otherwise, use a try-finally pattern, with a dedicated local variable declared before the try region and an unconditional Dispose invocation on non-null value in the 'finally' region, say 'x?.Dispose()'. If the object is explicitly disposed within the try region or the dispose ownership is transfered to another object or method, assign 'null' to the local variable just after such an operation to prevent double dispose in 'finally'.
            GetBasicMayBeNotDisposedResultAt(29, 17, "New A(2)"),
            // Test0.vb(31,21): warning CA2000: Call System.IDisposable.Dispose on object created by 'New A(3)' before all references to it are out of scope.
            GetBasicResultAt(31, 21, "New A(3)"),
            // Test0.vb(34,25): warning CA2000: Use recommended dispose pattern to ensure that object created by 'New A(4)' is disposed on all paths. If possible, wrap the creation within a 'using' statement or a 'using' declaration. Otherwise, use a try-finally pattern, with a dedicated local variable declared before the try region and an unconditional Dispose invocation on non-null value in the 'finally' region, say 'x?.Dispose()'. If the object is explicitly disposed within the try region or the dispose ownership is transfered to another object or method, assign 'null' to the local variable just after such an operation to prevent double dispose in 'finally'.
            GetBasicMayBeNotDisposedResultAt(34, 25, "New A(4)"));
        }

        [Fact]
        public async Task MultipleReturnStatements_AllButOneInstanceEscapedWithOutParameter_Diagnostic()
        {
            await VerifyCS.VerifyAnalyzerAsync(@"
using System;

class A : IDisposable
{
    public void Dispose()
    {

    }
}

class B : A
{
}

public class Test
{
    void M1(int flag, bool flag2, bool flag3, out A a)
    {
        a = null;
        if (flag == 0)
        {
            A a2 = new A();        // Escaped with return inside below nested 'if'.
            a = a2;

            if (!flag2)
            {
                if (flag3)
                {
                    return;
                }
            }
        }
        else
        {
            a = new A();        // Escaped with return inside below nested 'else'.
            if (flag == 1)
            {
                a = new B();    // Never disposed.
            }
            else
            {
                if (flag3)
                {
                    a = new A();    // Escaped with return inside below 'else'.
                }

                if (flag2)
                {
                }
                else
                {
                    return;
                }
            }
        }

        A a3 = new A();     // Escaped with below return.
        a = a3;
        return;
    }
}
",
            // Test0.cs(39,21): warning CA2000: Call System.IDisposable.Dispose on object created by 'new B()' before all references to it are out of scope.
            GetCSharpResultAt(39, 21, "new B()"));

            await VerifyVB.VerifyAnalyzerAsync(@"
Imports System
Imports System.Threading.Tasks
Imports System.Runtime.InteropServices

Class A
    Implements IDisposable
    Public Sub Dispose() Implements IDisposable.Dispose

    End Sub
End Class

Class B
    Inherits A
End Class

Public Class Test
    Private Sub M1(flag As Integer, flag2 As Boolean, flag3 As Boolean, <Out> ByRef a As A)
        a = Nothing
        If flag = 0 Then
            Dim a2 As A = New A()   ' Escaped with return inside below nested 'if'.
            a = a2
            If Not flag2 Then
                If flag3 Then
                    Return
                End If
            End If
        Else
            a = New A()     ' Escaped with return inside below nested 'else'.
            If flag = 1 Then
                a = New B()     ' Never disposed
            Else
                If flag3 Then
                    a = New A()     ' Escaped with return inside below 'else'.
                End If

                If flag2 Then
                Else
                    Return
                End If
            End If
        End If

        Dim a3 As A = New A()     ' Escaped with below return.
        a = a3
        Return
    End Sub
End Class
",
            // Test0.vb(31,21): warning CA2000: Call System.IDisposable.Dispose on object created by 'New B()' before all references to it are out of scope.
            GetBasicResultAt(31, 21, "New B()"));
        }

        [Fact, WorkItem(1571, "https://github.com/dotnet/roslyn-analyzers/issues/1571")]
        public async Task DisposableAllocation_AssignedToTuple_Escaped_NoDiagnostic()
        {
            await VerifyCS.VerifyAnalyzerAsync(@"
using System;

class A : IDisposable
{
    public void Dispose()
    {

    }
}

public class Test
{
    (A, int) M1()
    {
        A a = new A();
        return (a, 0);
    }

    (A, int) M2()
    {
        A a = new A();
        (A, int) b = (a, 0);
        return b;
    }
}
");

            await VerifyVB.VerifyAnalyzerAsync(@"
Imports System
Imports System.Threading.Tasks
Imports System.Runtime.InteropServices

Class A
    Implements IDisposable
    Public Sub Dispose() Implements IDisposable.Dispose

    End Sub
End Class

Public Class Test
    Private Function M1() As (a As A, i As Integer)
        Dim a As A = New A()
        Return (a, 0)
    End Function

    Private Function M2() As (a As A, i As Integer)
        Dim a As A = New A()
        Dim b As (a As A, i As Integer) = (a, 0)
        Return b
    End Function
End Class
");
        }

        [Theory, WorkItem(1571, "https://github.com/dotnet/roslyn-analyzers/issues/1571")]
        [InlineData(DisposeAnalysisKind.AllPaths)]
        [InlineData(DisposeAnalysisKind.AllPathsOnlyNotDisposed)]
        [InlineData(DisposeAnalysisKind.NonExceptionPaths)]
        [InlineData(DisposeAnalysisKind.NonExceptionPathsOnlyNotDisposed)]
        internal async Task DisposableAllocation_AssignedToTuple_Escaped_SpecialCases_NoDiagnostic(DisposeAnalysisKind disposeAnalysisKind)
        {
            var editorConfigFile = GetEditorConfigContent(disposeAnalysisKind);

            await new VerifyCS.Test
            {
                TestState =
                {
                    Sources =
                    {
                        @"
using System;

class A : IDisposable
{
    public void Dispose()
    {

    }
}

public class Test
{
    // Nested tuple
    ((A, int), int) M1()
    {
        A a = new A();
        ((A, int), int) b = ((a, 0), 1);
        return b;
    }

    // Declaration expression target
    A M2()
    {
        A a = new A();
        var ((a2, x), y) = ((a, 0), 1);
        return a2;
    }

    // Declaration expression target with discards
    A M3()
    {
        A a = new A();
        var ((a2, _), _) = ((a, 0), 1);
        return a2;
    }

    // Declaration expressions in target
    A M4()
    {
        A a = new A();
        ((var a2, var x), var y) = ((a, 0), 1);
        return a2;
    }

    // Discards in target
    A M5()
    {
        A a = new A();
        ((var a2, _), _) = ((a, 0), 1);
        return a2;
    }

    // Tuple with multiple disposable escape
    (A, A) M6()
    {
        A a = new A();
        A a2 = new A();
        var b = (a, a2);
        return b;
    }
}
"
                    },
                    AdditionalFiles = { (".editorconfig", editorConfigFile) }
                }
            }.RunAsync();
        }

        [Fact, WorkItem(1571, "https://github.com/dotnet/roslyn-analyzers/issues/1571")]
        public async Task DisposableAllocation_AssignedToTuple_NotDisposed_SpecialCases_Diagnostic()
        {
            await VerifyCS.VerifyAnalyzerAsync(@"
using System;

class A : IDisposable
{
    public A(int i) { }

    public void Dispose()
    {

    }
}

public class Test
{
    // Nested tuple
    ((A, int), (A, int)) M1()
    {
        A a = new A(1);     // Should be flagged.
        A a2 = new A(2);
        ((A, int), (A, int)) b = ((a2, 0), (a2, 0));
        return b;
    }

    // Declaration expression target
    A M2()
    {
        A a = new A(3);     // Should be flagged.
        var ((a2, x), y) = ((a, 0), 1);
        return null;
    }

    // Declaration expression target with discards
    A M3()
    {
        A a = new A(4);     // Should be flagged.
        var ((a2, _), _) = ((a, 0), 1);
        return null;
    }

    // Declaration expressions in target
    A M4()
    {
        A a = new A(5);     // Should be flagged.
        ((var a2, var x), var y) = ((a, 0), 1);
        return null;
    }

    // Discards in target
    A M5()
    {
        A a = new A(6);     // Should be flagged.
        ((var a2, _), _) = ((a, 0), 1);
        return null;
    }

    // Tuple with multiple disposable escape
    (A, A) M6()
    {
        A a = new A(7);     // Should be flagged.
        A a2 = new A(8);
        var b = (a2, a2);
        return b;
    }
}
",
            // Test0.cs(19,15): warning CA2000: Call System.IDisposable.Dispose on object created by 'new A(1)' before all references to it are out of scope.
            GetCSharpResultAt(19, 15, "new A(1)"),
            // Test0.cs(28,15): warning CA2000: Call System.IDisposable.Dispose on object created by 'new A(3)' before all references to it are out of scope.
            GetCSharpResultAt(28, 15, "new A(3)"),
            // Test0.cs(36,15): warning CA2000: Call System.IDisposable.Dispose on object created by 'new A(4)' before all references to it are out of scope.
            GetCSharpResultAt(36, 15, "new A(4)"),
            // Test0.cs(44,15): warning CA2000: Call System.IDisposable.Dispose on object created by 'new A(5)' before all references to it are out of scope.
            GetCSharpResultAt(44, 15, "new A(5)"),
            // Test0.cs(52,15): warning CA2000: Call System.IDisposable.Dispose on object created by 'new A(6)' before all references to it are out of scope.
            GetCSharpResultAt(52, 15, "new A(6)"),
            // Test0.cs(60,15): warning CA2000: Call System.IDisposable.Dispose on object created by 'new A(7)' before all references to it are out of scope.
            GetCSharpResultAt(60, 15, "new A(7)"));
        }

        [Fact, WorkItem(1571, "https://github.com/dotnet/roslyn-analyzers/issues/1571")]
        public async Task DisposableAllocation_EscapedTupleLiteral_SpecialCases_NoDiagnostic()
        {
            await VerifyCS.VerifyAnalyzerAsync(@"
using System;

class A : IDisposable
{
    public void Dispose()
    {

    }
}

public class Test
{
    // Tuple literal escaped cases.
    ((A, int), int) M1()
    {
        A a = new A();
        return ((a, 0), 1);
    }

    (A, A) M2()
    {
        A a = new A();
        A a2 = new A();
        return (a, a2);
    }

    void M3(out (A, A) arg)
    {
        A a = new A();
        A a2 = new A();
        arg = (a, a2);
    }

    void M4(out (A, A) arg)
    {
        A a = new A();
        A a2 = new A();
        var a3 = (a, a2);
        arg = a3;
    }

    void M5(ref (A, A) arg)
    {
        A a = new A();
        A a2 = new A();
        var a3 = (a, a2);
        arg = a3;
    }
}
");
        }

        [Fact, WorkItem(1571, "https://github.com/dotnet/roslyn-analyzers/issues/1571")]
        public async Task DisposableAllocation_AddedToTupleLiteral_SpecialCases_Diagnostic()
        {
            await VerifyCS.VerifyAnalyzerAsync(@"
using System;

class A : IDisposable
{
    public A(int i) { }
    public void Dispose()
    {

    }
}

public class Test
{
    // Tuple literal assignment cases.
    void M1()
    {
        A a = new A(1);
        var x = ((a, 0), 1);
    }

    void M2()
    {
        A a = new A(2);
        A a2 = new A(3);
        var x = (a, a2);
    }

    void M3(out (A, A) arg)
    {
        A a = new A(4);
        A a2 = new A(5);
        arg = (a, a2);
        arg = default((A, A));
    }

    void M4(out (A, A) arg)
    {
        A a = new A(6);
        A a2 = new A(7);
        var a3 = (a, a2);
        arg = a3;
        arg = default((A, A));
    }
}
",
            // Test0.cs(18,15): warning CA2000: Call System.IDisposable.Dispose on object created by 'new A(1)' before all references to it are out of scope.
            GetCSharpResultAt(18, 15, "new A(1)"),
            // Test0.cs(24,15): warning CA2000: Call System.IDisposable.Dispose on object created by 'new A(2)' before all references to it are out of scope.
            GetCSharpResultAt(24, 15, "new A(2)"),
            // Test0.cs(25,16): warning CA2000: Call System.IDisposable.Dispose on object created by 'new A(3)' before all references to it are out of scope.
            GetCSharpResultAt(25, 16, "new A(3)"),
            // Test0.cs(31,15): warning CA2000: Call System.IDisposable.Dispose on object created by 'new A(4)' before all references to it are out of scope.
            GetCSharpResultAt(31, 15, "new A(4)"),
            // Test0.cs(32,16): warning CA2000: Call System.IDisposable.Dispose on object created by 'new A(5)' before all references to it are out of scope.
            GetCSharpResultAt(32, 16, "new A(5)"),
            // Test0.cs(39,15): warning CA2000: Call System.IDisposable.Dispose on object created by 'new A(6)' before all references to it are out of scope.
            GetCSharpResultAt(39, 15, "new A(6)"),
            // Test0.cs(40,16): warning CA2000: Call System.IDisposable.Dispose on object created by 'new A(7)' before all references to it are out of scope.
            GetCSharpResultAt(40, 16, "new A(7)"));
        }

        [Fact, WorkItem(1571, "https://github.com/dotnet/roslyn-analyzers/issues/1571")]
        public async Task DisposableAllocation_AssignedToTuple_NotDisposed_Diagnostic()
        {
            await VerifyCS.VerifyAnalyzerAsync(@"
using System;

class A : IDisposable
{
    public void Dispose()
    {

    }
}

public class Test
{
    void M1()
    {
        A a = new A();
        var b = (a, 0);
    }

    void M2()
    {
        A a = new A();
        (A, int) b = (a, 0);
    }
}",
            // Test0.cs(16,15): warning CA2000: Call System.IDisposable.Dispose on object created by 'new A()' before all references to it are out of scope.
            GetCSharpResultAt(16, 15, "new A()"),
            // Test0.cs(22,15): warning CA2000: Call System.IDisposable.Dispose on object created by 'new A()' before all references to it are out of scope.
            GetCSharpResultAt(22, 15, "new A()"));

            await VerifyVB.VerifyAnalyzerAsync(@"
Imports System
Imports System.Threading.Tasks
Imports System.Runtime.InteropServices

Class A
    Implements IDisposable
    Public Sub Dispose() Implements IDisposable.Dispose

    End Sub
End Class

Public Class Test
    Private Sub M1()
        Dim a As A = New A()
        Dim b = (a, 0)
    End Sub

    Private Sub M2()
        Dim a As A = New A()
        Dim b As (a As A, i As Integer) = (a, 0)
    End Sub
End Class
",
            // Test0.vb(15,22): warning CA2000: Call System.IDisposable.Dispose on object created by 'New A()' before all references to it are out of scope.
            GetBasicResultAt(15, 22, "New A()"),
            // Test0.vb(20,22): warning CA2000: Call System.IDisposable.Dispose on object created by 'New A()' before all references to it are out of scope.
            GetBasicResultAt(20, 22, "New A()"));
        }

        [Fact, WorkItem(1571, "https://github.com/dotnet/roslyn-analyzers/issues/1571")]
        public async Task DisposableAllocation_AssignedToTuple_Disposed_NoDiagnostic()
        {
            await new VerifyCS.Test
            {
                TestState =
                {
                    Sources =
                    {
                        @"
using System;

class A : IDisposable
{
    public void Dispose()
    {

    }
}

public class Test
{
    void M1()
    {
        A a = new A();
        var b = (a, 0);
        b.a.Dispose();
    }

    void M2()
    {
        A a = new A();
        (A, int) b = (a, 0);
        a.Dispose();
    }
}"
                    }
                },
                LanguageVersion = CSharpLanguageVersion.CSharp7_3
            }.RunAsync();

            await new VerifyVB.Test
            {
                TestState =
                {
                    Sources =
                    {
                        @"
Imports System
Imports System.Threading.Tasks
Imports System.Runtime.InteropServices

Class A
    Implements IDisposable
    Public Sub Dispose() Implements IDisposable.Dispose

    End Sub
End Class

Public Class Test
    Private Sub M1()
        Dim a As A = New A()
        Dim b = (a, 0)
        b.a.Dispose()
    End Sub

    Private Sub M2()
        Dim a As A = New A()
        Dim b As (a As A, i As Integer) = (a, 0)
        a.Dispose()
    End Sub
End Class
"
                    }
                },
                LanguageVersion = VisualBasicLanguageVersion.VisualBasic15_3
            }.RunAsync();
        }

        [Fact, WorkItem(1571, "https://github.com/dotnet/roslyn-analyzers/issues/1571")]
        public async Task DisposableAllocation_AssignedToTuple_Item1_Disposed_NoDiagnostic()
        {
            await new VerifyCS.Test
            {
                TestState =
                {
                    Sources =
                    {
                        @"
using System;

class A : IDisposable
{
    public void Dispose()
    {

    }
}

public class Test
{
    void M1()
    {
        A a = new A();
        var b = (a, 0);
        b.Item1.Dispose();
    }
}"
                    }
                },
                LanguageVersion = CSharpLanguageVersion.CSharp7_3
            }.RunAsync();

            await new VerifyVB.Test
            {
                TestState =
                {
                    Sources =
                    {
                        @"
Imports System
Imports System.Threading.Tasks
Imports System.Runtime.InteropServices

Class A
    Implements IDisposable
    Public Sub Dispose() Implements IDisposable.Dispose

    End Sub
End Class

Public Class Test
    Private Sub M1()
        Dim a As A = New A()
        Dim b = (a, 0)
        b.Item1.Dispose()
    End Sub
End Class
"
                    }
                },
                LanguageVersion = VisualBasicLanguageVersion.VisualBasic15_3
            }.RunAsync();
        }

        [Fact, WorkItem(1571, "https://github.com/dotnet/roslyn-analyzers/issues/1571")]
        public async Task DisposableAllocation_DeconstructionAssignmentToTuple_DeconstructMethod_Diagnostic()
        {
            await new VerifyCS.Test
            {
                TestState =
                {
                    Sources =
                    {
                        @"
using System;
using System.Collections.Generic;

internal static class KeyValuePairExtensions
{
    public static void Deconstruct<TKey, TValue>(this KeyValuePair<TKey, TValue> pair, out TKey key, out TValue value)
    {
        key = pair.Key;
        value = pair.Value;
    }
}

class A : IDisposable
{
    public A(int i) { }
    public int X { get; }
    public void Dispose()
    {
    }

    public int M() => 0;
}

public class Test
{
    void M1(IDictionary<A, int> map)
    {
        foreach ((A a, _) in map)
        {
            var x = new A(1);
            var y = a.M();
        }
    }

    void M2(IDictionary<A, int> map)
    {
        foreach (var (a, _) in map)
        {
            var x = new A(2);
            var y = a.M();
        }
    }

    void M3(KeyValuePair<A, int> pair, int y)
    {
        A a;
        (a, y) = pair;
        var x = new A(3);
    }
}"
                    },
                    ExpectedDiagnostics =
                    {
                        // Test0.cs(31,21): warning CA2000: Call System.IDisposable.Dispose on object created by 'new A(1)' before all references to it are out of scope.
                        GetCSharpResultAt(31, 21, "new A(1)"),
                        // Test0.cs(40,21): warning CA2000: Call System.IDisposable.Dispose on object created by 'new A(2)' before all references to it are out of scope.
                        GetCSharpResultAt(40, 21, "new A(2)"),
                        // Test0.cs(49,17): warning CA2000: Call System.IDisposable.Dispose on object created by 'new A(3)' before all references to it are out of scope.
                        GetCSharpResultAt(49, 17, "new A(3)"),
                    }
                },
                LanguageVersion = CSharpLanguageVersion.CSharp7_3
            }.RunAsync();
        }

        [Fact, WorkItem(1571, "https://github.com/dotnet/roslyn-analyzers/issues/1571")]
        public async Task DisposableAllocation_RefArgument_Diagnostic()
        {
            await VerifyCS.VerifyAnalyzerAsync(@"
using System;
using System.Threading;

class A : IDisposable
{
    public A(int i) { }
    public void Dispose()
    {
    }
}

public class Test
{
    private Test _field;
    public void M1()
    {
        Interlocked.CompareExchange(ref _field, null, new Test());
        var a = new A(1);
    }
}",
            // Test0.cs(19,17): warning CA2000: Call System.IDisposable.Dispose on object created by 'new A(1)' before all references to it are out of scope.
            GetCSharpResultAt(19, 17, "new A(1)"));
        }

        [Fact]
        public async Task DisposableAllocation_IncrementOperator_RegressionTest()
        {
            await VerifyCS.VerifyAnalyzerAsync(@"
using System;

class A : IDisposable
{
    public void Dispose()
    {

    }
}

public class Test
{
    private int i;
    void M()
    {
        var a = new A();
        i++;
        a.Dispose();
    }
}
");
        }

        [Fact]
        public async Task DifferentDisposePatternsInFinally_NoDiagnostic()
        {
            await VerifyCS.VerifyAnalyzerAsync(@"
using System;

class A : IDisposable
{
    public A(int i) { }
    public void Dispose()
    {
    }
}

class Test
{
    void M1()
    {
        // Allocated before try, disposed in finally with conditional access.
        A a = new A(1);
        try
        {
        }
        finally
        {
            a?.Dispose();
        }
    }

    void M2()
    {
        // Allocated in try, disposed in finally with conditional access.
        A a = null;
        try
        {
            a = new A(2);
        }
        finally
        {
            a?.Dispose();
        }
    }

    void M3()
    {
        // Allocated before try, disposed in finally with null check.
        A a = new A(3);
        try
        {
        }
        finally
        {
            if (a != null)
            {
                a.Dispose();
            }
        }
    }

    void M4()
    {
        // Allocated in try, disposed in finally with null check.
        A a = null;
        try
        {
            a = new A(4);
        }
        finally
        {
            if (a != null)
            {
                a.Dispose();
            }
        }
    }

    void M5()
    {
        // Allocated before try, disposed in finally with helper method.
        A a = new A(5);
        try
        {
        }
        finally
        {
            DisposeHelper(a);
        }
    }

    void M6()
    {
        // Allocated in try, disposed in finally with helper method.
        A a = null;
        try
        {
            a = new A(6);
        }
        finally
        {
            DisposeHelper(a);
        }
    }

    void DisposeHelper(IDisposable a)
    {
        if (a != null)
        {
            a?.Dispose();
        }
    }

    void M7(bool flag)
    {
        // Allocated before try, disposed in try and assigned to null, disposed in finally with conditional access.
        A a = new A(7);
        try
        {
            if (flag)
            {
                a.Dispose();
                a = null;
            }
        }
        finally
        {
            a?.Dispose();
        }
    }

    void M8(bool flag1, bool flag2)
    {
        // Conditionally allocated in try, disposed in try and assigned to null, disposed in finally with conditional access.
        A a = null;
        try
        {
            if (flag1)
            {
                a = new A(8);
            }

            if (flag2)
            {
                a.Dispose();
                a = null;
            }
        }
        finally
        {
            a?.Dispose();
        }
    }

    void M9(bool flag)
    {
        // Allocated before try, disposed in catch and all exit points from try, but not in finally.
        A a = new A(9);
        try
        {
            if (flag)
            {
                a.Dispose();
                a = null;
                return;
            }

            a.Dispose();
        }
        catch (Exception ex)
        {
            a?.Dispose();
        }
        finally
        {
        }
    }

    void M10(bool flag1, bool flag2)
    {
        // Conditionally allocated in try, disposed in catch and all exit points from try, but not in finally.
        A a = null;
        try
        {
            if (flag1)
            {
                a = new A(10);
            }

            if (flag2)
            {
                a?.Dispose();
                return;
            }

            if (a != null)
            {
                a.Dispose();
            }
        }
        catch (Exception ex)
        {
            a?.Dispose();
        }
        finally
        {
        }
    }

    private IDisposable A;
    void M11(bool flag)
    {
        // Allocated before try, escaped or disposed at all exit points from try, and disposed with conditional access in finally.
        A a = new A(9);
        try
        {
            if (flag)
            {
                a.Dispose();
                a = null;
                return;
            }

            this.A = a;     // Escaped.
            a = null;
        }
        finally
        {
            a?.Dispose();
        }
    }

    void M12(bool flag1, bool flag2)
    {
        // Conditionally allocated in try, escaped or disposed at all exit points from try, and disposed with conditional access in finally.
        A a = null;
        try
        {
            if (flag1)
            {
                a = new A(10);
            }

            if (flag2)
            {
                this.A = a;     // Escaped.
                a = null;
                return;
            }

            if (a != null)
            {
                a.Dispose();
                a = null;
            }
        }
        finally
        {
            a?.Dispose();
        }
    }
}
");

            await VerifyVB.VerifyAnalyzerAsync(@"
Imports System

Class A
    Implements IDisposable

    Public Sub New(i As Integer)
    End Sub

    Public Sub Dispose() Implements IDisposable.Dispose
    End Sub
End Class

Class Test
    Private Sub M1()
        Dim a As A = New A(1)

        Try
        Finally
            a?.Dispose()
        End Try
    End Sub

    Private Sub M2()
        Dim a As A = Nothing

        Try
            a = New A(2)
        Finally
            a?.Dispose()
        End Try
    End Sub

    Private Sub M3()
        Dim a As A = New A(3)

        Try
        Finally
            If a IsNot Nothing Then
                a?.Dispose()
            End If
        End Try
    End Sub

    Private Sub M4()
        Dim a As A = Nothing

        Try
            a = New A(4)
        Finally
            If a IsNot Nothing Then
                a?.Dispose()
            End If
        End Try
    End Sub

    Private Sub M5()
        Dim a As A = New A(5)

        Try
        Finally
            DisposeHelper(a)
        End Try
    End Sub

    Private Sub M6()
        Dim a As A = Nothing

        Try
            a = New A(6)
        Finally
            DisposeHelper(a)
        End Try
    End Sub

    Private Sub DisposeHelper(a As IDisposable)
        If a IsNot Nothing Then
            a?.Dispose()
        End If
    End Sub

    Private Sub M7(flag As Boolean)
        Dim a As A = New A(7)

        Try
            If flag Then
                a.Dispose()
                a = Nothing
            End If

        Finally
            a?.Dispose()
        End Try
    End Sub

    Private Sub M8(flag1 As Boolean, flag2 As Boolean)
        Dim a As A = Nothing

        Try
            If flag1 Then
                a = New A(8)
            End If

            If flag2 Then
                a.Dispose()
                a = Nothing
            End If

        Finally
            a?.Dispose()
        End Try
    End Sub

    Private Sub M9(flag As Boolean)
        Dim a As A = New A(9)

        Try
            If flag Then
                a.Dispose()
                a = Nothing
                Return
            End If

            a.Dispose()
        Catch ex As Exception
            a?.Dispose()
        Finally
        End Try
    End Sub

    Private Sub M10(flag1 As Boolean, flag2 As Boolean)
        Dim a As A = Nothing

        Try
            If flag1 Then
                a = New A(10)
            End If

            If flag2 Then
                a?.Dispose()
                Return
            End If

            If a IsNot Nothing Then
                a.Dispose()
            End If

        Catch ex As Exception
            a?.Dispose()
        Finally
        End Try
    End Sub

    Private A As IDisposable

    Private Sub M11(flag As Boolean)
        Dim a As A = New A(9)

        Try
            If flag Then
                a.Dispose()
                a = Nothing
                Return
            End If

            Me.A = a
            a = Nothing
        Finally
            a?.Dispose()
        End Try
    End Sub

    Private Sub M12(flag1 As Boolean, flag2 As Boolean)
        Dim a As A = Nothing

        Try
            If flag1 Then
                a = New A(10)
            End If

            If flag2 Then
                Me.A = a
                a = Nothing
                Return
            End If

            If a IsNot Nothing Then
                a.Dispose()
                a = Nothing
            End If

        Finally
            a?.Dispose()
        End Try
    End Sub
End Class
");
        }

        [Fact]
        public async Task DifferentDisposePatternsInFinally_Diagnostic()
        {
            await new VerifyCS.Test
            {
                TestState =
                {
                    Sources =
                    {
                        @"
using System;

class A : IDisposable
{
    public A(int i) { }
    public void Dispose()
    {
    }
}

class Test
{
    void M1(bool flag)
    {
        // Allocated before try, disposed only on some paths in finally with conditional access.
        A a = new A(1);
        try
        {
        }
        finally
        {
            if (flag)
            {
                a?.Dispose();
            }
        }
    }

    void M2(bool flag)
    {
        // Allocated in try, disposed only on some paths in finally with conditional access.
        A a = null;
        try
        {
            a = new A(2);
        }
        finally
        {
            if (flag)
            {
                a?.Dispose();
            }
        }
    }

    void M3(bool flag)
    {
        // Allocated before try, disposed in finally with null checks on different variable.
        // It is not recommended to have dispose logic of a variable depend on multiple variables/flags, as the
        // lifetime of allocations might change when code within the try is refactored.
        A a = null;
        A b = null;
        try
        {
            if (flag)
            {
                a = new A(3);
                b = new A(31);
            }
        }
        finally
        {
            if (b != null)
            {
                a.Dispose();
                b.Dispose();
            }
        }
    }

    void M4(bool flag)
    {
        // Allocated in try, disposed in finally with null checks on multiple variables.
        // It is not recommended to have dispose logic of a variable depend on another variable, as the
        // lifetime of allocations might change when code within the try is refactored.
        A a = null;
        A b = null;
        try
        {
            if (flag)
            {
                a = new A(4);
                b = new A(41);
            }
        }
        finally
        {
            if (a != null && b != null)
            {
                a.Dispose();
                b.Dispose();
            }
        }
    }

    void M5(bool flag)
    {
        // Allocated before try, disposed on some paths in finally with helper method.
        A a = new A(5);
        try
        {
        }
        finally
        {
            DisposeHelper(a, flag);
        }
    }

    void M6(bool flag)
    {
        // Allocated in try, disposed in finally with helper method depending on a bool check.
        // It is not recommended to have dispose logic of a variable depend on another flag, as the
        // lifetime of allocation and flag value might change when code within the try is refactored.
        A a = null;
        try
        {
            if (flag)
            {
                a = new A(6);
            }
        }
        finally
        {
            DisposeHelper(a, flag);
        }
    }

    void DisposeHelper(IDisposable a, bool flag)
    {
        if (flag)
        {
            a?.Dispose();
        }
    }

    void M7(bool flag)
    {
        // Allocated before try, leaked on some paths in try, disposed in finally with conditional access.
        A a = new A(7);
        try
        {
            if (flag)
            {
                a = null;   // Leaked here, but need path sensitive analysis to flag this.
            }
        }
        finally
        {
            a?.Dispose();
        }
    }

    void M8(bool flag1, bool flag2)
    {
        // Conditionally allocated in try, leaked on some paths in try, disposed in finally with conditional access.
        A a = null;
        try
        {
            if (flag1)
            {
                a = new A(8);
            }

            if (flag2)
            {
                a.Dispose();
                a = null;
            }
            else
            {
                a = null;   // Leaked here, needs path sensitive analysis.
            }
        }
        finally
        {
            a?.Dispose();
        }
    }

    void M9(bool flag)
    {
        // Allocated before try, disposed in catch and but leaked from some exit points in try.
        A a = new A(9);
        try
        {
            if (flag)
            {
                a = null;   // Leaked here.
                return;
            }

            a.Dispose();
        }
        catch (Exception ex)
        {
            a?.Dispose();
        }
        finally
        {
        }
    }

    void M10(bool flag1, bool flag2)
    {
        // Conditionally allocated in try, leaked from some exit points in catch.
        A a = null;
        try
        {
            if (flag1)
            {
                a = new A(10);
            }

            if (flag2)
            {
                a?.Dispose();
                return;
            }

            if (a != null)
            {
                a.Dispose();
            }
        }
        catch (Exception ex)
        {
            if (flag1)
            {
                a?.Dispose();   // Leaked here, but need enhanced exceptional path dispose analysis to flag this.
            }
        }
        finally
        {
        }
    }

    private IDisposable A;
    void M11(bool flag)
    {
        // Allocated before try, leaked before escaped at some points in try.
        A a = new A(11);
        try
        {
            if (flag)
            {
                a.Dispose();
                a = null;
                return;
            }

            a = null;       // Leaked here.
            this.A = a;     // Escaped has no effect as it is already leaked.
        }
        finally
        {
            a?.Dispose();
        }
    }

    void M12(bool flag1, bool flag2, bool flag3)
    {
        // Conditionally allocated in try, escaped and leaked on separate exit points from try, and disposed with conditional access in finally.
        A a = null;
        try
        {
            if (flag1)
            {
                a = new A(12);
            }

            if (flag2)
            {
                this.A = a;     // Escaped.
                a = null;
                return;
            }
            else if (flag3)
            {
                a = new A(121);   // Previous allocation potentially leaked here, but need path sensitive analysis to flag here.
            }
        }
        finally
        {
            a?.Dispose();
        }
    }
}
"
                    },
                    AdditionalFiles = { (".editorconfig", GetEditorConfigContent(DisposeAnalysisKind.AllPaths)) },
                    ExpectedDiagnostics =
                    {
                        // Test0.cs(17,15): warning CA2000: Use recommended dispose pattern to ensure that object created by 'new A(1)' is disposed on all paths. If possible, wrap the creation within a 'using' statement or a 'using' declaration. Otherwise, use a try-finally pattern, with a dedicated local variable declared before the try region and an unconditional Dispose invocation on non-null value in the 'finally' region, say 'x?.Dispose()'. If the object is explicitly disposed within the try region or the dispose ownership is transfered to another object or method, assign 'null' to the local variable just after such an operation to prevent double dispose in 'finally'.
                        GetCSharpMayBeNotDisposedResultAt(17, 15, "new A(1)"),
                        // Test0.cs(36,17): warning CA2000: Use recommended dispose pattern to ensure that object created by 'new A(2)' is disposed on all paths. If possible, wrap the creation within a 'using' statement or a 'using' declaration. Otherwise, use a try-finally pattern, with a dedicated local variable declared before the try region and an unconditional Dispose invocation on non-null value in the 'finally' region, say 'x?.Dispose()'. If the object is explicitly disposed within the try region or the dispose ownership is transfered to another object or method, assign 'null' to the local variable just after such an operation to prevent double dispose in 'finally'.
                        GetCSharpMayBeNotDisposedResultAt(36, 17, "new A(2)"),
                        // Test0.cs(58,21): warning CA2000: Use recommended dispose pattern to ensure that object created by 'new A(3)' is disposed on all paths. If possible, wrap the creation within a 'using' statement or a 'using' declaration. Otherwise, use a try-finally pattern, with a dedicated local variable declared before the try region and an unconditional Dispose invocation on non-null value in the 'finally' region, say 'x?.Dispose()'. If the object is explicitly disposed within the try region or the dispose ownership is transfered to another object or method, assign 'null' to the local variable just after such an operation to prevent double dispose in 'finally'.
                        GetCSharpMayBeNotDisposedResultAt(58, 21, "new A(3)"),
                        // Test0.cs(83,21): warning CA2000: Use recommended dispose pattern to ensure that object created by 'new A(4)' is disposed on all paths. If possible, wrap the creation within a 'using' statement or a 'using' declaration. Otherwise, use a try-finally pattern, with a dedicated local variable declared before the try region and an unconditional Dispose invocation on non-null value in the 'finally' region, say 'x?.Dispose()'. If the object is explicitly disposed within the try region or the dispose ownership is transfered to another object or method, assign 'null' to the local variable just after such an operation to prevent double dispose in 'finally'.
                        GetCSharpMayBeNotDisposedResultAt(83, 21, "new A(4)"),
                        // Test0.cs(84,21): warning CA2000: Use recommended dispose pattern to ensure that object created by 'new A(41)' is disposed on all paths. If possible, wrap the creation within a 'using' statement or a 'using' declaration. Otherwise, use a try-finally pattern, with a dedicated local variable declared before the try region and an unconditional Dispose invocation on non-null value in the 'finally' region, say 'x?.Dispose()'. If the object is explicitly disposed within the try region or the dispose ownership is transfered to another object or method, assign 'null' to the local variable just after such an operation to prevent double dispose in 'finally'.
                        GetCSharpMayBeNotDisposedResultAt(84, 21, "new A(41)"),
                        // Test0.cs(100,15): warning CA2000: Use recommended dispose pattern to ensure that object created by 'new A(5)' is disposed on all paths. If possible, wrap the creation within a 'using' statement or a 'using' declaration. Otherwise, use a try-finally pattern, with a dedicated local variable declared before the try region and an unconditional Dispose invocation on non-null value in the 'finally' region, say 'x?.Dispose()'. If the object is explicitly disposed within the try region or the dispose ownership is transfered to another object or method, assign 'null' to the local variable just after such an operation to prevent double dispose in 'finally'.
                        GetCSharpMayBeNotDisposedResultAt(100, 15, "new A(5)"),
                        // Test0.cs(120,21): warning CA2000: Use recommended dispose pattern to ensure that object created by 'new A(6)' is disposed on all paths. If possible, wrap the creation within a 'using' statement or a 'using' declaration. Otherwise, use a try-finally pattern, with a dedicated local variable declared before the try region and an unconditional Dispose invocation on non-null value in the 'finally' region, say 'x?.Dispose()'. If the object is explicitly disposed within the try region or the dispose ownership is transfered to another object or method, assign 'null' to the local variable just after such an operation to prevent double dispose in 'finally'.
                        GetCSharpMayBeNotDisposedResultAt(120, 21, "new A(6)"),
                        // Test0.cs(184,15): warning CA2000: Use recommended dispose pattern to ensure that object created by 'new A(9)' is disposed on all paths. If possible, wrap the creation within a 'using' statement or a 'using' declaration. Otherwise, use a try-finally pattern, with a dedicated local variable declared before the try region and an unconditional Dispose invocation on non-null value in the 'finally' region, say 'x?.Dispose()'. If the object is explicitly disposed within the try region or the dispose ownership is transfered to another object or method, assign 'null' to the local variable just after such an operation to prevent double dispose in 'finally'.
                        GetCSharpMayBeNotDisposedResultAt(184, 15, "new A(9)"),
                        // Test0.cs(242,15): warning CA2000: Use recommended dispose pattern to ensure that object created by 'new A(11)' is disposed on all paths. If possible, wrap the creation within a 'using' statement or a 'using' declaration. Otherwise, use a try-finally pattern, with a dedicated local variable declared before the try region and an unconditional Dispose invocation on non-null value in the 'finally' region, say 'x?.Dispose()'. If the object is explicitly disposed within the try region or the dispose ownership is transfered to another object or method, assign 'null' to the local variable just after such an operation to prevent double dispose in 'finally'.
                        GetCSharpMayBeNotDisposedResultAt(242, 15, "new A(11)"),
                    }
                }
            }.RunAsync();

            await new VerifyVB.Test
            {
                TestState =
                {
                    Sources =
                    {
                        @"
Imports System

Class A
    Implements IDisposable

    Public Sub New(i As Integer)
    End Sub

    Public Sub Dispose() Implements IDisposable.Dispose
    End Sub
End Class

Class Test
    Private Sub M1(flag As Boolean)
        Dim a As A = New A(1)

        Try
        Finally
            If flag Then
                a?.Dispose()
            End If
        End Try
    End Sub

    Private Sub M2(flag As Boolean)
        Dim a As A = Nothing

        Try
            a = New A(2)
        Finally
            If flag Then
                a?.Dispose()
            End If
        End Try
    End Sub

    Private Sub M3(flag As Boolean)
        Dim a As A = Nothing
        Dim b As A = Nothing

        Try
            If flag Then
                a = New A(3)
                b = New A(31)
            End If
        Finally
            If b IsNot Nothing Then
                a.Dispose()
                b.Dispose()
            End If
        End Try
    End Sub

    Private Sub M4(flag As Boolean)
        Dim a As A = Nothing
        Dim b As A = Nothing

        Try
            If flag Then
                a = New A(4)
                b = New A(41)
            End If
        Finally
            If a IsNot Nothing AndAlso b IsNot Nothing Then
                a.Dispose()
                b.Dispose()
            End If
        End Try
    End Sub

    Private Sub M5(flag As Boolean)
        Dim a As A = New A(5)

        Try
        Finally
            DisposeHelper(a, flag)
        End Try
    End Sub

    Private Sub M6(flag As Boolean)
        Dim a As A = Nothing

        Try
            If flag Then
                a = New A(6)
            End If
        Finally
            DisposeHelper(a, flag)
        End Try
    End Sub

    Private Sub DisposeHelper(a As IDisposable, flag As Boolean)
        If flag Then
            a?.Dispose()
        End If
    End Sub

    Private Sub M7(flag As Boolean)
        Dim a As A = New A(7)

        Try
            If flag Then
                a = Nothing
            End If
        Finally
            a?.Dispose()
        End Try
    End Sub

    Private Sub M8(flag1 As Boolean, flag2 As Boolean)
        Dim a As A = Nothing

        Try
            If flag1 Then
                a = New A(8)
            End If

            If flag2 Then
                a.Dispose()
                a = Nothing
            Else
                a = Nothing
            End If
        Finally
            a?.Dispose()
        End Try
    End Sub

    Private Sub M9(flag As Boolean)
        Dim a As A = New A(9)

        Try
            If flag Then
                a = Nothing
                Return
            End If

            a.Dispose()
        Catch ex As Exception
            a?.Dispose()
        Finally
        End Try
    End Sub

    Private Sub M10(flag1 As Boolean, flag2 As Boolean)
        Dim a As A = Nothing

        Try
            If flag1 Then
                a = New A(10)
            End If

            If flag2 Then
                a?.Dispose()
                Return
            End If

            If a IsNot Nothing Then
                a.Dispose()
            End If
        Catch ex As Exception
            If flag1 Then
                a?.Dispose()
            End If

        Finally
        End Try
    End Sub

    Private A As IDisposable

    Private Sub M11(flag As Boolean)
        Dim a As A = New A(11)

        Try
            If flag Then
                a.Dispose()
                a = Nothing
                Return
            End If

            a = Nothing
            Me.A = a
        Finally
            a?.Dispose()
        End Try
    End Sub

    Private Sub M12(flag1 As Boolean, flag2 As Boolean, flag3 As Boolean)
        Dim a As A = Nothing

        Try
            If flag1 Then
                a = New A(12)
            End If

            If flag2 Then
                Me.A = a
                a = Nothing
                Return
            ElseIf flag3 Then
                a = New A(121)
            End If

        Finally
            a?.Dispose()
        End Try
    End Sub
End Class
"
                    },
                    AdditionalFiles = { (".editorconfig", GetEditorConfigContent(DisposeAnalysisKind.AllPaths)) },
                    ExpectedDiagnostics =
                    {
                        // Test0.vb(16,22): warning CA2000: Use recommended dispose pattern to ensure that object created by 'New A(1)' is disposed on all paths. If possible, wrap the creation within a 'using' statement or a 'using' declaration. Otherwise, use a try-finally pattern, with a dedicated local variable declared before the try region and an unconditional Dispose invocation on non-null value in the 'finally' region, say 'x?.Dispose()'. If the object is explicitly disposed within the try region or the dispose ownership is transfered to another object or method, assign 'null' to the local variable just after such an operation to prevent double dispose in 'finally'.
                        GetBasicMayBeNotDisposedResultAt(16, 22, "New A(1)"),
                        // Test0.vb(30,17): warning CA2000: Use recommended dispose pattern to ensure that object created by 'New A(2)' is disposed on all paths. If possible, wrap the creation within a 'using' statement or a 'using' declaration. Otherwise, use a try-finally pattern, with a dedicated local variable declared before the try region and an unconditional Dispose invocation on non-null value in the 'finally' region, say 'x?.Dispose()'. If the object is explicitly disposed within the try region or the dispose ownership is transfered to another object or method, assign 'null' to the local variable just after such an operation to prevent double dispose in 'finally'.
                        GetBasicMayBeNotDisposedResultAt(30, 17, "New A(2)"),
                        // Test0.vb(44,21): warning CA2000: Use recommended dispose pattern to ensure that object created by 'New A(3)' is disposed on all paths. If possible, wrap the creation within a 'using' statement or a 'using' declaration. Otherwise, use a try-finally pattern, with a dedicated local variable declared before the try region and an unconditional Dispose invocation on non-null value in the 'finally' region, say 'x?.Dispose()'. If the object is explicitly disposed within the try region or the dispose ownership is transfered to another object or method, assign 'null' to the local variable just after such an operation to prevent double dispose in 'finally'.
                        GetBasicMayBeNotDisposedResultAt(44, 21, "New A(3)"),
                        // Test0.vb(61,21): warning CA2000: Use recommended dispose pattern to ensure that object created by 'New A(4)' is disposed on all paths. If possible, wrap the creation within a 'using' statement or a 'using' declaration. Otherwise, use a try-finally pattern, with a dedicated local variable declared before the try region and an unconditional Dispose invocation on non-null value in the 'finally' region, say 'x?.Dispose()'. If the object is explicitly disposed within the try region or the dispose ownership is transfered to another object or method, assign 'null' to the local variable just after such an operation to prevent double dispose in 'finally'.
                        GetBasicMayBeNotDisposedResultAt(61, 21, "New A(4)"),
                        // Test0.vb(62,21): warning CA2000: Use recommended dispose pattern to ensure that object created by 'New A(41)' is disposed on all paths. If possible, wrap the creation within a 'using' statement or a 'using' declaration. Otherwise, use a try-finally pattern, with a dedicated local variable declared before the try region and an unconditional Dispose invocation on non-null value in the 'finally' region, say 'x?.Dispose()'. If the object is explicitly disposed within the try region or the dispose ownership is transfered to another object or method, assign 'null' to the local variable just after such an operation to prevent double dispose in 'finally'.
                        GetBasicMayBeNotDisposedResultAt(62, 21, "New A(41)"),
                        // Test0.vb(73,22): warning CA2000: Use recommended dispose pattern to ensure that object created by 'New A(5)' is disposed on all paths. If possible, wrap the creation within a 'using' statement or a 'using' declaration. Otherwise, use a try-finally pattern, with a dedicated local variable declared before the try region and an unconditional Dispose invocation on non-null value in the 'finally' region, say 'x?.Dispose()'. If the object is explicitly disposed within the try region or the dispose ownership is transfered to another object or method, assign 'null' to the local variable just after such an operation to prevent double dispose in 'finally'.
                        GetBasicMayBeNotDisposedResultAt(73, 22, "New A(5)"),
                        // Test0.vb(86,21): warning CA2000: Use recommended dispose pattern to ensure that object created by 'New A(6)' is disposed on all paths. If possible, wrap the creation within a 'using' statement or a 'using' declaration. Otherwise, use a try-finally pattern, with a dedicated local variable declared before the try region and an unconditional Dispose invocation on non-null value in the 'finally' region, say 'x?.Dispose()'. If the object is explicitly disposed within the try region or the dispose ownership is transfered to another object or method, assign 'null' to the local variable just after such an operation to prevent double dispose in 'finally'.
                        GetBasicMayBeNotDisposedResultAt(86, 21, "New A(6)"),
                        // Test0.vb(131,22): warning CA2000: Use recommended dispose pattern to ensure that object created by 'New A(9)' is disposed on all paths. If possible, wrap the creation within a 'using' statement or a 'using' declaration. Otherwise, use a try-finally pattern, with a dedicated local variable declared before the try region and an unconditional Dispose invocation on non-null value in the 'finally' region, say 'x?.Dispose()'. If the object is explicitly disposed within the try region or the dispose ownership is transfered to another object or method, assign 'null' to the local variable just after such an operation to prevent double dispose in 'finally'.
                        GetBasicMayBeNotDisposedResultAt(131, 22, "New A(9)"),
                        // Test0.vb(174,22): warning CA2000: Use recommended dispose pattern to ensure that object created by 'New A(11)' is disposed on all paths. If possible, wrap the creation within a 'using' statement or a 'using' declaration. Otherwise, use a try-finally pattern, with a dedicated local variable declared before the try region and an unconditional Dispose invocation on non-null value in the 'finally' region, say 'x?.Dispose()'. If the object is explicitly disposed within the try region or the dispose ownership is transfered to another object or method, assign 'null' to the local variable just after such an operation to prevent double dispose in 'finally'.
                        GetBasicMayBeNotDisposedResultAt(174, 22, "New A(11)"),
                    }
                }
            }.RunAsync();
        }

        [Fact]
        public async Task DisposableObjectsCopyValues_NoDiagnostic()
        {
            await VerifyCS.VerifyAnalyzerAsync(@"
using System;

class A : IDisposable
{
    public void Dispose()
    {
    }
}

class B
{
    private readonly A _a;
    public B(A a1, A a2)
    {
        _a = a1;
    }

    public void M2(A param2)
    {
        if (param2 == null)
        {
            throw new ArgumentNullException(nameof(param2));
        }
    }
}

class Test
{
    void M1(A param1)
    {
        using (var a = new A())
        {
            var b = new B(a, param1);
            b.M2(param1);
        }
    }
}
");
        }

        [Fact]
        public async Task DisposableObjectsCopyValues_NoDiagnostic_02()
        {
            await VerifyCS.VerifyAnalyzerAsync(@"
using System;

class A : IDisposable
{
    public void Dispose()
    {
    }
}

class DataflowOperationVisitor<TContext>
    where TContext: class
{
    public TContext DataFlowAnalysisContext { get; }
    public DataflowOperationVisitor(TContext t)
    {
        DataFlowAnalysisContext = t;
    }
}

class PointsToDataflowOperationVisitor : DataflowOperationVisitor<A>
{
    public PointsToDataflowOperationVisitor(A context)
        : base(context)
    {
    }
}

class PointsToAnalysis : DataflowAnalysis<A>
{
    public PointsToAnalysis(PointsToDataflowOperationVisitor visitor)
        : base (visitor)
    {
    }

    void M1(A param1)
    {
        using (var a = new A())
        {
            var visitor = new PointsToDataflowOperationVisitor(param1);
            var pointsToAnalysis = new PointsToAnalysis(visitor);
            pointsToAnalysis.GetOrComputeResultCore(param1);
        }
    }
}

class DataflowAnalysis<TContext>
    where TContext: class
{
    private TContext context;
    public DataflowOperationVisitor<TContext> OperationVisitor { get; }
    public DataflowAnalysis(DataflowOperationVisitor<TContext> visitor)
    {
        OperationVisitor = visitor;
    }

    protected void GetOrComputeResultCore(TContext param1)
    {
        if (param1 == null)
        {
            throw new ArgumentNullException(nameof(param1));
        }

        param1 = context;
    }
}
");
        }

        [Theory]
        [InlineData(DisposeAnalysisKind.AllPaths)]
        [InlineData(DisposeAnalysisKind.AllPathsOnlyNotDisposed)]
        [InlineData(DisposeAnalysisKind.NonExceptionPaths)]
        [InlineData(DisposeAnalysisKind.NonExceptionPathsOnlyNotDisposed)]
        internal async Task ExceptionFromCatch_Diagnostic(DisposeAnalysisKind disposeAnalysisKind)
        {
            var csharpTest = new VerifyCS.Test
            {
                TestState =
                {
                    Sources =
                    {
                        @"
using System;

class A : IDisposable
{
    public void Dispose()
    {
    }
}

class C
{
    public void M()
    {
        var a = new A();
        try
        {
            int.Parse(null);
            a.Dispose();
        }
        catch (Exception ex)
        {
            throw new MyException(ex);
        }
    }
}

class MyException: Exception
{
    private const string MyExceptionMessage = nameof(MyExceptionMessage);
    public MyException(Exception inner)
        : base (MyExceptionMessage, inner)
    {
    }
}
"
                    },
                    AdditionalFiles = { (".editorconfig", GetEditorConfigContent(disposeAnalysisKind)) }
                }
            };

            if (disposeAnalysisKind.AreExceptionPathsAndMayBeNotDisposedViolationsEnabled())
            {
                csharpTest.ExpectedDiagnostics.AddRange(new[]
                {
                    // Test0.cs(15,17): warning CA2000: Use recommended dispose pattern to ensure that object created by 'new A()' is disposed on all exception paths. If possible, wrap the creation within a 'using' statement or a 'using' declaration. Otherwise, use a try-finally pattern, with a dedicated local variable declared before the try region and an unconditional Dispose invocation on non-null value in the 'finally' region, say 'x?.Dispose()'. If the object is explicitly disposed within the try region or the dispose ownership is transfered to another object or method, assign 'null' to the local variable just after such an operation to prevent double dispose in 'finally'.
                    GetCSharpMayBeNotDisposedOnExceptionPathsResultAt(15, 17, "new A()")
                });
            }

            await csharpTest.RunAsync();
        }

        [Fact]
        public async Task InvocationOfLambdaCachedOntoField_InterproceduralAnalysis()
        {
            await VerifyCS.VerifyAnalyzerAsync(@"
using System;

class A : IDisposable
{
    private readonly Func<int> _getInt;
    public A(Func<int> getInt)
    {
        _getInt = getInt;
    }

    private static A Create()
    {
        var a = new A(() => 0);
        return a;
    }

    public static int CreateAndExecute()
    {
        var a = Create();
        return a.Execute();
    }

    private int Execute()
    {
        return _getInt();
    }

    public void Dispose()
    {
    }
}
",
            // Test0.cs(20,17): warning CA2000: Call System.IDisposable.Dispose on object created by 'Create()' before all references to it are out of scope.
            GetCSharpResultAt(20, 17, "Create()"));
        }

        [Fact]
        public async Task InvocationOfLocalFunctionCachedOntoField_InterproceduralAnalysis()
        {
            await VerifyCS.VerifyAnalyzerAsync(@"
using System;

class A : IDisposable
{
    private readonly Func<int> _getInt;
    public A(Func<int> getInt)
    {
        _getInt = getInt;
    }

    private static A Create()
    {
        var a = new A(Create);
        return a;

        int Create() => 0;
    }

    public static int CreateAndExecute()
    {
        var a = Create();
        return a.Execute();
    }

    private int Execute()
    {
        return _getInt();
    }

    public void Dispose()
    {
    }
}
",
            // Test0.cs(22,17): warning CA2000: Call System.IDisposable.Dispose on object created by 'Create()' before all references to it are out of scope.
            GetCSharpResultAt(22, 17, "Create()"));
        }

        [Fact]
        public async Task InvocationOfMethodDelegate_PriorInterproceduralCallChain()
        {
            await VerifyCS.VerifyAnalyzerAsync(@"
using System;

class A : IDisposable
{
    private readonly Func<int> _coreExecute;
    public A()
    {
        _coreExecute = this.CoreExecute;
    }

    private int CoreExecute() => 0;

    private int Execute()
    {
        return _coreExecute();
    }

    public static int CreateAndExecute()
    {
        var a = new A();
        return a.Execute();
    }

    public void Dispose()
    {
    }
}
",
            // Test0.cs(21,17): warning CA2000: Call System.IDisposable.Dispose on object created by 'new A()' before all references to it are out of scope.
            GetCSharpResultAt(21, 17, "new A()"));
        }

        [Fact]
        public async Task RecursiveInvocationWithConditionalAccess_InterproceduralAnalysis()
        {
            await VerifyCS.VerifyAnalyzerAsync(@"
using System;

class A : IDisposable
{
    public void M(A a1)
    {
        var a2 = new A();
        a1?.M(a2);
    }

    public void Dispose()
    {
    }
}
",
            // Test0.cs(8,18): warning CA2000: Call System.IDisposable.Dispose on object created by 'new A()' before all references to it are out of scope.
            GetCSharpResultAt(8, 18, "new A()"));
        }

        [Fact]
        public async Task StaticExtensionMethodInvokedAsDelegate_InterproceduralAnalysis()
        {
            await VerifyCS.VerifyAnalyzerAsync(@"
using System;

internal delegate bool MyPredicate<in T>(T obj);

internal class A : IDisposable
{
    public void Dispose()
    {
    }
}

internal class B
{
    public void M(int i)
    {
        var a1 = new A();
        M2(a1.ExtensionMethod, i);
    }

    public void M2(MyPredicate<int> predicate, int i)
    {
        if (predicate(i))
        {
        }
    }
}

internal static class AExtensions
{
    public static bool ExtensionMethod(this A a, int i) => i != 0;
}
",
            // Test0.cs(17,18): warning CA2000: Call System.IDisposable.Dispose on object created by 'new A()' before all references to it are out of scope.
            GetCSharpResultAt(17, 18, "new A()"));
        }

        [Fact]
        public async Task InfiniteAnalysesIterationBug_InterproceduralAnalysis()
        {
            await VerifyCS.VerifyAnalyzerAsync(@"
using System;
using System.Collections.ObjectModel;

internal static class Extensions
{
    internal static bool TryGetEvalAttribute<T>(this DkmClrType type, out DkmClrType attributeTarget, out T evalAttribute)
            where T : DkmClrEvalAttribute
    {
        attributeTarget = null;
        evalAttribute = null;

        var underlyingType = type.GetLmrType();
        while ((underlyingType != null) && !underlyingType.IsObject())
        {
            foreach (var attribute in type.GetEvalAttributes())
            {
                evalAttribute = attribute as T;
                if (evalAttribute != null)
                {
                    attributeTarget = type;
                    return true;
                }
            }

            underlyingType = underlyingType.GetBaseTypeOrNull(out type);
        }

        return false;
    }

    internal static bool IsObject(this CustomType type)
    {
        bool result = type.IsClass && (type.BaseType == null) && !type.IsPointer;
        return result;
    }

    internal static CustomType GetBaseTypeOrNull(this CustomType underlyingType, out DkmClrType type)
    {
        underlyingType = underlyingType.BaseType;
        type = (underlyingType != null) ? DkmClrType.Create(underlyingType) : null;

        return underlyingType;
    }
}

internal class DkmClrEvalAttribute : Attribute
{
}

internal class DkmClrType : IDisposable
{
    public CustomType CustomType { get; }
    public ReadOnlyCollection<DkmClrEvalAttribute> EvalAttributes { get; }

    internal static DkmClrType Create(CustomType underlyingType) => new DkmClrType();

    internal CustomType GetLmrType() => CustomType;
    public ReadOnlyCollection<DkmClrEvalAttribute> GetEvalAttributes()
        => EvalAttributes;

    public void Dispose()
    {
    }
}

public class CustomType : IDisposable
{
    public bool IsClass { get; internal set; }
    public CustomType BaseType { get; internal set; }
    public bool IsPointer { get; internal set; }

    public void Dispose()
    {
    }
}
");
        }

        [Fact, WorkItem(2212, "https://github.com/dotnet/roslyn-analyzers/issues/2212")]
        public async Task ReturnDisposableObjectWrappenInTask_NoDiagnostic()
        {
            await VerifyCS.VerifyAnalyzerAsync(@"
using System;
using System.Threading.Tasks;

class C : IDisposable
{
    public void Dispose()
    {
    }

    public Task<C> M1_Task()
    {
        return Task.FromResult(new C());
    }
}
");
            await VerifyVB.VerifyAnalyzerAsync(@"
Imports System
Imports System.Threading.Tasks

Class C
    Implements IDisposable

    Public Sub Dispose() Implements IDisposable.Dispose
    End Sub

    Public Function M1_Task() As Task(Of C)
        Return Task.FromResult(New C())
    End Function
End Class");
        }

        [Fact, WorkItem(2212, "https://github.com/dotnet/roslyn-analyzers/issues/2212")]
        public async Task AwaitedButNotDisposed_Diagnostic()
        {
            await VerifyCS.VerifyAnalyzerAsync(@"
using System;
using System.Threading.Tasks;

class C : IDisposable
{
    public void Dispose()
    {
    }

    public Task<C> M1_Task()
    {
        return Task.FromResult(new C());
    }

    public async Task M2_Task()
    {
        var c = await M1_Task().ConfigureAwait(false);
    }
}
",
            // Test0.cs(18,23): warning CA2000: Call System.IDisposable.Dispose on object created by 'M1_Task()' before all references to it are out of scope.
            GetCSharpResultAt(18, 23, "M1_Task()"));

            await VerifyVB.VerifyAnalyzerAsync(@"
Imports System
Imports System.Threading.Tasks

Class C
    Implements IDisposable

    Public Sub Dispose() Implements IDisposable.Dispose
    End Sub

    Public Function M1_Task() As Task(Of C)
        Return Task.FromResult(New C())
    End Function

    Public Async Function M2_Task() As Task
        Dim c = Await M1_Task().ConfigureAwait(False)
    End Function
End Class",
            // Test0.vb(16,23): warning CA2000: Call System.IDisposable.Dispose on object created by 'M1_Task()' before all references to it are out of scope.
            GetBasicResultAt(16, 23, "M1_Task()"));
        }

        [Fact, WorkItem(2212, "https://github.com/dotnet/roslyn-analyzers/issues/2212")]
        public async Task AwaitedButNotDisposed_TaskWrappingField_NoDiagnostic()
        {
            await VerifyCS.VerifyAnalyzerAsync(@"
using System;
using System.Threading.Tasks;

class C : IDisposable
{
    private C _c;
    public void Dispose()
    {
    }

    public Task<C> M1_Task()
    {
        return Task.FromResult(_c);
    }

    public async Task M2_Task()
    {
        var c = await M1_Task().ConfigureAwait(false);
    }
}
");

            await VerifyVB.VerifyAnalyzerAsync(@"
Imports System
Imports System.Threading.Tasks

Class C
    Implements IDisposable

    Private _c As C

    Public Sub Dispose() Implements IDisposable.Dispose
    End Sub

    Public Function M1_Task() As Task(Of C)
        Return Task.FromResult(_c)
    End Function

    Public Async Function M2_Task() As Task
        Dim c = Await M1_Task().ConfigureAwait(False)
    End Function
End Class");
        }

        [Fact, WorkItem(2347, "https://github.com/dotnet/roslyn-analyzers/issues/2347")]
        public async Task ReturnDisposableObjectInAsyncMethod_DisposedInCaller_NoDiagnostic()
        {
            await VerifyCS.VerifyAnalyzerAsync(@"
using System;
using System.Threading.Tasks;

class C : IDisposable
{
    public void Dispose()
    {
    }

    public async Task<C> M1_Task(object context)
    {
        await Task.Yield();
        return new C();
    }

    public async Task M2_Task()
    {
        var c = await M1_Task(null).ConfigureAwait(false);
        c.Dispose();
    }
}");
        }

        [Fact, WorkItem(2347, "https://github.com/dotnet/roslyn-analyzers/issues/2347")]
        public async Task ReturnDisposableObjectInAsyncMethod_NotDisposedInCaller_Diagnostic()
        {
            await VerifyCS.VerifyAnalyzerAsync(@"
using System;
using System.Threading.Tasks;

class C : IDisposable
{
    public void Dispose()
    {
    }

    public async Task<C> M1_Task(object context)
    {
        await Task.Yield();
        return new C();
    }

    public async Task M2_Task()
    {
        var c = await M1_Task(null).ConfigureAwait(false);
    }
}",
            // Test0.cs(19,23): warning CA2000: Call System.IDisposable.Dispose on object created by 'M1_Task(null)' before all references to it are out of scope.
            GetCSharpResultAt(19, 23, "M1_Task(null)"));
        }

        [Fact, WorkItem(37065, "https://github.com/dotnet/roslyn/issues/37065")]
        public async Task ReturnDisposableObjectInAsyncMethod_DisposedInCallerInUsing_NoDiagnostic()
        {
            await VerifyCS.VerifyAnalyzerAsync(@"
using System.IO;
using System.Threading.Tasks;

public class C
{
    public bool Flag;
    public async Task M()
    {
        using (var s = await GetStreamAsync().ConfigureAwait(false)) // Ensure no diagnostic here.
        {
        }
    }
    private async Task<MemoryStream> GetStreamAsync()
    {
        var x = new MemoryStream();
        if (Flag) x.Dispose();
        return x;
    }
}");
        }

        [Fact, WorkItem(2361, "https://github.com/dotnet/roslyn-analyzers/issues/2361")]
        public async Task ExpressionBodiedMethod_ReturnsDisposableObject_NoDiagnostic()
        {
            await VerifyCS.VerifyAnalyzerAsync(@"
using System.IO;

class C
{
    Stream M() => File.OpenRead(""C:/somewhere/"");
}");
        }

        [Fact, WorkItem(2361, "https://github.com/dotnet/roslyn-analyzers/issues/2361")]
        public async Task ReturnsDisposableObject_NotDisposed_Diagnostic()
        {
            await VerifyCS.VerifyAnalyzerAsync(@"
using System.IO;

class C
{
    Stream GetStream() => File.OpenRead(""C:/somewhere/"");

    void M2()
    {
        var stream = GetStream();
    }
}",
            // Test0.cs(10,22): warning CA2000: Call System.IDisposable.Dispose on object created by 'GetStream()' before all references to it are out of scope.
            GetCSharpResultAt(10, 22, "GetStream()"));
        }

        [Fact]
        public async Task PointsToAnalysisAssert_UninitializedLocalPassedToInvocation()
        {
            await VerifyCS.VerifyAnalyzerAsync(@"
using System;

class C : IDisposable
{
    void M1()
    {
        IDisposable local;
        M2({|CS0165:local|});
        local = new C();
    }

    void M2(IDisposable param)
    {
    }

    public void Dispose()
    {
    }
}",
            // Test0.cs(10,17): warning CA2000: Call System.IDisposable.Dispose on object created by 'new C()' before all references to it are out of scope.
            GetCSharpResultAt(10, 17, "new C()"));
        }

        [Fact, WorkItem(2497, "https://github.com/dotnet/roslyn-analyzers/issues/2497")]
        public async Task UsingStatementInCatch()
        {
            await VerifyCS.VerifyAnalyzerAsync(@"
using System;

class C : IDisposable
{
    public void Dispose() { }

    void M1()
    {
        try
        {
        }
        catch (Exception)
        {
            using (var c = new C())
            {
            }
        }
    }
}");
        }

        [Fact, WorkItem(2497, "https://github.com/dotnet/roslyn-analyzers/issues/2497")]
        public async Task TryFinallyStatementInCatch()
        {
            await VerifyCS.VerifyAnalyzerAsync(@"
using System;

class C : IDisposable
{
    public void Dispose() { }

    void M1()
    {
        try
        {
        }
        catch (Exception)
        {
            C c = null;
            try
            {
                c = new C();
            }
            finally
            {
                c.Dispose();
            }
        }
    }
}");
        }

        [Fact, WorkItem(2497, "https://github.com/dotnet/roslyn-analyzers/issues/2497")]
        public async Task UsingStatementInFinally()
        {
            await VerifyCS.VerifyAnalyzerAsync(@"
using System;

class C : IDisposable
{
    public void Dispose() { }

    void M1()
    {
        try
        {
        }
        finally
        {
            using (var c = new C())
            {
            }
        }
    }
}");
        }

        [Fact, WorkItem(2506, "https://github.com/dotnet/roslyn-analyzers/issues/2506")]
        public async Task ErroroneousCodeWithBrokenIfCondition_BailOut_NoDiagnostic()
        {
            await VerifyCS.VerifyAnalyzerAsync(@"
using System;

class C : IDisposable
{
    public void Dispose() { }

    void M1()
    {
        var c = new C();
        if({|CS1525:)|}{|CS1002:|}{|CS1525:|}
    }
}");
        }

        [Fact, WorkItem(2506, "https://github.com/dotnet/roslyn-analyzers/issues/2506")]
        public async Task ErroroneousCodeWithBrokenIfCondition_Interprocedural_BailOut_NoDiagnostic()
        {
            await VerifyCS.VerifyAnalyzerAsync(@"
using System;

class C : IDisposable
{
    public void Dispose() { }

    void M1()
    {
        var c = new C();
        M2(c);
    }

    void M2(C c)
    {
        if({|CS1525:)|}{|CS1002:|}{|CS1525:|}
    }
}",
            // Test0.cs(10,17): warning CA2000: Call System.IDisposable.Dispose on object created by 'new C()' before all references to it are out of scope.
            GetCSharpResultAt(10, 17, "new C()"));
        }

        [Fact, WorkItem(2529, "https://github.com/dotnet/roslyn-analyzers/issues/2529")]
        public async Task MultilineDisposableCreation_SingleLine_Diagnostic()
        {
            await VerifyCS.VerifyAnalyzerAsync(@"
using System;

class A : IDisposable
{
    public A(int a) { }
    public void Dispose()
    {
    }
}

class Test
{
    void M1()
    {
        var a = new A(
            M2());
    }

    int M2() => 0;
}",
            // Test0.cs(16,17): warning CA2000: Call System.IDisposable.Dispose on object created by 'new A(' before all references to it are out of scope.
            GetCSharpResultAt(16, 17, "new A("));
        }

        [Fact]
        public async Task DisposableObject_NotDisposed_DisposeOwnershipTransferAtMethodCall_NoDiagnostic()
        {
            var editorConfigText = $@"dotnet_code_quality.interprocedural_analysis_kind = None
                                      dotnet_code_quality.dispose_ownership_transfer_at_method_call = true";

            await new VerifyCS.Test
            {
                TestState =
                {
                    Sources =
                    {
                        @"
using System;

class C : IDisposable
{
    public void Dispose() { }

    public void M1()
    {
        // Ensure 'new C()' is not flagged as 'dispose_ownership_transfer_at_method_call = true'
        M2(new C());
    }

    void M2(object o)
    {
    }
}"
                    },
                    AdditionalFiles = { (".editorconfig", editorConfigText) }
}
            }.RunAsync();
        }

        [Fact]
        public async Task OutArgument_Disposed_DisposeOwnershipTransferAtMethodCall_NoDiagnostic()
        {
            var editorConfigText = $@"dotnet_code_quality.interprocedural_analysis_kind = None
                                      dotnet_code_quality.dispose_ownership_transfer_at_method_call = true";

            await new VerifyCS.Test
            {
                TestState =
                {
                    Sources =
                    {
                        @"
using System;
using System.Collections.Concurrent;

public class C
{
    private readonly ConcurrentDictionary<object, IDisposable> _dictionary;
    public C(ConcurrentDictionary<object, IDisposable> dictionary)
    {
        _dictionary = dictionary;
    }

    public void Remove1(object key)
    {
        if (_dictionary.TryRemove(key, out IDisposable value))
        {
            value.Dispose();
        }
    }

    public void Remove2(object key)
    {
        if (!_dictionary.TryRemove(key, out IDisposable value))
        {
            return;
        }

        value.Dispose();
    }
}"
                    },
                    AdditionalFiles = { (".editorconfig", editorConfigText) }
                }
            }.RunAsync();
        }

        [Fact]
        [WorkItem(2637, "https://github.com/dotnet/roslyn-analyzers/issues/2637")]
        public async Task DisposableObject_NotDisposed_ReturnedObject_NoDiagnostic()
        {
            await VerifyCS.VerifyAnalyzerAsync(@"
using System;

public static class CA2000Issue
{
    private sealed class Thing : IDisposable
    {
        public void Dispose() { }
    }

    public static IDisposable DoSomething()
    {
        // Ensure no CA2000 reported here.
        return GetThing();
    }

    private static IDisposable GetThing()
    {
        var thing = new Thing();

        if (thing.GetHashCode() == 0)
        {
            thing.Dispose();
            return null;
        }

        return thing;
    }
}");
        }

        [Fact]
        [WorkItem(2637, "https://github.com/dotnet/roslyn-analyzers/issues/2637")]
        public async Task DisposableObject_NotDisposed_ReturnedObject_NoDiagnostic_02()
        {
            await VerifyCS.VerifyAnalyzerAsync(@"
using System;

public static class CA2000Issue
{
    private sealed class Thing : IDisposable
    {
        public void Dispose() { }
    }

    public static IDisposable DoSomething()
    {
        // Ensure no CA2000 reported here.
        return GetThing();
    }

    private static IDisposable GetThing()
    {
        var thing = new Thing();

        if (thing.GetHashCode() == 0)
        {
            thing.Dispose();
            thing = null;
        }

        return thing;
    }
}");
        }

        [Fact]
        [WorkItem(2637, "https://github.com/dotnet/roslyn-analyzers/issues/2637")]
        public async Task DisposableObject_NotDisposed_SomePaths_Diagnostic()
        {
            await VerifyCS.VerifyAnalyzerAsync(@"
using System;

public static class CA2000Issue
{
    private sealed class Thing : IDisposable
    {
        public void Dispose() { }
    }

    public static void DoSomething()
    {
        var x = GetThing();
    }

    private static IDisposable GetThing()
    {
        var thing = new Thing();

        if (thing.GetHashCode() == 0)
        {
            thing.Dispose();
            return null;
        }

        return thing;
    }
}",
            // Test0.cs(13,17): warning CA2000: Use recommended dispose pattern to ensure that object created by 'GetThing()' is disposed on all paths. If possible, wrap the creation within a 'using' statement or a 'using' declaration. Otherwise, use a try-finally pattern, with a dedicated local variable declared before the try region and an unconditional Dispose invocation on non-null value in the 'finally' region, say 'x?.Dispose()'. If the object is explicitly disposed within the try region or the dispose ownership is transfered to another object or method, assign 'null' to the local variable just after such an operation to prevent double dispose in 'finally'.
            GetCSharpMayBeNotDisposedResultAt(13, 17, "GetThing()"));
        }

        [Fact]
        [WorkItem(2637, "https://github.com/dotnet/roslyn-analyzers/issues/2637")]
        public async Task DisposableObject_NotDisposed_SomePaths_Diagnostic_02()
        {
            await VerifyCS.VerifyAnalyzerAsync(@"
using System;

public static class CA2000Issue
{
    private sealed class Thing : IDisposable
    {
        public void Dispose() { }
    }

    public static void DoSomething()
    {
        var x = GetThing();
    }

    private static IDisposable GetThing()
    {
        var thing = new Thing();

        if (thing.GetHashCode() == 0)
        {
            thing.Dispose();
            thing = null;
        }

        return thing;
    }
}",
            // Test0.cs(13,17): warning CA2000: Use recommended dispose pattern to ensure that object created by 'GetThing()' is disposed on all paths. If possible, wrap the creation within a 'using' statement or a 'using' declaration. Otherwise, use a try-finally pattern, with a dedicated local variable declared before the try region and an unconditional Dispose invocation on non-null value in the 'finally' region, say 'x?.Dispose()'. If the object is explicitly disposed within the try region or the dispose ownership is transfered to another object or method, assign 'null' to the local variable just after such an operation to prevent double dispose in 'finally'.
            GetCSharpMayBeNotDisposedResultAt(13, 17, "GetThing()"));
        }

        [Fact]
        [WorkItem(36643, "https://github.com/dotnet/roslyn/issues/36643")]
        public async Task DisposableObject_StoredInField_NotDisposed_NoDiagnostic()
        {
            await VerifyCS.VerifyAnalyzerAsync(@"
using System.IO;
using System.Threading.Tasks;

public class C
{
    private readonly Task<FileStream> fileStreamTask;
    public C() => fileStreamTask = Task.Run(() => File.OpenRead(""""));

    public async Task M()
    {
        var stream = await fileStreamTask;
        await stream.FlushAsync();
    }
}");
        }

        [Fact]
        [WorkItem(36643, "https://github.com/dotnet/roslyn/issues/36643")]
        public async Task DisposableObject_StoredInField_NotDisposed_NoDiagnostic_02()
        {
            await VerifyCS.VerifyAnalyzerAsync(@"
using System.IO;
using System.Threading.Tasks;

public class C
{
    private Task<FileStream> fileStreamTask;
    private Task<FileStream> GetStreamAsync() => Task.FromResult(File.OpenRead(""""));

    public async Task M()
    {
        fileStreamTask = GetStreamAsync();
        var stream = await fileStreamTask;
        await stream.FlushAsync();
    }
}");
        }

        [Fact]
        [WorkItem(36643, "https://github.com/dotnet/roslyn/issues/36643")]
        public async Task DisposableObject_StoredInLocal_NotDisposed_Diagnostic()
        {
            await VerifyCS.VerifyAnalyzerAsync(@"
using System.IO;
using System.Threading.Tasks;

public class C
{
    private Task<FileStream> GetStreamAsync() => Task.FromResult(File.OpenRead(""""));

    public async Task M()
    {
        var fileStreamTask = GetStreamAsync();
        var stream = await fileStreamTask;
        await stream.FlushAsync();
    }
}",
            // Test0.cs(11,30): warning CA2000: Call System.IDisposable.Dispose on object created by 'GetStreamAsync()' before all references to it are out of scope.
            GetCSharpResultAt(11, 30, "GetStreamAsync()"));
        }

        [Theory]
        [InlineData("")]
        [InlineData("dotnet_code_quality.excluded_symbol_names = M1")]
        [InlineData("dotnet_code_quality." + DisposeObjectsBeforeLosingScope.RuleId + ".excluded_symbol_names = M1")]
        [InlineData("dotnet_code_quality.dataflow.excluded_symbol_names = M1")]
        public async Task EditorConfigConfiguration_ExcludedSymbolNamesWithValueOption(string editorConfigText)
        {
            var csharpTest = new VerifyCS.Test
            {
                TestState =
                {
                    Sources =
                    {
                        @"
using System;

class A : IDisposable
{
    public void Dispose()
    {
    }
}

class Test
{
    void M1()
    {
        var a = new A();
    }
}
"
                    },
                    AdditionalFiles = { (".editorconfig", editorConfigText) }
                }
            };

            if (editorConfigText.Length == 0)
            {
                csharpTest.ExpectedDiagnostics.AddRange(new[]
                {
                    // Test0.cs(15,17): warning CA2000: Call System.IDisposable.Dispose on object created by 'new A()' before all references to it are out of scope.
                    GetCSharpResultAt(15, 17, "new A()")
                });
            }

            await csharpTest.RunAsync();

            var vbTest = new VerifyVB.Test
            {
                TestState =
                {
                    Sources =
                    {
                        @"
Imports System

Class A
    Implements IDisposable
    Public Sub Dispose() Implements IDisposable.Dispose
    End Sub
End Class

Class Test
    Sub M1()
        Dim a As New A()
    End Sub
End Class"
                    },
                    AdditionalFiles = { (".editorconfig", editorConfigText) }
                }
            };

            if (editorConfigText.Length == 0)
            {
                vbTest.ExpectedDiagnostics.AddRange(new[]
                {
                    // Test0.vb(12,18): warning CA2000: Call System.IDisposable.Dispose on object created by 'New A()' before all references to it are out of scope.
                    GetBasicResultAt(12, 18, "New A()")
                });
            }

            await vbTest.RunAsync();
        }

        [Theory]
        [InlineData("")]
        [InlineData("dotnet_code_quality.dataflow.excluded_symbol_names = M2")]
        [InlineData("dotnet_code_quality.interproceduraldataflow.excluded_symbol_names = M2")]
        public async Task EditorConfigConfiguration_ExcludedSymbolNamesWithValueOption_InterproceduralDataflow(string editorConfigText)
        {
            var csharpTest = new VerifyCS.Test
            {
                TestState =
                {
                    Sources =
                    {
                        @"
using System;

class A : IDisposable
{
    public void Dispose()
    {
    }
}

class Test
{
    void M1()
    {
        var a = new A();
        M2(a);
    }

    void M2(A a) => a.Dispose();
}
"
                    },
                    AdditionalFiles = { (".editorconfig", editorConfigText) }
                }
            };

            if (editorConfigText.Length > 0)
            {
                csharpTest.ExpectedDiagnostics.AddRange(new[]
                {
                    // Test0.cs(15,17): warning CA2000: Call System.IDisposable.Dispose on object created by 'new A()' before all references to it are out of scope.
                    GetCSharpResultAt(15, 17, "new A()")
                });
            }

            await csharpTest.RunAsync();

            var vbTest = new VerifyVB.Test
            {
                TestState =
                {
                    Sources =
                    {
                        @"
Imports System

Class A
    Implements IDisposable
    Public Sub Dispose() Implements IDisposable.Dispose
    End Sub
End Class

Class Test
    Sub M1()
        Dim a As New A()
        M2(a)
    End Sub

    Sub M2(a As A)
        a.Dispose()
    End Sub
End Class"
                    },
                    AdditionalFiles = { (".editorconfig", editorConfigText) }
                }
            };

            if (editorConfigText.Length > 0)
            {
                vbTest.ExpectedDiagnostics.AddRange(new[]
                {
                    // Test0.vb(12,18): warning CA2000: Call System.IDisposable.Dispose on object created by 'New A()' before all references to it are out of scope.
                    GetBasicResultAt(12, 18, "New A()")
                });
            }

            await vbTest.RunAsync();
        }

        [Fact]
        [WorkItem(2746, "https://github.com/dotnet/roslyn-analyzers/issues/2746#issuecomment-518959894")]
        public async Task DisposableObject_ReturnOperationWithInvocation_NotDisposed_Diagnostic()
        {
            await VerifyCS.VerifyAnalyzerAsync(@"
using System;

public interface IMyDisposable : IDisposable
{
    bool IsItFalse();
}

public class MyDisposable : IMyDisposable
{
    public void Dispose()
    {
        return;
    }

    public bool IsItFalse()
    {
        return false;
    }
}

public class Consumer
{
    public IMyDisposable CreateMyDisposable()
    {
        return new MyDisposable();
    }

    public bool SomeMethod()
    {
        var myDisposable = CreateMyDisposable();
        return myDisposable.IsItFalse();
    }
}",
            // Test0.cs(31,28): warning CA2000: Call System.IDisposable.Dispose on object created by 'CreateMyDisposable()' before all references to it are out of scope.
            GetCSharpResultAt(31, 28, "CreateMyDisposable()"));
        }

        [Fact]
        [WorkItem(2782, "https://github.com/dotnet/roslyn-analyzers/issues/2782")]
        public async Task DisposableObject_CoalesceAssignment_NotDisposed_Diagnostic()
        {
            await new VerifyCS.Test
            {
                TestState =
                {
                    Sources =
                    {
                        @"
using System.Collections.Generic;
using System.IO;

namespace ConsoleApp1
{
    class Program
    {
        static void Main(string[] args)
        {
        }

        internal void RunDotNetNewAsync(
            string fileName,
            IDictionary<string, string> environmentVariables = null)
        {
            environmentVariables ??= new Dictionary<string, string>();
            var f = File.Open(fileName, FileMode.Open);
        }
    }
}"
                    },
                    ExpectedDiagnostics =
                    {
                        // Test0.cs(18,21): warning CA2000: Call System.IDisposable.Dispose on object created by 'File.Open(fileName, FileMode.Open)' before all references to it are out of scope.
                        GetCSharpResultAt(18, 21, "File.Open(fileName, FileMode.Open)"),
                    }
                },
                LanguageVersion = CSharpLanguageVersion.CSharp8
            }.RunAsync();
        }

        [Fact]
        [WorkItem(2782, "https://github.com/dotnet/roslyn-analyzers/issues/2782")]
        public async Task DisposableObject_CoalesceAssignment_NotDisposed_Diagnostic_02()
        {
            await new VerifyCS.Test
            {
                TestState =
                {
                    Sources =
                    {
                        @"
using System.Collections.Generic;
using System.IO;

namespace ConsoleApp1
{
    class Program
    {
        static void Main(string[] args)
        {
        }

        internal void RunDotNetNewAsync(
            string fileName,
            FileStream f = null)
        {
            f ??= File.Open(fileName, FileMode.Open);
        }
    }
}"
                    },
                    ExpectedDiagnostics =
                    {
                        // Test0.cs(17,19): warning CA2000: Call System.IDisposable.Dispose on object created by 'File.Open(fileName, FileMode.Open)' before all references to it are out of scope.
                        GetCSharpResultAt(17, 19, "File.Open(fileName, FileMode.Open)"),
                    }
                },
                LanguageVersion = CSharpLanguageVersion.CSharp8
            }.RunAsync();
        }

        [Fact]
        [WorkItem(2746, "https://github.com/dotnet/roslyn-analyzers/issues/2746")]
        public async Task DisposableObject_FieldAsOutArgument_NotDisposed_NoDiagnostic()
        {
            var editorConfigFile = GetEditorConfigContentToDisableInterproceduralAnalysis(DisposeAnalysisKind.AllPaths);

            await new VerifyCS.Test
            {
                TestState =
                {
                    Sources =
                    {
                        @"
using System;

class A : IDisposable
{
    public void Dispose()
    {
    }
}

class B : IDisposable
{
    private A _a;
    public bool Flag;
    public void M()
    {
        TryCreate(out _a);
    }

    private void TryCreate(out A a)
    {
        a = Flag ? new A() : null;
    }

    public void Dispose()
    {
        _a?.Dispose();
    }
}"
                    },
                    AdditionalFiles = { (".editorconfig", editorConfigFile) }
                }
            }.RunAsync();
        }

        [Fact]
        [WorkItem(2746, "https://github.com/dotnet/roslyn-analyzers/issues/2746")]
        public async Task DisposableObject_FieldAsRefArgument_NotDisposed_NoDiagnostic()
        {
            var editorConfigFile = GetEditorConfigContentToDisableInterproceduralAnalysis(DisposeAnalysisKind.AllPaths);

            await new VerifyCS.Test
            {
                TestState =
                {
                    Sources =
                    {
                        @"
using System;

class A : IDisposable
{
    public void Dispose()
    {
    }
}

class B : IDisposable
{
    private A _a;
    public bool Flag;
    public void M()
    {
        TryCreate(ref _a);
    }

    private void TryCreate(ref A a)
    {
        a = Flag ? new A() : null;
    }

    public void Dispose()
    {
        _a?.Dispose();
    }
}"
                    },
                    AdditionalFiles = { (".editorconfig", editorConfigFile) }
                }
            }.RunAsync();
        }

        [Fact]
        [WorkItem(2681, "https://github.com/dotnet/roslyn-analyzers/issues/2681")]
        public async Task DisposableObject_InterlockedAssignmentToField_NotDisposed_NoDiagnostic()
        {
            var editorConfigFile = GetEditorConfigContentToDisableInterproceduralAnalysis(DisposeAnalysisKind.AllPaths);

            await new VerifyCS.Test
            {
                TestState =
                {
                    Sources =
                    {
                        @"
using System;
using System.Threading;

class CustomDisposable : IDisposable
{
    public void Dispose() { }
}

class Test
{
    private CustomDisposable field1;

    private void NoWarning()
    {
        field1 = new CustomDisposable();
    }

    private void Warning1()
    {
        var temp = new CustomDisposable();
        Interlocked.Exchange(ref field1, temp)?.Dispose();
    }

    private void Warning2()
    {
        var temp = new CustomDisposable();
        Interlocked.CompareExchange(ref field1, temp, null);
    }
}"
                    },
                    AdditionalFiles = { (".editorconfig", editorConfigFile) }
                }
            }.RunAsync();
        }

        [Fact]
        [WorkItem(3082, "https://github.com/dotnet/roslyn-analyzers/issues/3082")]
        public async Task DisposableObject_DictionaryAddVariants_NotDisposed_NoDiagnostic()
        {
            await VerifyCS.VerifyAnalyzerAsync(@"
using System;
using System.Collections.Concurrent;
using System.Collections.Generic;

class CustomDisposable : IDisposable
{
    public void Dispose() { }
}

class Test
{
    public Dictionary<CustomDisposable, CustomDisposable> AddKey()
    {
        var d = new Dictionary<CustomDisposable, CustomDisposable>();
        var key = new CustomDisposable();
        var value = new CustomDisposable();
        d.Add(key, value);
        return d;
    }

    public ConcurrentDictionary<CustomDisposable, CustomDisposable> AddOrUpdate()
    {
        var d = new ConcurrentDictionary<CustomDisposable, CustomDisposable>();
        var key = new CustomDisposable();
        var value = new CustomDisposable();
        d.AddOrUpdate(key, value, updateValueFactory: (k, v) => value);
        return d;
    }

    public ConcurrentDictionary<CustomDisposable, CustomDisposable> GetOrAdd()
    {
        var d = new ConcurrentDictionary<CustomDisposable, CustomDisposable>();
        var key = new CustomDisposable();
        var value = new CustomDisposable();
        d.GetOrAdd(key, value);
        return d;
    }

    public ConcurrentDictionary<CustomDisposable, CustomDisposable> TryAdd()
    {
        var d = new ConcurrentDictionary<CustomDisposable, CustomDisposable>();
        var key = new CustomDisposable();
        var value = new CustomDisposable();
        d.TryAdd(key, value);
        return d;
    }

    public ConcurrentDictionary<CustomDisposable, CustomDisposable> TryUpdate()
    {
        var d = new ConcurrentDictionary<CustomDisposable, CustomDisposable>();
        var key = new CustomDisposable();
        var value = new CustomDisposable();
        d.TryUpdate(key, value, null);
        return d;
    }
}");
        }

        [Fact, WorkItem(3085, "https://github.com/dotnet/roslyn-analyzers/issues/3085")]
        public async Task LocalInvocationOfAnExcludedType_NoDiagnostic()
        {
            string editorConfigText = $"dotnet_code_quality.{DisposeObjectsBeforeLosingScope.RuleId}.excluded_symbol_names = T:A";

            await new VerifyCS.Test
            {
                TestState =
                {
                    Sources =
                    {
                        @"
using System;

class A : IDisposable
{
    public void Dispose()
    {
    }
}

class B : IDisposable
{
    public void Dispose()
    {
    }
}

class Test
{
    void M1()
    {
        var a = new A();
        var b = new B();
    }
}
",
                    },
                    AdditionalFiles = { (".editorconfig", editorConfigText) },
                    ExpectedDiagnostics =
                    {
                        GetCSharpResultAt(23, 17, "new B()"),
                    }
                }
            }.RunAsync();

            await new VerifyVB.Test
            {
                TestState =
                {
                    Sources =
                    {
                        @"
Imports System

Class A
    Implements IDisposable
    Public Sub Dispose() Implements IDisposable.Dispose
    End Sub
End Class

Class B
    Implements IDisposable
    Public Sub Dispose() Implements IDisposable.Dispose
    End Sub
End Class

Class Test
    Sub M1()
        Dim a As New A()
        Dim b As New B()
    End Sub
End Class",
                    },
                    AdditionalFiles = { (".editorconfig", editorConfigText) },
                    ExpectedDiagnostics =
                    {
                        GetBasicResultAt(19, 18, "New B()"),
                    }
                }
            }.RunAsync();
        }

<<<<<<< HEAD
        [Fact, WorkItem(3212, "https://github.com/dotnet/roslyn-analyzers/issues/3212")]
        public async Task StringReader_NoDiagnostic()
        {
            await VerifyCS.VerifyAnalyzerAsync(@"
using System.IO;

public class C
{
    public C()
    {
        var x = new StringReader(""abc"");
    }
}");

            await VerifyVB.VerifyAnalyzerAsync(@"
Imports System.IO

Public Class C
    Public Sub New()
        Dim x = new StringReader(""abc"")
    End Sub
End Class");
        }

        [Fact, WorkItem(3212, "https://github.com/dotnet/roslyn-analyzers/issues/3212")]
        public async Task StringReader_CustomSymbolExclusion_NoDiagnostic()
        {
            string editorConfigText = $"dotnet_code_quality.{DisposeObjectsBeforeLosingScope.RuleId}.excluded_symbol_names = T:A";

            await new VerifyCS.Test
            {
                TestState =
                {
                    Sources =
                    {
                        @"
using System;
using System.IO;
=======
        [Fact, WorkItem(3297, "https://github.com/dotnet/roslyn-analyzers/issues/3297")]
        public async Task NameOfInsideTheScope_Diagnostic()
        {
            await VerifyCS.VerifyAnalyzerAsync(@"
using System;
>>>>>>> 9890f79b

class A : IDisposable
{
    public void Dispose()
    {
<<<<<<< HEAD
    }
}

public class C
{
    public C()
    {
        var x = new StringReader(""abc"");
        var a = new A();
    }
}"
                    },
                    AdditionalFiles = { (".editorconfig", editorConfigText) },
                }
            }.RunAsync();

            await new VerifyVB.Test
            {
                TestState =
                {
                    Sources =
                    {
                        @"
Imports System
Imports System.IO

Class A
    Implements IDisposable
    Public Sub Dispose() Implements IDisposable.Dispose
    End Sub
End Class

Public Class C
    Public Sub New()
        Dim x = new StringReader(""abc"")
        Dim a = new A()
    End Sub
End Class"
                    },
                    AdditionalFiles = { (".editorconfig", editorConfigText) },
                }
            }.RunAsync();
=======

    }
}

class Test
{
    void M1()
    {
        var a = new A();
    }

    void M2()
    {
        var a = new A();
        var b = nameof(Test);
    }
}
",
                // Test0.cs(16,17): warning CA2000: Call System.IDisposable.Dispose on object created by 'new A()' before all references to it are out of scope.
                GetCSharpResultAt(16, 17, "new A()"),

                // Test0.cs(21,17): warning CA2000: Call System.IDisposable.Dispose on object created by 'new A()' before all references to it are out of scope.
                GetCSharpResultAt(21, 17, "new A()")
            );
>>>>>>> 9890f79b
        }
    }
}<|MERGE_RESOLUTION|>--- conflicted
+++ resolved
@@ -11921,7 +11921,42 @@
             }.RunAsync();
         }
 
-<<<<<<< HEAD
+        [Fact, WorkItem(3297, "https://github.com/dotnet/roslyn-analyzers/issues/3297")]
+        public async Task NameOfInsideTheScope_Diagnostic()
+        {
+            await VerifyCS.VerifyAnalyzerAsync(@"
+using System;
+
+class A : IDisposable
+{
+    public void Dispose()
+    {
+
+    }
+}
+
+class Test
+{
+    void M1()
+    {
+        var a = new A();
+    }
+
+    void M2()
+    {
+        var a = new A();
+        var b = nameof(Test);
+    }
+}
+",
+                // Test0.cs(16,17): warning CA2000: Call System.IDisposable.Dispose on object created by 'new A()' before all references to it are out of scope.
+                GetCSharpResultAt(16, 17, "new A()"),
+
+                // Test0.cs(21,17): warning CA2000: Call System.IDisposable.Dispose on object created by 'new A()' before all references to it are out of scope.
+                GetCSharpResultAt(21, 17, "new A()")
+            );
+        }
+
         [Fact, WorkItem(3212, "https://github.com/dotnet/roslyn-analyzers/issues/3212")]
         public async Task StringReader_NoDiagnostic()
         {
@@ -11960,19 +11995,11 @@
                         @"
 using System;
 using System.IO;
-=======
-        [Fact, WorkItem(3297, "https://github.com/dotnet/roslyn-analyzers/issues/3297")]
-        public async Task NameOfInsideTheScope_Diagnostic()
-        {
-            await VerifyCS.VerifyAnalyzerAsync(@"
-using System;
->>>>>>> 9890f79b
-
-class A : IDisposable
-{
-    public void Dispose()
-    {
-<<<<<<< HEAD
+
+class A : IDisposable
+{
+    public void Dispose()
+    {
     }
 }
 
@@ -12015,32 +12042,6 @@
                     AdditionalFiles = { (".editorconfig", editorConfigText) },
                 }
             }.RunAsync();
-=======
-
-    }
-}
-
-class Test
-{
-    void M1()
-    {
-        var a = new A();
-    }
-
-    void M2()
-    {
-        var a = new A();
-        var b = nameof(Test);
-    }
-}
-",
-                // Test0.cs(16,17): warning CA2000: Call System.IDisposable.Dispose on object created by 'new A()' before all references to it are out of scope.
-                GetCSharpResultAt(16, 17, "new A()"),
-
-                // Test0.cs(21,17): warning CA2000: Call System.IDisposable.Dispose on object created by 'new A()' before all references to it are out of scope.
-                GetCSharpResultAt(21, 17, "new A()")
-            );
->>>>>>> 9890f79b
         }
     }
 }