--- conflicted
+++ resolved
@@ -70,17 +70,8 @@
                                              MetaCompilationAnalyzer.DiagnosticIncorrect,
                                              MetaCompilationAnalyzer.DiagnosticReportIncorrect,
                                              MetaCompilationAnalyzer.DiagnosticReportMissing,
-<<<<<<< HEAD
-                                             MetaCompilationAnalyzer.InternalAndStaticError,
-                                             MetaCompilationAnalyzer.EnabledByDefaultError,
-                                             MetaCompilationAnalyzer.DefaultSeverityError,
-                                             MetaCompilationAnalyzer.MissingIdDeclaration,
-                                             MetaCompilationAnalyzer.IncorrectInitSig,
-                                             MetaCompilationAnalyzer.TrailingTriviaCheckMissing);
-=======
                                              MetaCompilationAnalyzer.TrailingTriviaKindCheckMissing,
                                              MetaCompilationAnalyzer.TrailingTriviaKindCheckIncorrect);
->>>>>>> 7d5a88b1
             }
         }
 
@@ -97,10 +88,6 @@
             {
                 TextSpan diagnosticSpan = diagnostic.Location.SourceSpan;
 
-<<<<<<< HEAD
-                //TODO: change this to else if once we are done (creates less merge conflicts without else if)
-=======
->>>>>>> 7d5a88b1
                 if (diagnostic.Id.Equals(MetaCompilationAnalyzer.MissingId))
                 {
                     IEnumerable<ClassDeclarationSyntax> declarations = root.FindToken(diagnosticSpan.Start).Parent.AncestorsAndSelf().OfType<ClassDeclarationSyntax>();
@@ -149,24 +136,19 @@
                 }
                 else if (diagnostic.Id.EndsWith(MetaCompilationAnalyzer.InternalAndStaticError))
                 {
-<<<<<<< HEAD
-                    ArgumentSyntax argument = root.FindToken(diagnosticSpan.Start).Parent.AncestorsAndSelf().OfType<ArgumentSyntax>().First();
-                    context.RegisterCodeFix(CodeAction.Create("Tutorial: Rules should be enabled by default.", c => EnabledByDefaultAsync(context.Document, argument, c)), diagnostic);
-=======
                     IEnumerable<FieldDeclarationSyntax> declarations = root.FindToken(diagnosticSpan.Start).Parent.AncestorsAndSelf().OfType<FieldDeclarationSyntax>();
                     if (declarations.Count() != 0)
                     {
                         FieldDeclarationSyntax declaration = declarations.First();
                         context.RegisterCodeFix(CodeAction.Create("Tutorial: Rules must be declared as both internal and static.", c => InternalStaticAsync(context.Document, declaration, c)), diagnostic);
                     }
->>>>>>> 7d5a88b1
                 }
                 else if (diagnostic.Id.EndsWith(MetaCompilationAnalyzer.EnabledByDefaultError))
                 {
-                    IEnumerable<ExpressionSyntax> declarations = root.FindToken(diagnosticSpan.Start).Parent.AncestorsAndSelf().OfType<ExpressionSyntax>();
-                    if (declarations.Count() != 0)
-                    {
-                        ExpressionSyntax declaration = declarations.First();
+                    IEnumerable<ArgumentSyntax> declarations = root.FindToken(diagnosticSpan.Start).Parent.AncestorsAndSelf().OfType<ArgumentSyntax>();
+                    if (declarations.Count() != 0)
+                    {
+                        ArgumentSyntax declaration = declarations.First();
                         context.RegisterCodeFix(CodeAction.Create("Tutorial: Rules should be enabled by default.", c => EnabledByDefaultAsync(context.Document, declaration, c)), diagnostic);
                     }
                 }
@@ -194,13 +176,6 @@
                 }
                 else if (diagnostic.Id.EndsWith(MetaCompilationAnalyzer.MissingIdDeclaration))
                 {
-<<<<<<< HEAD
-                    ClassDeclarationSyntax classDeclaration = root.FindToken(diagnosticSpan.Start).Parent.AncestorsAndSelf().OfType<ClassDeclarationSyntax>().First();
-                    context.RegisterCodeFix(CodeAction.Create("Tutorial: Rule ids should not be string literals.", c => IdDeclTypeAsync(context.Document, classDeclaration, c)), diagnostic);
-                }
-
-                if (diagnostic.Id.Equals(MetaCompilationAnalyzer.IfStatementIncorrect))
-=======
                     IEnumerable<VariableDeclaratorSyntax> declarations = root.FindToken(diagnosticSpan.Start).Parent.AncestorsAndSelf().OfType<VariableDeclaratorSyntax>();
                     if (declarations.Count() != 0)
                     {
@@ -209,21 +184,15 @@
                     }
                 }
                 else if (diagnostic.Id.EndsWith(MetaCompilationAnalyzer.IdDeclTypeError))
->>>>>>> 7d5a88b1
-                {
-                    IEnumerable<LiteralExpressionSyntax> expressions = root.FindToken(diagnosticSpan.Start).Parent.AncestorsAndSelf().OfType<LiteralExpressionSyntax>();
-                    if (expressions.Count() != 0)
-                    {
-                        LiteralExpressionSyntax expression = expressions.First();
-                        context.RegisterCodeFix(CodeAction.Create("Tutorial: Rule ids should not be string literals.", c => IdDeclTypeAsync(context.Document, expression, c)), diagnostic);
-                    }
-                }
-<<<<<<< HEAD
-
-                if (diagnostic.Id.Equals(MetaCompilationAnalyzer.IfStatementMissing))
-=======
+                {
+                IEnumerable<ClassDeclarationSyntax> classDeclarations = root.FindToken(diagnosticSpan.Start).Parent.AncestorsAndSelf().OfType<ClassDeclarationSyntax>();
+                    if (classDeclarations.Count() != 0)
+                    {
+                    ClassDeclarationSyntax classDeclaration = classDeclarations.First();
+                        context.RegisterCodeFix(CodeAction.Create("Tutorial: Rule ids should not be string literals.", c => IdDeclTypeAsync(context.Document, classDeclaration, c)), diagnostic);
+                    }
+                }
                 else if (diagnostic.Id.Equals(MetaCompilationAnalyzer.IfStatementIncorrect))
->>>>>>> 7d5a88b1
                 {
                     IEnumerable<StatementSyntax> declarations = root.FindToken(diagnosticSpan.Start).Parent.AncestorsAndSelf().OfType<StatementSyntax>();
                     if (declarations.Count() != 0)
@@ -232,12 +201,7 @@
                         context.RegisterCodeFix(CodeAction.Create("Tutorial: The first statement of the analyzer must access the node to be analyzed", c => IncorrectIfAsync(context.Document, declaration, c)), diagnostic);
                     }
                 }
-<<<<<<< HEAD
-
-                if (diagnostic.Id.Equals(MetaCompilationAnalyzer.IncorrectInitSig))
-=======
                 else if (diagnostic.Id.Equals(MetaCompilationAnalyzer.IfStatementMissing))
->>>>>>> 7d5a88b1
                 {
                     IEnumerable<MethodDeclarationSyntax> declarations = root.FindToken(diagnosticSpan.Start).Parent.AncestorsAndSelf().OfType<MethodDeclarationSyntax>();
                     if (declarations.Count() != 0)
@@ -246,12 +210,7 @@
                         context.RegisterCodeFix(CodeAction.Create("Tutorial: The first statement of the analyzer must access the node to be analyzed", c => MissingIfAsync(context.Document, declaration, c)), diagnostic);
                     }
                 }
-<<<<<<< HEAD
-
-                if (diagnostic.Id.Equals(MetaCompilationAnalyzer.IfKeywordIncorrect))
-=======
                 else if (diagnostic.Id.Equals(MetaCompilationAnalyzer.IncorrectInitSig))
->>>>>>> 7d5a88b1
                 {
                     IEnumerable<MethodDeclarationSyntax> declarations = root.FindToken(diagnosticSpan.Start).Parent.AncestorsAndSelf().OfType<MethodDeclarationSyntax>();
                     if (declarations.Count() != 0)
@@ -323,12 +282,7 @@
                         context.RegisterCodeFix(CodeAction.Create("Tutorial: The fifth statement of the analyzer should be a check of the kind of trivia following the if keyword", c => TrailingKindCheckIncorrectAsync(context.Document, declaration, c)), diagnostic);
                     }
                 }
-<<<<<<< HEAD
-
-                if (diagnostic.Id.Equals(MetaCompilationAnalyzer.WhitespaceCheckIncorrect))
-=======
                 else if (diagnostic.Id.Equals(MetaCompilationAnalyzer.TrailingTriviaKindCheckMissing))
->>>>>>> 7d5a88b1
                 {
                     IEnumerable<IfStatementSyntax> declarations = root.FindToken(diagnosticSpan.Start).Parent.AncestorsAndSelf().OfType<IfStatementSyntax>();
                     if (declarations.Count() != 0)
@@ -499,39 +453,6 @@
                         context.RegisterCodeFix(CodeAction.Create("Tutorial: Report the diagnostic to the context of the if statement in question", c => ReplaceDiagnosticReportAsync(context.Document, declaration, c)), diagnostic);
                     }
                 }
-<<<<<<< HEAD
-
-                if (diagnostic.Id.Equals(MetaCompilationAnalyzer.IncorrectSigSuppDiag))
-                {
-                    PropertyDeclarationSyntax declaration = root.FindToken(diagnosticSpan.Start).Parent.AncestorsAndSelf().OfType<PropertyDeclarationSyntax>().First();
-                    context.RegisterCodeFix(CodeAction.Create("Tutorial: Change SupportedDiagnostics method signature to public override.", c => IncorrectSigSuppDiagAsync(context.Document, declaration, c)), diagnostic);
-                }
-
-                if (diagnostic.Id.Equals(MetaCompilationAnalyzer.MissingAccessor))
-                {
-                    PropertyDeclarationSyntax declaration = root.FindToken(diagnosticSpan.Start).Parent.AncestorsAndSelf().OfType<PropertyDeclarationSyntax>().First();
-                    context.RegisterCodeFix(CodeAction.Create("Tutorial: Insert an accessor declaration.", c => MissingAccessorAsync(context.Document, declaration, c)), diagnostic);
-                }
-
-                if (diagnostic.Id.Equals(MetaCompilationAnalyzer.IncorrectAccessorReturn) || diagnostic.Id.Equals(MetaCompilationAnalyzer.SuppDiagReturnValue))
-                {
-                    PropertyDeclarationSyntax declaration = root.FindToken(diagnosticSpan.Start).Parent.AncestorsAndSelf().OfType<PropertyDeclarationSyntax>().First();
-                    context.RegisterCodeFix(CodeAction.Create("Tutorial: Insert a correct return statement for the get accessor.", c => AccessorReturnValueAsync(context.Document, declaration, c)), diagnostic);
-                }
-
-                if (diagnostic.Id.Equals(MetaCompilationAnalyzer.TooManyAccessors))
-                {
-                    PropertyDeclarationSyntax declaration = root.FindToken(diagnosticSpan.Start).Parent.AncestorsAndSelf().OfType<PropertyDeclarationSyntax>().First();
-                    context.RegisterCodeFix(CodeAction.Create("Tutorial: Remove excess accesors.", c => TooManyAccessorsAsync(context.Document, declaration, c)), diagnostic);
-                }
-
-                if (diagnostic.Id.Equals(MetaCompilationAnalyzer.SupportedRules))
-                {
-                    ClassDeclarationSyntax declaration = root.FindToken(diagnosticSpan.Start).Parent.AncestorsAndSelf().OfType<ClassDeclarationSyntax>().First();
-                    context.RegisterCodeFix(CodeAction.Create("Tutorial: Include all rules in the immutable array.", c => SupportedRulesAsync(context.Document, declaration, c)), diagnostic);
-                }
-
-=======
                 else if (diagnostic.Id.Equals(MetaCompilationAnalyzer.IncorrectSigSuppDiag))
                 {
                     IEnumerable<PropertyDeclarationSyntax> declarations = root.FindToken(diagnosticSpan.Start).Parent.AncestorsAndSelf().OfType<PropertyDeclarationSyntax>();
@@ -577,10 +498,8 @@
                         context.RegisterCodeFix(CodeAction.Create("Tutorial: Return all rules from SupportedDiagnostics", c => SupportedRulesAsync(context.Document, declaration, c)), diagnostic);
                     }
                 }
->>>>>>> 7d5a88b1
-            }
-        }
-
+            }
+        }
         private async Task<Document> ReplaceNode(SyntaxNode oldNode, SyntaxNode newNode, Document document)
         {
             var root = await document.GetSyntaxRootAsync();
@@ -911,11 +830,7 @@
             return await ReplaceNode(declaration, newFieldDeclaration, document);
         }
 
-<<<<<<< HEAD
         private async Task<Document> EnabledByDefaultAsync(Document document, ArgumentSyntax argument, CancellationToken c)
-=======
-        private async Task<Document> EnabledByDefaultAsync(Document document, ExpressionSyntax literalExpression, CancellationToken c)
->>>>>>> 7d5a88b1
         {
             var literalExpression = argument.Expression;
             if (literalExpression == null)
