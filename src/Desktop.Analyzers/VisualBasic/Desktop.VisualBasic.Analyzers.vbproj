﻿<?xml version="1.0" encoding="utf-8"?>
<!-- Copyright (c)  Microsoft.  All Rights Reserved.  Licensed under the Apache License, Version 2.0.  See License.txt in the project root for license information. -->
<Project ToolsVersion="14.0" DefaultTargets="Build" xmlns="http://schemas.microsoft.com/developer/msbuild/2003">
  <ImportGroup Label="Settings">
    <Import Project="..\..\..\build\Targets\Analyzers.Settings.targets" />
  </ImportGroup>
  <PropertyGroup>
    <MinimumVisualStudioVersion>12.0</MinimumVisualStudioVersion>
    <Configuration Condition=" '$(Configuration)' == '' ">Debug</Configuration>
    <Platform Condition=" '$(Platform)' == '' ">AnyCPU</Platform>
    <ProjectGuid>{D0892ED4-DAA8-4CFF-ABA5-D506CADF1FD1}</ProjectGuid>
    <OutputType>Library</OutputType>
    <AnalyzerProject>true</AnalyzerProject>
    <AssemblyName>Desktop.VisualBasic.Analyzers</AssemblyName>
    <ProjectTypeGuids>{14182A97-F7F0-4C62-8B27-98AA8AE2109A};{F184B08F-C81C-45F6-A57F-5ABD9991F28F}</ProjectTypeGuids>
    <TargetFrameworkVersion>v4.5</TargetFrameworkVersion>
    <TargetFrameworkProfile>Profile7</TargetFrameworkProfile>
    <TargetFrameworkIdentifier>.NETPortable</TargetFrameworkIdentifier>
    <RestorePackages>true</RestorePackages>
    <SemanticVersion>$(DesktopAnalyzersSemanticVersion)</SemanticVersion>
    <PreReleaseVersion>$(DesktopAnalyzersPreReleaseVersion)</PreReleaseVersion>
  </PropertyGroup>
  <PropertyGroup Condition=" '$(Configuration)|$(Platform)' == 'Debug|AnyCPU' ">
  </PropertyGroup>
  <PropertyGroup Condition=" '$(Configuration)|$(Platform)' == 'Release|AnyCPU' ">
  </PropertyGroup>
  <ItemGroup>
    <ProjectReference Include="..\..\Analyzer.Utilities\Analyzer.Utilities.csproj">
      <Project>{f8502e24-5eb1-4cdc-8887-1a0cc8008d96}</Project>
      <Name>Analyzer.Utilities</Name>
    </ProjectReference>
    <ProjectReference Include="..\Core\Desktop.Analyzers.csproj">
      <Project>{FD5AAAFD-FEE5-438A-A710-EFC02510F922}</Project>
      <Name>Desktop.Analyzers</Name>
    </ProjectReference>
  </ItemGroup>
  <ItemGroup>
    <Reference Include="Microsoft.CodeAnalysis, Version=1.2.0.0, Culture=neutral, PublicKeyToken=31bf3856ad364e35, processorArchitecture=MSIL">
      <SpecificVersion>False</SpecificVersion>
      <HintPath>..\..\..\packages\Microsoft.CodeAnalysis.Common.1.2.0-beta1-20160114-02\lib\portable-net45+win8\Microsoft.CodeAnalysis.dll</HintPath>
      <Private>True</Private>
    </Reference>
    <Reference Include="Microsoft.CodeAnalysis.VisualBasic, Version=1.2.0.0, Culture=neutral, PublicKeyToken=31bf3856ad364e35, processorArchitecture=MSIL">
      <SpecificVersion>False</SpecificVersion>
      <HintPath>..\..\..\packages\Microsoft.CodeAnalysis.VisualBasic.1.2.0-beta1-20160114-02\lib\portable-net45+win8\Microsoft.CodeAnalysis.VisualBasic.dll</HintPath>
      <Private>True</Private>
    </Reference>
    <Reference Include="Microsoft.CodeAnalysis.VisualBasic.Workspaces, Version=1.2.0.0, Culture=neutral, PublicKeyToken=31bf3856ad364e35, processorArchitecture=MSIL">
      <SpecificVersion>False</SpecificVersion>
      <HintPath>..\..\..\packages\Microsoft.CodeAnalysis.VisualBasic.Workspaces.1.2.0-beta1-20160114-02\lib\portable-net45+win8\Microsoft.CodeAnalysis.VisualBasic.Workspaces.dll</HintPath>
      <Private>True</Private>
    </Reference>
    <Reference Include="Microsoft.CodeAnalysis.Workspaces, Version=1.2.0.0, Culture=neutral, PublicKeyToken=31bf3856ad364e35, processorArchitecture=MSIL">
      <SpecificVersion>False</SpecificVersion>
      <HintPath>..\..\..\packages\Microsoft.CodeAnalysis.Workspaces.Common.1.2.0-beta1-20160114-02\lib\portable-net45+win8\Microsoft.CodeAnalysis.Workspaces.dll</HintPath>
      <Private>True</Private>
    </Reference>
    <Reference Include="System.Collections.Immutable, Version=1.1.37.0, Culture=neutral, PublicKeyToken=b03f5f7f11d50a3a, processorArchitecture=MSIL">
      <SpecificVersion>False</SpecificVersion>
      <HintPath>..\..\..\packages\System.Collections.Immutable.1.1.37\lib\portable-net45+win8+wp8+wpa81\System.Collections.Immutable.dll</HintPath>
      <Private>True</Private>
    </Reference>
    <Reference Include="System.Composition.AttributedModel, Version=1.0.27.0, Culture=neutral, PublicKeyToken=b03f5f7f11d50a3a, processorArchitecture=MSIL">
      <SpecificVersion>False</SpecificVersion>
      <HintPath>..\..\..\packages\Microsoft.Composition.1.0.27\lib\portable-net45+win8+wp8+wpa81\System.Composition.AttributedModel.dll</HintPath>
      <Private>True</Private>
    </Reference>
    <Reference Include="System.Composition.Convention, Version=1.0.27.0, Culture=neutral, PublicKeyToken=b03f5f7f11d50a3a, processorArchitecture=MSIL">
      <SpecificVersion>False</SpecificVersion>
      <HintPath>..\..\..\packages\Microsoft.Composition.1.0.27\lib\portable-net45+win8+wp8+wpa81\System.Composition.Convention.dll</HintPath>
      <Private>True</Private>
    </Reference>
    <Reference Include="System.Composition.Hosting, Version=1.0.27.0, Culture=neutral, PublicKeyToken=b03f5f7f11d50a3a, processorArchitecture=MSIL">
      <SpecificVersion>False</SpecificVersion>
      <HintPath>..\..\..\packages\Microsoft.Composition.1.0.27\lib\portable-net45+win8+wp8+wpa81\System.Composition.Hosting.dll</HintPath>
      <Private>True</Private>
    </Reference>
    <Reference Include="System.Composition.Runtime, Version=1.0.27.0, Culture=neutral, PublicKeyToken=b03f5f7f11d50a3a, processorArchitecture=MSIL">
      <SpecificVersion>False</SpecificVersion>
      <HintPath>..\..\..\packages\Microsoft.Composition.1.0.27\lib\portable-net45+win8+wp8+wpa81\System.Composition.Runtime.dll</HintPath>
      <Private>True</Private>
    </Reference>
    <Reference Include="System.Composition.TypedParts, Version=1.0.27.0, Culture=neutral, PublicKeyToken=b03f5f7f11d50a3a, processorArchitecture=MSIL">
      <SpecificVersion>False</SpecificVersion>
      <HintPath>..\..\..\packages\Microsoft.Composition.1.0.27\lib\portable-net45+win8+wp8+wpa81\System.Composition.TypedParts.dll</HintPath>
      <Private>True</Private>
    </Reference>
    <Reference Include="System.Reflection.Metadata, Version=1.2.0.0, Culture=neutral, PublicKeyToken=b03f5f7f11d50a3a, processorArchitecture=MSIL">
      <SpecificVersion>False</SpecificVersion>
      <HintPath>..\..\..\packages\System.Reflection.Metadata.1.2.0-rc2-23629\lib\portable-net45+win8\System.Reflection.Metadata.dll</HintPath>
      <Private>True</Private>
    </Reference>
  </ItemGroup>
  <ItemGroup>
    <Content Include="Desktop.VisualBasic.Analyzers.props">
      <CopyToOutputDirectory>PreserveNewest</CopyToOutputDirectory>
    </Content>
    <None Include="app.config" />
    <None Include="packages.config" />
  </ItemGroup>
  <ItemGroup>
<<<<<<< HEAD
    <Compile Include="BasicDoNotUseInsecureXSLTScriptExecution.vb" />
=======
    <Compile Include="BasicDoNotUseInsecureDTDProcessing.vb" />
>>>>>>> 5992675f
    <Compile Include="BasicDoNotCatchCorruptedStateExceptions.vb" />
    <Compile Include="BasicDoNotUseInsecureCryptographicAlgorithms.vb" />
    <Compile Include="BasicSpecifyMessageBoxOptions.vb" />
    <Compile Include="BasicSpecifyMessageBoxOptions.Fixer.vb" />
    <Compile Include="BasicAvoidDuplicateAccelerators.vb" />
    <Compile Include="BasicAvoidDuplicateAccelerators.Fixer.vb" />
    <Compile Include="BasicSetLocaleForDataTypes.vb" />
    <Compile Include="BasicSetLocaleForDataTypes.Fixer.vb" />
    <Compile Include="BasicDoNotMarkServicedComponentsWithWebMethod.vb" />
    <Compile Include="BasicDoNotMarkServicedComponentsWithWebMethod.Fixer.vb" />
    <Compile Include="BasicMarkWindowsFormsEntryPointsWithStaThread.vb" />
    <Compile Include="BasicMarkWindowsFormsEntryPointsWithStaThread.Fixer.vb" />
    <Compile Include="BasicMarkAllNonSerializableFields.Fixer.vb" />
    <Compile Include="BasicCallBaseClassMethodsOnISerializableTypes.vb" />
    <Compile Include="BasicCallBaseClassMethodsOnISerializableTypes.Fixer.vb" />
    <Compile Include="BasicImplementSerializationMethodsCorrectly.vb" />
    <Compile Include="BasicImplementSerializationMethodsCorrectly.Fixer.vb" />
    <Compile Include="BasicProvideDeserializationMethodsForOptionalFields.vb" />
    <Compile Include="BasicProvideDeserializationMethodsForOptionalFields.Fixer.vb" />
    <Compile Include="BasicImplementISerializableCorrectly.vb" />
    <Compile Include="BasicImplementISerializableCorrectly.Fixer.vb" />
    <Compile Include="BasicTypesShouldNotExtendCertainBaseTypes.Fixer.vb" />
    <Compile Include="Helps\SyntaxNodeHelper.vb" />
  </ItemGroup>
  <ItemGroup>
    <Analyzer Include="..\..\..\packages\Microsoft.CodeAnalysis.Analyzers.1.1.0\analyzers\dotnet\vb\Microsoft.CodeAnalysis.Analyzers.dll" />
    <Analyzer Include="..\..\..\packages\Microsoft.CodeAnalysis.Analyzers.1.1.0\analyzers\dotnet\vb\Microsoft.CodeAnalysis.VisualBasic.Analyzers.dll" />
  </ItemGroup>
  <ImportGroup Label="Targets">
    <Import Project="..\..\..\build\Targets\Analyzers.Imports.targets" />
  </ImportGroup>
</Project><|MERGE_RESOLUTION|>--- conflicted
+++ resolved
@@ -99,11 +99,8 @@
     <None Include="packages.config" />
   </ItemGroup>
   <ItemGroup>
-<<<<<<< HEAD
+    <Compile Include="BasicDoNotUseInsecureDTDProcessing.vb" />
     <Compile Include="BasicDoNotUseInsecureXSLTScriptExecution.vb" />
-=======
-    <Compile Include="BasicDoNotUseInsecureDTDProcessing.vb" />
->>>>>>> 5992675f
     <Compile Include="BasicDoNotCatchCorruptedStateExceptions.vb" />
     <Compile Include="BasicDoNotUseInsecureCryptographicAlgorithms.vb" />
     <Compile Include="BasicSpecifyMessageBoxOptions.vb" />
