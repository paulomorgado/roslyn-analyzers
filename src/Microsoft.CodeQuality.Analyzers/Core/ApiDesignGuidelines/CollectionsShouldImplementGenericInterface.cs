--- conflicted
+++ resolved
@@ -94,9 +94,6 @@
             INamedTypeSymbol readOnlyCollectionBase)
         {
             var namedTypeSymbol = (INamedTypeSymbol)context.Symbol;
-<<<<<<< HEAD
-            var interfaces = namedTypeSymbol.Interfaces.Select(t => t.OriginalDefinition).ToImmutableArray();
-=======
 
             // FxCop compat: only fire on externally visible types.
             if (!namedTypeSymbol.IsExternallyVisible())
@@ -104,9 +101,7 @@
                 return;
             }
 
-            var allInterfaces = namedTypeSymbol.AllInterfaces.Select(t => t.OriginalDefinition).ToImmutableHashSet();
->>>>>>> 05d32359
-
+            var interfaces = namedTypeSymbol.Interfaces.Select(t => t.OriginalDefinition).ToImmutableArray();
             bool diagnosticReported = false;
             foreach (INamedTypeSymbol @interface in interfaces)
             {
