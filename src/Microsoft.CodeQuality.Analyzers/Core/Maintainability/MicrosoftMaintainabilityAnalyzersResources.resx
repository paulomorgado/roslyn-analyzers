--- conflicted
+++ resolved
@@ -189,7 +189,6 @@
   <data name="UseNameOfInPlaceOfStringTitle" xml:space="preserve">
     <value>Use nameof to express symbol names</value>
   </data>
-<<<<<<< HEAD
   <data name="AvoidDeadConditionalCodeAlwaysTruFalseOrNullMessage" xml:space="preserve">
     <value>'{0}' is always '{1}'. Remove or refactor the condition(s) to avoid dead code.</value>
   </data>
@@ -198,7 +197,7 @@
   </data>
   <data name="AvoidDeadConditionalCodeTitle" xml:space="preserve">
     <value>Avoid dead conditional code</value>
-=======
+  </data>
   <data name="AvoidExcessiveClassCouplingDescription" xml:space="preserve">
     <value>This rule measures class coupling by counting the number of unique type references that a symbol contains. Symbols that have a high degree of class coupling can be difficult to maintain. It is a good practice to have types and methods that exhibit low coupling and high cohesion. To fix this violation, try to redesign the code to reduce the number of types to which it is coupled.</value>
   </data>
@@ -248,6 +247,5 @@
   </data>
   <data name="InvalidEntryInCodeMetricsConfigFileTitle" xml:space="preserve">
     <value>Invalid entry in code metrics rule specification file</value>
->>>>>>> 0ac5b431
   </data>
 </root>