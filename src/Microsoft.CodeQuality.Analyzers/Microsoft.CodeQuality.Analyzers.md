--- conflicted
+++ resolved
@@ -500,17 +500,6 @@
 
 Maintainability
 ----------------------------------
-<<<<<<< HEAD
-### CA1508: Avoid dead conditional code ###
-
-Conditional expressions which are always true/false and null checks for operations that are always null/non-null lead to dead code. Such conditional expressions should be removed or refactored to avoid dead code.
-
-Category: Maintainability.
-
-Severity: Warning
-
-Help: <To be added>
-=======
 ### CA1501: Avoid excessive inheritance ###
 
 A type has deeply nested inheritance hierarchy.
@@ -564,7 +553,6 @@
 Severity: Warning
 
 Help: [TBD]
->>>>>>> 0ac5b431
 
 ### CA1801: Review unused parameters ###
 
