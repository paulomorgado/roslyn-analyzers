// Copyright (c) Microsoft.  All Rights Reserved.  Licensed under the Apache License, Version 2.0.  See License.txt in the project root for license information.

using System.Threading.Tasks;
using Microsoft.CodeAnalysis.Testing;
using Test.Utilities;
using Xunit;
using VerifyCS = Test.Utilities.CSharpCodeFixVerifier<
    Microsoft.CodeQuality.Analyzers.Maintainability.AvoidUnusedPrivateFieldsAnalyzer,
    Microsoft.CodeQuality.Analyzers.Maintainability.AvoidUnusedPrivateFieldsFixer>;
using VerifyVB = Test.Utilities.VisualBasicCodeFixVerifier<
    Microsoft.CodeQuality.Analyzers.Maintainability.AvoidUnusedPrivateFieldsAnalyzer,
    Microsoft.CodeQuality.Analyzers.Maintainability.AvoidUnusedPrivateFieldsFixer>;

namespace Microsoft.CodeQuality.Analyzers.Maintainability.UnitTests
{
    public class AvoidUnusedPrivateFieldsTests
    {
        private const string CSharpMEFAttributesDefinition = @"
namespace System.ComponentModel.Composition
{
    public class ExportAttribute: System.Attribute
    {
    }
}

namespace System.Composition
{
    public class ExportAttribute: System.Attribute
    {
    }
}
";
        private const string BasicMEFAttributesDefinition = @"
Namespace System.ComponentModel.Composition
    Public Class ExportAttribute
        Inherits System.Attribute
    End Class
End Namespace

Namespace System.Composition
    Public Class ExportAttribute
        Inherits System.Attribute
    End Class
End Namespace
";

        [Fact]
        public async Task CA1823_CSharp_AttributeUsage_NoDiagnostic()
        {
            await VerifyCS.VerifyAnalyzerAsync(@"
[System.Obsolete(Message)]
public class Class
{
    private const string Message = ""Test"";
}
");
        }

        [Fact]
        public async Task CA1823_CSharp_InterpolatedStringUsage_NoDiagnostic()
        {
            await VerifyCS.VerifyAnalyzerAsync(@"
public class Class
{
    private const string Message = ""Test"";
    public string PublicMessage = $""Test: {Message}"";
}
");
        }

        [Fact]
        public async Task CA1823_CSharp_CollectionInitializerUsage_NoDiagnostic()
        {
            await VerifyCS.VerifyAnalyzerAsync(@"
using System.Collections.Generic;

public class Class
{
    private const string Message = ""Test"";
    public List<string> PublicMessage = new List<string> { Message };
}
");
        }

        [Fact, WorkItem(1219, "https://github.com/dotnet/roslyn-analyzers/issues/1219")]
        public async Task CA1823_CSharp_FieldOffsetAttribute_NoDiagnostic()
        {
            await VerifyCS.VerifyAnalyzerAsync(@"
[System.Runtime.InteropServices.StructLayout(System.Runtime.InteropServices.LayoutKind.Explicit)]
public class Class
{
    [System.Runtime.InteropServices.FieldOffsetAttribute(8)]
    private int fieldWithFieldOffsetAttribute;
}
");
        }

        [Fact, WorkItem(1219, "https://github.com/dotnet/roslyn-analyzers/issues/1219")]
        public async Task CA1823_CSharp_FieldOffsetAttributeError_NoDiagnostic()
        {
            await VerifyCS.VerifyAnalyzerAsync(@"
[System.Runtime.InteropServices.StructLayout(System.Runtime.InteropServices.LayoutKind.Explicit)]
public class Class
{
    [{|CS7036:System.Runtime.InteropServices.FieldOffsetAttribute|}]
    private int {|CS0625:fieldWithFieldOffsetAttribute|};
}
<<<<<<< HEAD
",
                DiagnosticResult.CompilerError("CS7036").WithLocation(5, 6).WithMessage("There is no argument given that corresponds to the required formal parameter 'offset' of 'FieldOffsetAttribute.FieldOffsetAttribute(int)'"),
                DiagnosticResult.CompilerError("CS0625").WithLocation(6, 17).WithMessage("'Class.fieldWithFieldOffsetAttribute': instance field in types marked with StructLayout(LayoutKind.Explicit) must have a FieldOffset attribute"));
=======
");
>>>>>>> 51c6a7de
        }

        [Fact, WorkItem(1219, "https://github.com/dotnet/roslyn-analyzers/issues/1219")]
        public async Task CA1823_CSharp_StructLayoutAttribute_LayoutKindSequential_NoDiagnostic()
        {
            await VerifyCS.VerifyAnalyzerAsync(@"
[System.Runtime.InteropServices.StructLayout(System.Runtime.InteropServices.LayoutKind.Sequential)]
class Class1
{
    private int field;
}

// System.Runtime.InteropServices.LayoutKind.Sequential has value 0
[System.Runtime.InteropServices.StructLayout((short)0)]
class Class2
{
    private int field;
}
");
        }

        [Fact, WorkItem(1219, "https://github.com/dotnet/roslyn-analyzers/issues/1219")]
        public async Task CA1823_CSharp_StructLayoutAttribute_LayoutKindAuto_Diagnostic()
        {
            await VerifyCS.VerifyAnalyzerAsync(@"
[System.Runtime.InteropServices.StructLayout(System.Runtime.InteropServices.LayoutKind.Auto)]
class Class
{
    private int field;
}
",
                GetCA1823CSharpResultAt(5, 17, "field"));
        }

        [Fact, WorkItem(1219, "https://github.com/dotnet/roslyn-analyzers/issues/1219")]
        public async Task CA1823_CSharp_StructLayoutAttribute_LayoutKindExplicit_Diagnostic()
        {
            await VerifyCS.VerifyAnalyzerAsync(@"
[System.Runtime.InteropServices.StructLayout(System.Runtime.InteropServices.LayoutKind.Explicit)]
class Class
{
    private int {|CS0625:field|};
}
",
<<<<<<< HEAD
    // Test0.cs(5,17): warning CA1823: Unused field 'field'.
    GetCA1823CSharpResultAt(5, 17, "field"),
    DiagnosticResult.CompilerError("CS0625").WithLocation(5, 17).WithMessage("'Class.field': instance field in types marked with StructLayout(LayoutKind.Explicit) must have a FieldOffset attribute"));
=======
                GetCA1823CSharpResultAt(5, 17, "field"));
>>>>>>> 51c6a7de
        }

        [Fact, WorkItem(1219, "https://github.com/dotnet/roslyn-analyzers/issues/1219")]
        public async Task CA1823_CSharp_StructLayoutAttributeError_NoLayoutKind_Diagnostic()
        {
            await VerifyCS.VerifyAnalyzerAsync(@"
[{|CS1729:System.Runtime.InteropServices.StructLayout|}]
class Class1
{
    private int field;
}

[System.Runtime.InteropServices.StructLayout(1000)]
class Class2
{
    private int field;
}
",
<<<<<<< HEAD
    DiagnosticResult.CompilerError("CS1729").WithLocation(2, 2).WithMessage("'StructLayoutAttribute' does not contain a constructor that takes 0 arguments"),
    // Test0.cs(5,17): warning CA1823: Unused field 'field'.
    GetCA1823CSharpResultAt(5, 17, "field"),
    // Test0.cs(11,17): warning CA1823: Unused field 'field'.
    GetCA1823CSharpResultAt(11, 17, "field"));
=======
                GetCA1823CSharpResultAt(5, 17, "field"),
                GetCA1823CSharpResultAt(11, 17, "field"));
>>>>>>> 51c6a7de
        }

        [Fact, WorkItem(1217, "https://github.com/dotnet/roslyn-analyzers/issues/1217")]
        public async Task CA1823_CSharp_MEFAttributes_NoDiagnostic()
        {
            await VerifyCS.VerifyAnalyzerAsync(CSharpMEFAttributesDefinition + @"
public class Class
{
    [System.Composition.ExportAttribute]
    private int fieldWithMefV1ExportAttribute;

    [System.ComponentModel.Composition.ExportAttribute]
    private int fieldWithMefV2ExportAttribute;
}
");
        }

        [Fact, WorkItem(1217, "https://github.com/dotnet/roslyn-analyzers/issues/1217")]
        public async Task CA1823_CSharp_MEFAttributesError_NoDiagnostic()
        {
            await VerifyCS.VerifyAnalyzerAsync(CSharpMEFAttributesDefinition + @"
public class Class
{
    [{|CS1729:System.Composition.ExportAttribute(0)|}]
    private int fieldWithMefV1ExportAttribute;

    [{|CS1729:System.ComponentModel.Composition.ExportAttribute(0)|}]
    private int fieldWithMefV2ExportAttribute;
}
<<<<<<< HEAD
",
                 DiagnosticResult.CompilerError("CS1729").WithLocation(18, 6).WithMessage("'ExportAttribute' does not contain a constructor that takes 1 arguments"),
                 DiagnosticResult.CompilerError("CS1729").WithLocation(21, 6).WithMessage("'ExportAttribute' does not contain a constructor that takes 1 arguments"));
=======
");
>>>>>>> 51c6a7de
        }

        [Fact, WorkItem(1217, "https://github.com/dotnet/roslyn-analyzers/issues/1217")]
        public async Task CA1823_CSharp_MEFAttributesUndefined_Diagnostic()
        {
            await new VerifyCS.Test
            {
                ReferenceAssemblies = ReferenceAssemblies.Default,
                TestCode = @"
public class Class
{
    [System.{|CS0234:Composition|}.ExportAttribute]
    private int fieldWithMefV1ExportAttribute;

    [System.ComponentModel.{|CS0234:Composition|}.ExportAttribute]
    private int fieldWithMefV2ExportAttribute;
}
",
                ExpectedDiagnostics =
                {
<<<<<<< HEAD
                    DiagnosticResult.CompilerError("CS0234").WithLocation(4, 13).WithMessage("The type or namespace name 'Composition' does not exist in the namespace 'System' (are you missing an assembly reference?)"),
                    // Test0.cs(5,17): warning CA1823: Unused field 'fieldWithMefV1ExportAttribute'.
                    GetCA1823CSharpResultAt(5, 17, "fieldWithMefV1ExportAttribute"),
                    DiagnosticResult.CompilerError("CS0234").WithLocation(7, 28).WithMessage("The type or namespace name 'Composition' does not exist in the namespace 'System.ComponentModel' (are you missing an assembly reference?)"),
                    // Test0.cs(8,17): warning CA1823: Unused field 'fieldWithMefV2ExportAttribute'.
=======
                    GetCA1823CSharpResultAt(5, 17, "fieldWithMefV1ExportAttribute"),
>>>>>>> 51c6a7de
                    GetCA1823CSharpResultAt(8, 17, "fieldWithMefV2ExportAttribute"),
                },
            }.RunAsync();
        }

        [Fact]
        public async Task CA1823_CSharp_SimpleUsages_DiagnosticCases()
        {
            await VerifyCS.VerifyAnalyzerAsync(@"
public class Class
{
    private string fileName = ""data.txt"";
    private int Used1 = 10;
    private int Used2;
    private int Unused1 = 20;
    private int Unused2;
    public int Unused3;

    public string FileName()
    {
        return fileName;
    }

    private int Value => Used1 + Used2;
}
",
                GetCA1823CSharpResultAt(7, 17, "Unused1"),
                GetCA1823CSharpResultAt(8, 17, "Unused2"));
        }

        [Fact]
        public async Task CA1823_VisualBasic_DiagnosticCases()
        {
            await VerifyVB.VerifyAnalyzerAsync(@"
Public Class Class1
    Private fileName As String
    Private Used1 As Integer = 10
    Private Used2 As Integer
    Private Unused1 As Integer = 20
    Private Unused2 As Integer
    Public Unused3 As Integer

    Public Function MyFileName() As String
        Return filename
    End Function

    Public ReadOnly Property MyValue As Integer
        Get
            Return Used1 + Used2
        End Get
    End Property
End Class
",
                GetCA1823BasicResultAt(6, 13, "Unused1"),
                GetCA1823BasicResultAt(7, 13, "Unused2"));
        }

        [Fact, WorkItem(1219, "https://github.com/dotnet/roslyn-analyzers/issues/1219")]
        public async Task CA1823_VisualBasic_FieldOffsetAttribute_NoDiagnostic()
        {
            await VerifyVB.VerifyAnalyzerAsync(@"
<System.Runtime.InteropServices.StructLayout(System.Runtime.InteropServices.LayoutKind.Explicit)> _
Public Class [Class]
    <System.Runtime.InteropServices.FieldOffsetAttribute(8)> _
    Private fieldWithFieldOffsetAttribute As Integer
End Class
");
        }

        [Fact, WorkItem(1219, "https://github.com/dotnet/roslyn-analyzers/issues/1219")]
        public async Task CA1823_VisualBasic_FieldOffsetAttributeError_NoDiagnostic()
        {
            await VerifyVB.VerifyAnalyzerAsync(@"
<System.Runtime.InteropServices.StructLayout(System.Runtime.InteropServices.LayoutKind.Explicit)>
Public Class [Class]
    <System.Runtime.InteropServices.{|BC30455:FieldOffsetAttribute|}>
    Private fieldWithFieldOffsetAttribute As Integer
End Class
");
        }

        [Fact, WorkItem(1219, "https://github.com/dotnet/roslyn-analyzers/issues/1219")]
        public async Task CA1823_VisualBasic_StructLayoutAttribute_LayoutKindSequential_NoDiagnostic()
        {
            await VerifyVB.VerifyAnalyzerAsync(@"
<System.Runtime.InteropServices.StructLayout(System.Runtime.InteropServices.LayoutKind.Sequential)> _
Public Class Class1
    Private field As Integer
End Class

' System.Runtime.InteropServices.LayoutKind.Sequential has value 0
<System.Runtime.InteropServices.StructLayout(0)> _
Public Class Class2
    Private field As Integer
End Class
");
        }

        [Fact, WorkItem(1219, "https://github.com/dotnet/roslyn-analyzers/issues/1219")]
        public async Task CA1823_VisualBasic_StructLayoutAttribute_LayoutKindAuto_Diagnostic()
        {
            await VerifyVB.VerifyAnalyzerAsync(@"
<System.Runtime.InteropServices.StructLayout(System.Runtime.InteropServices.LayoutKind.Auto)> _
Public Class [Class]
    Private field As Integer
End Class
",
                GetCA1823BasicResultAt(4, 13, "field"));
        }

        [Fact, WorkItem(1219, "https://github.com/dotnet/roslyn-analyzers/issues/1219")]
        public async Task CA1823_VisualBasic_StructLayoutAttribute_LayoutKindExplicit_Diagnostic()
        {
            await VerifyVB.VerifyAnalyzerAsync(@"
<System.Runtime.InteropServices.StructLayout(System.Runtime.InteropServices.LayoutKind.Explicit)> _
Public Class [Class]
    Private field As Integer
End Class
",
<<<<<<< HEAD
    // Test0.vb(4,13): warning CA1823: Unused field 'field'.
    GetCA1823BasicResultAt(4, 13, "field"));
=======
                GetCA1823BasicResultAt(4, 13, "field"));
>>>>>>> 51c6a7de
        }

        [Fact, WorkItem(1219, "https://github.com/dotnet/roslyn-analyzers/issues/1219")]
        public async Task CA1823_VisualBasic_StructLayoutAttributeError_NoLayoutKind_Diagnostic()
        {
            await VerifyVB.VerifyAnalyzerAsync(@"
<System.Runtime.InteropServices.{|BC30516:StructLayout|}> _
Public Class Class1
    Private field As Integer
End Class

<System.Runtime.InteropServices.{|BC30519:StructLayout|}(1000)> _
Public Class Class2
    Private field As Integer
End Class
",
<<<<<<< HEAD
    DiagnosticResult.CompilerError("BC30516").WithLocation(2, 33).WithMessage("Overload resolution failed because no accessible 'New' accepts this number of arguments."),
    // Test0.vb(4,13): warning CA1823: Unused field 'field'.
    GetCA1823BasicResultAt(4, 13, "field"),
    DiagnosticResult.CompilerError("BC30519").WithLocation(7, 33).WithMessage(@"Overload resolution failed because no accessible 'New' can be called without a narrowing conversion:
    'Public Overloads Sub New(layoutKind As LayoutKind)': Argument matching parameter 'layoutKind' narrows from 'Integer' to 'LayoutKind'.
    'Public Overloads Sub New(layoutKind As Short)': Argument matching parameter 'layoutKind' narrows from 'Integer' to 'Short'."),
    // Test0.vb(9,13): warning CA1823: Unused field 'field'.
    GetCA1823BasicResultAt(9, 13, "field"));
=======
                GetCA1823BasicResultAt(4, 13, "field"),
                GetCA1823BasicResultAt(9, 13, "field"));
>>>>>>> 51c6a7de
        }

        [Fact, WorkItem(1217, "https://github.com/dotnet/roslyn-analyzers/issues/1217")]
        public async Task CA1823_VisualBasic_MEFAttributes_NoDiagnostic()
        {
            await VerifyVB.VerifyAnalyzerAsync(BasicMEFAttributesDefinition + @"
Public Class [Class]
    <System.Composition.ExportAttribute> _
    Private fieldWithMefV1ExportAttribute As Integer

    <System.ComponentModel.Composition.ExportAttribute> _
    Private fieldWithMefV2ExportAttribute As Integer
End Class
");
        }

        [Fact, WorkItem(1217, "https://github.com/dotnet/roslyn-analyzers/issues/1217")]
        public async Task CA1823_VisualBasic_MEFAttributesError_NoDiagnostic()
        {
            await VerifyVB.VerifyAnalyzerAsync(BasicMEFAttributesDefinition + @"
Public Class [Class]
    <System.Composition.ExportAttribute({|BC30057:0|})> _
    Private fieldWithMefV1ExportAttribute As Integer

    <System.ComponentModel.Composition.ExportAttribute({|BC30057:0|})> _
    Private fieldWithMefV2ExportAttribute As Integer
End Class
<<<<<<< HEAD
",
                DiagnosticResult.CompilerError("BC30057").WithLocation(15, 41).WithMessage("Too many arguments to 'Public Sub New()'."),
                DiagnosticResult.CompilerError("BC30057").WithLocation(18, 56).WithMessage("Too many arguments to 'Public Sub New()'."));
=======
");
>>>>>>> 51c6a7de
        }

        [Fact, WorkItem(1217, "https://github.com/dotnet/roslyn-analyzers/issues/1217")]
        public async Task CA1823_VisualBasic_MEFAttributesUndefined_Diagnostic()
        {
            await new VerifyVB.Test
            {
                ReferenceAssemblies = ReferenceAssemblies.Default,
                TestCode = @"
Public Class [Class]
    <{|BC30002:System.Composition.ExportAttribute|}> _
    Private fieldWithMefV1ExportAttribute As Integer

    <{|BC30002:System.ComponentModel.Composition.ExportAttribute|}> _
    Private fieldWithMefV2ExportAttribute As Integer
End Class
",
                ExpectedDiagnostics =
                {
<<<<<<< HEAD
                    DiagnosticResult.CompilerError("BC30002").WithLocation(3, 6).WithMessage("Type 'System.Composition.ExportAttribute' is not defined."),
                    // Test0.vb(4,13): warning CA1823: Unused field 'fieldWithMefV1ExportAttribute'.
                    GetCA1823BasicResultAt(4, 13, "fieldWithMefV1ExportAttribute"),
                    DiagnosticResult.CompilerError("BC30002").WithLocation(6, 6).WithMessage("Type 'System.ComponentModel.Composition.ExportAttribute' is not defined."),
                    // Test0.vb(7,13): warning CA1823: Unused field 'fieldWithMefV2ExportAttribute'.
=======
                    GetCA1823BasicResultAt(4, 13, "fieldWithMefV1ExportAttribute"),
>>>>>>> 51c6a7de
                    GetCA1823BasicResultAt(7, 13, "fieldWithMefV2ExportAttribute"),
                },
            }.RunAsync();
        }

        private static DiagnosticResult GetCA1823CSharpResultAt(int line, int column, string fieldName)
            => VerifyCS.Diagnostic()
                .WithLocation(line, column)
                .WithArguments(fieldName);

        private static DiagnosticResult GetCA1823BasicResultAt(int line, int column, string fieldName)
            => VerifyVB.Diagnostic()
                .WithLocation(line, column)
                .WithArguments(fieldName);
    }
}<|MERGE_RESOLUTION|>--- conflicted
+++ resolved
@@ -105,13 +105,7 @@
     [{|CS7036:System.Runtime.InteropServices.FieldOffsetAttribute|}]
     private int {|CS0625:fieldWithFieldOffsetAttribute|};
 }
-<<<<<<< HEAD
-",
-                DiagnosticResult.CompilerError("CS7036").WithLocation(5, 6).WithMessage("There is no argument given that corresponds to the required formal parameter 'offset' of 'FieldOffsetAttribute.FieldOffsetAttribute(int)'"),
-                DiagnosticResult.CompilerError("CS0625").WithLocation(6, 17).WithMessage("'Class.fieldWithFieldOffsetAttribute': instance field in types marked with StructLayout(LayoutKind.Explicit) must have a FieldOffset attribute"));
-=======
-");
->>>>>>> 51c6a7de
+");
         }
 
         [Fact, WorkItem(1219, "https://github.com/dotnet/roslyn-analyzers/issues/1219")]
@@ -156,13 +150,7 @@
     private int {|CS0625:field|};
 }
 ",
-<<<<<<< HEAD
-    // Test0.cs(5,17): warning CA1823: Unused field 'field'.
-    GetCA1823CSharpResultAt(5, 17, "field"),
-    DiagnosticResult.CompilerError("CS0625").WithLocation(5, 17).WithMessage("'Class.field': instance field in types marked with StructLayout(LayoutKind.Explicit) must have a FieldOffset attribute"));
-=======
                 GetCA1823CSharpResultAt(5, 17, "field"));
->>>>>>> 51c6a7de
         }
 
         [Fact, WorkItem(1219, "https://github.com/dotnet/roslyn-analyzers/issues/1219")]
@@ -181,16 +169,8 @@
     private int field;
 }
 ",
-<<<<<<< HEAD
-    DiagnosticResult.CompilerError("CS1729").WithLocation(2, 2).WithMessage("'StructLayoutAttribute' does not contain a constructor that takes 0 arguments"),
-    // Test0.cs(5,17): warning CA1823: Unused field 'field'.
-    GetCA1823CSharpResultAt(5, 17, "field"),
-    // Test0.cs(11,17): warning CA1823: Unused field 'field'.
-    GetCA1823CSharpResultAt(11, 17, "field"));
-=======
                 GetCA1823CSharpResultAt(5, 17, "field"),
                 GetCA1823CSharpResultAt(11, 17, "field"));
->>>>>>> 51c6a7de
         }
 
         [Fact, WorkItem(1217, "https://github.com/dotnet/roslyn-analyzers/issues/1217")]
@@ -220,13 +200,7 @@
     [{|CS1729:System.ComponentModel.Composition.ExportAttribute(0)|}]
     private int fieldWithMefV2ExportAttribute;
 }
-<<<<<<< HEAD
-",
-                 DiagnosticResult.CompilerError("CS1729").WithLocation(18, 6).WithMessage("'ExportAttribute' does not contain a constructor that takes 1 arguments"),
-                 DiagnosticResult.CompilerError("CS1729").WithLocation(21, 6).WithMessage("'ExportAttribute' does not contain a constructor that takes 1 arguments"));
-=======
-");
->>>>>>> 51c6a7de
+");
         }
 
         [Fact, WorkItem(1217, "https://github.com/dotnet/roslyn-analyzers/issues/1217")]
@@ -247,15 +221,7 @@
 ",
                 ExpectedDiagnostics =
                 {
-<<<<<<< HEAD
-                    DiagnosticResult.CompilerError("CS0234").WithLocation(4, 13).WithMessage("The type or namespace name 'Composition' does not exist in the namespace 'System' (are you missing an assembly reference?)"),
-                    // Test0.cs(5,17): warning CA1823: Unused field 'fieldWithMefV1ExportAttribute'.
                     GetCA1823CSharpResultAt(5, 17, "fieldWithMefV1ExportAttribute"),
-                    DiagnosticResult.CompilerError("CS0234").WithLocation(7, 28).WithMessage("The type or namespace name 'Composition' does not exist in the namespace 'System.ComponentModel' (are you missing an assembly reference?)"),
-                    // Test0.cs(8,17): warning CA1823: Unused field 'fieldWithMefV2ExportAttribute'.
-=======
-                    GetCA1823CSharpResultAt(5, 17, "fieldWithMefV1ExportAttribute"),
->>>>>>> 51c6a7de
                     GetCA1823CSharpResultAt(8, 17, "fieldWithMefV2ExportAttribute"),
                 },
             }.RunAsync();
@@ -375,12 +341,7 @@
     Private field As Integer
 End Class
 ",
-<<<<<<< HEAD
-    // Test0.vb(4,13): warning CA1823: Unused field 'field'.
-    GetCA1823BasicResultAt(4, 13, "field"));
-=======
                 GetCA1823BasicResultAt(4, 13, "field"));
->>>>>>> 51c6a7de
         }
 
         [Fact, WorkItem(1219, "https://github.com/dotnet/roslyn-analyzers/issues/1219")]
@@ -397,19 +358,8 @@
     Private field As Integer
 End Class
 ",
-<<<<<<< HEAD
-    DiagnosticResult.CompilerError("BC30516").WithLocation(2, 33).WithMessage("Overload resolution failed because no accessible 'New' accepts this number of arguments."),
-    // Test0.vb(4,13): warning CA1823: Unused field 'field'.
-    GetCA1823BasicResultAt(4, 13, "field"),
-    DiagnosticResult.CompilerError("BC30519").WithLocation(7, 33).WithMessage(@"Overload resolution failed because no accessible 'New' can be called without a narrowing conversion:
-    'Public Overloads Sub New(layoutKind As LayoutKind)': Argument matching parameter 'layoutKind' narrows from 'Integer' to 'LayoutKind'.
-    'Public Overloads Sub New(layoutKind As Short)': Argument matching parameter 'layoutKind' narrows from 'Integer' to 'Short'."),
-    // Test0.vb(9,13): warning CA1823: Unused field 'field'.
-    GetCA1823BasicResultAt(9, 13, "field"));
-=======
                 GetCA1823BasicResultAt(4, 13, "field"),
                 GetCA1823BasicResultAt(9, 13, "field"));
->>>>>>> 51c6a7de
         }
 
         [Fact, WorkItem(1217, "https://github.com/dotnet/roslyn-analyzers/issues/1217")]
@@ -437,13 +387,7 @@
     <System.ComponentModel.Composition.ExportAttribute({|BC30057:0|})> _
     Private fieldWithMefV2ExportAttribute As Integer
 End Class
-<<<<<<< HEAD
-",
-                DiagnosticResult.CompilerError("BC30057").WithLocation(15, 41).WithMessage("Too many arguments to 'Public Sub New()'."),
-                DiagnosticResult.CompilerError("BC30057").WithLocation(18, 56).WithMessage("Too many arguments to 'Public Sub New()'."));
-=======
-");
->>>>>>> 51c6a7de
+");
         }
 
         [Fact, WorkItem(1217, "https://github.com/dotnet/roslyn-analyzers/issues/1217")]
@@ -463,15 +407,7 @@
 ",
                 ExpectedDiagnostics =
                 {
-<<<<<<< HEAD
-                    DiagnosticResult.CompilerError("BC30002").WithLocation(3, 6).WithMessage("Type 'System.Composition.ExportAttribute' is not defined."),
-                    // Test0.vb(4,13): warning CA1823: Unused field 'fieldWithMefV1ExportAttribute'.
                     GetCA1823BasicResultAt(4, 13, "fieldWithMefV1ExportAttribute"),
-                    DiagnosticResult.CompilerError("BC30002").WithLocation(6, 6).WithMessage("Type 'System.ComponentModel.Composition.ExportAttribute' is not defined."),
-                    // Test0.vb(7,13): warning CA1823: Unused field 'fieldWithMefV2ExportAttribute'.
-=======
-                    GetCA1823BasicResultAt(4, 13, "fieldWithMefV1ExportAttribute"),
->>>>>>> 51c6a7de
                     GetCA1823BasicResultAt(7, 13, "fieldWithMefV2ExportAttribute"),
                 },
             }.RunAsync();
