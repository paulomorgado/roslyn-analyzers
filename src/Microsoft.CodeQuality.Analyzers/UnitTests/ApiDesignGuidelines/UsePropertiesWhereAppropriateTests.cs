// Copyright (c) Microsoft.  All Rights Reserved.  Licensed under the Apache License, Version 2.0.  See License.txt in the project root for license information.

using System.Threading.Tasks;
using Microsoft.CodeAnalysis.Testing;
using Test.Utilities;
using Xunit;
using VerifyCS = Test.Utilities.CSharpCodeFixVerifier<
    Microsoft.CodeQuality.Analyzers.ApiDesignGuidelines.UsePropertiesWhereAppropriateAnalyzer,
    Microsoft.CodeQuality.CSharp.Analyzers.ApiDesignGuidelines.CSharpUsePropertiesWhereAppropriateFixer>;
using VerifyVB = Test.Utilities.VisualBasicCodeFixVerifier<
    Microsoft.CodeQuality.Analyzers.ApiDesignGuidelines.UsePropertiesWhereAppropriateAnalyzer,
    Microsoft.CodeQuality.VisualBasic.Analyzers.ApiDesignGuidelines.BasicUsePropertiesWhereAppropriateFixer>;

namespace Microsoft.CodeQuality.Analyzers.ApiDesignGuidelines.UnitTests
{
    public class UsePropertiesWhereAppropriateTests
    {
        [Fact]
        public async Task CSharp_CA1024NoDiagnosticCases()
        {
            await VerifyCS.VerifyAnalyzerAsync(@"
using System;
using System.Collections;

public class GenericType<T>
{
}

public class Base
{
    public virtual int GetSomething()
    {
        return 0;
    }

    public virtual int GetOverloadedMethod()
    {
        return 1;
    }

    public virtual int GetOverloadedMethod(int i)
    {
        return i;
    }
}

public class Class1 : Base
{
    private string fileName = """";

    // 1) Returns void
    public void GetWronglyNamedMethod()
    {
    }

    // 2) Not a method
    public string LogFile
    {
        get { return fileName; }
    }

    // 3) Returns an array type
    public int[] GetValues()
    {
        return null;
    }

    // 4) Has parameters
    public int[] GetMethodWithParameters(int p)
    {
        return new int[] { p };
    }

    // 5a) Name doesn't start with a 'Get'
    public int SomeMethod()
    {
        return 0;
    }

    // 5b) First compound word is not 'Get'
    public int GetterMethod()
    {
        return 0;
    }

    // 6) Generic method
    public object GetGenericMethod<T>()
    {
        return new GenericType<T>();
    }

    // 7) Override
    public override int GetSomething()
    {
        return 1;
    }

    // 8) Method with overloads
    public override int GetOverloadedMethod()
    {
        return 1;
    }

    public override int GetOverloadedMethod(int i)
    {
        return i;
    }

    // 9) Methods with special name
    public override int GetHashCode()
    {
        return 0;
    }

    public IEnumerator GetEnumerator()
    {
        return null;
    }

    // 10) Method with invocation expressions
    public int GetSomethingWithInvocation()
    {
        Console.WriteLine(this);
        return 0;
    }

    // 11) Method named 'Get'
    public string Get()
    {
        return fileName;
    }

    // 12) Private method
    private string GetSomethingPrivate()
    {
        return fileName;
    }

    // 13) Internal method
    internal string GetSomethingInternal()
    {
        return fileName;
    }
}
");
        }

        [Fact]
        public async Task CSharp_CA1024DiagnosticCases()
        {
            await VerifyCS.VerifyAnalyzerAsync(@"
public class Class
{
    private string fileName = ""data.txt"";

    public string GetFileName()
    {
        return fileName;
    }

    public string Get_FileName2()
    {
        return fileName;
    }

    public string Get123()
    {
        return fileName;
    }

    protected string GetFileNameProtected()
    {
        return fileName;
    }
}
",
            GetCA1024CSharpResultAt(6, 19, "GetFileName"),
            GetCA1024CSharpResultAt(11, 19, "Get_FileName2"),
            GetCA1024CSharpResultAt(16, 19, "Get123"),
            GetCA1024CSharpResultAt(21, 22, "GetFileNameProtected"));
        }

        [Fact, WorkItem(1432, "https://github.com/dotnet/roslyn-analyzers/issues/1432")]
        public async Task CSharp_CA1024NoDiagnosticCases_Internal()
        {
            await VerifyCS.VerifyAnalyzerAsync(@"
public class Class
{
    private string fileName = ""data.txt"";

    internal string GetFileName()
    {
        return fileName;
    }

    private string Get_FileName2()
    {
        return fileName;
    }

    private class InnerClass
    {
        private string fileName = ""data.txt"";

        public string Get123()
        {
            return fileName;
        }
    }
}
");
        }

        [Fact]
        public async Task VisualBasic_CA1024NoDiagnosticCases()
        {
            await VerifyVB.VerifyAnalyzerAsync(@"
Imports System.Collections

Public Class Base
    Public Overridable Function GetSomething() As Integer
        Return 0
    End Function
End Class

Public Class Class1
    Inherits Base
    Private fileName As String

    ' 1) Returns void
    Public Sub GetWronglyNamedMethod()
    End Sub

    ' 2) Not a method
    Public ReadOnly Property LogFile() As String
        Get
            Return fileName
        End Get
    End Property

    ' 3) Returns an array type
    Public Function GetValues() As Integer()
        Return Nothing
    End Function

    ' 4) Has parameters
    Public Function GetMethodWithParameters(p As Integer) As Integer()
        Return New Integer() {p}
    End Function

    ' 5a) Name doesn't start with a 'Get'
    Public Function SomeMethod() As Integer
        Return 0
    End Function

    ' 5b) First compound word is not 'Get'
    Public Function GetterMethod() As Integer
        Return 0
    End Function

    ' 6) Generic method
    Public Function GetGenericMethod(Of T)() As Object
        Return New GenericType(Of T)()
    End Function

    ' 7) Override
    Public Overrides Function GetSomething() As Integer
        Return 1
    End Function

    ' 8) Method with overloads
    Public Function GetOverloadedMethod() As Integer
        Return 1
    End Function

    Public Function GetOverloadedMethod(i As Integer) As Integer
        Return i
    End Function

    ' 9) Methods with special name
    Public Overloads Function GetHashCode() As Integer
        Return 0
    End Function

    Public Function GetEnumerator() As IEnumerator
        Return Nothing
    End Function

    ' 10) Method with invocation expressions
    Public Function GetSomethingWithInvocation() As Integer
        System.Console.WriteLine(Me)
        Return 0
    End Function

    ' 11) Method named 'Get'
    Public Function [Get]() As String
        Return fileName
    End Function

    ' 12) Private method
    Private Function GetSomethingPrivate() As String
        Return fileName
    End Function

    ' 13) Friend method
    Friend Function GetSomethingInternal() As String
        Return fileName
    End Function
End Class

Public Class GenericType(Of T)
End Class
");
        }

        [Fact]
        public async Task CSharp_CA1024NoDiagnosticOnUnboundMethodCaller()
        {
            await VerifyCS.VerifyAnalyzerAsync(@"
using System;

public class class1
{
    public int GetSomethingWithUnboundInvocation()
    {
        Console.WriteLine(this);
        return 0;
    }
}
");
        }

        [Fact]
        public async Task VisualBasic_CA1024NoDiagnosticOnUnboundMethodCaller()
        {
            await VerifyVB.VerifyAnalyzerAsync(@"
Public Class class1
    Public Function GetSomethingWithUnboundInvocation() As Integer
        Console.WriteLine(Me)
        Return 0
    End Function
End Class
<<<<<<< HEAD
",
                // Test0.vb(3,21): warning CA1024: Use properties where appropriate
                GetCA1024BasicResultAt(3, 21, "GetSomethingWithUnboundInvocation"),
                DiagnosticResult.CompilerError("BC30451").WithLocation(4, 9).WithMessage("'Console' is not declared. It may be inaccessible due to its protection level."));
=======
");
>>>>>>> 51c6a7de
        }

        [Fact]
        public async Task VisualBasic_CA1024DiagnosticCases()
        {
            await VerifyVB.VerifyAnalyzerAsync(@"
Public Class Class1
    Private fileName As String

    Public Function GetFileName() As String
        Return filename
    End Function

    Public Function Get_FileName2() As String
        Return filename
    End Function

    Public Function Get123() As String
        Return filename
    End Function

    Protected Function GetFileNameProtected() As String
        Return filename
    End Function
End Class
",
            GetCA1024BasicResultAt(5, 21, "GetFileName"),
            GetCA1024BasicResultAt(9, 21, "Get_FileName2"),
            GetCA1024BasicResultAt(13, 21, "Get123"),
            GetCA1024BasicResultAt(17, 24, "GetFileNameProtected"));
        }

        [Fact, WorkItem(1432, "https://github.com/dotnet/roslyn-analyzers/issues/1432")]
        public async Task VisualBasic_CA1024NoDiagnosticCases_Internal()
        {
            await VerifyVB.VerifyAnalyzerAsync(@"
Public Class Class1
    Private fileName As String

    Friend Function GetFileName() As String
        Return filename
    End Function

    Private Function Get_FileName2() As String
        Return filename
    End Function

    Private Class InnerClass
        Private fileName As String

        Public Function Get123() As String
            Return filename
        End Function
    End Class
End Class
");
        }

        [Fact, WorkItem(1551, "https://github.com/dotnet/roslyn-analyzers/issues/1551")]
        public async Task CA1024_ExplicitInterfaceImplementation_NoDiagnostic()
        {
            await VerifyCS.VerifyAnalyzerAsync(@"
public interface IFoo
{
    object GetContent();
}

public class Foo : IFoo
{
    object IFoo.GetContent()
    {
        return null;
    }
}
");
        }

        [Fact, WorkItem(1551, "https://github.com/dotnet/roslyn-analyzers/issues/1551")]
        public async Task CA1024_ImplicitInterfaceImplementation_NoDiagnostic()
        {
            await VerifyCS.VerifyAnalyzerAsync(@"
public interface IFoo
{
    object GetContent();
}

public class Foo : IFoo
{
    public object GetContent()
    {
        return null;
    }
}
");
        }

        private static DiagnosticResult GetCA1024CSharpResultAt(int line, int column, string methodName)
            => VerifyCS.Diagnostic()
                .WithLocation(line, column)
                .WithArguments(methodName);

        private static DiagnosticResult GetCA1024BasicResultAt(int line, int column, string methodName)
            => VerifyVB.Diagnostic()
                .WithLocation(line, column)
                .WithArguments(methodName);
    }
}<|MERGE_RESOLUTION|>--- conflicted
+++ resolved
@@ -340,14 +340,7 @@
         Return 0
     End Function
 End Class
-<<<<<<< HEAD
-",
-                // Test0.vb(3,21): warning CA1024: Use properties where appropriate
-                GetCA1024BasicResultAt(3, 21, "GetSomethingWithUnboundInvocation"),
-                DiagnosticResult.CompilerError("BC30451").WithLocation(4, 9).WithMessage("'Console' is not declared. It may be inaccessible due to its protection level."));
-=======
-");
->>>>>>> 51c6a7de
+");
         }
 
         [Fact]
