// Copyright (c) Microsoft.  All Rights Reserved.  Licensed under the Apache License, Version 2.0.  See License.txt in the project root for license information.

using System.Threading.Tasks;
using Microsoft.CodeAnalysis.Testing;
using Test.Utilities;
using Xunit;
using VerifyCS = Test.Utilities.CSharpCodeFixVerifier<
    Microsoft.CodeQuality.Analyzers.ApiDesignGuidelines.DoNotDirectlyAwaitATaskAnalyzer,
    Microsoft.CodeAnalysis.Testing.EmptyCodeFixProvider>;
using VerifyVB = Test.Utilities.VisualBasicCodeFixVerifier<
    Microsoft.CodeQuality.Analyzers.ApiDesignGuidelines.DoNotDirectlyAwaitATaskAnalyzer,
    Microsoft.CodeAnalysis.Testing.EmptyCodeFixProvider>;

namespace Microsoft.CodeQuality.Analyzers.ApiDesignGuidelines.UnitTests
{
    public class DoNotDirectlyAwaitATaskTests
    {
        [Fact]
        public async Task CSharpSimpleAwaitTask()
        {
            var code = @"
using System.Threading.Tasks;

public class C
{
    public async Task M()
    {
        Task t = null;
        await t;
    }
}
";
            await VerifyCS.VerifyAnalyzerAsync(code, GetCSharpResultAt(9, 15));
        }

        [Fact]
        public async Task BasicSimpleAwaitTask()
        {
            var code = @"
Imports System.Threading.Tasks

Public Class C
    Public Async Function M() As Task
        Dim t As Task
        Await t
    End Function
End Class
";
            await VerifyVB.VerifyAnalyzerAsync(code, GetBasicResultAt(7, 15));
        }

        [Fact]
        public async Task CSharpSimpleAwaitTaskOfT()
        {
            var code = @"
using System.Threading.Tasks;

public class C
{
    public async Task M()
    {
        Task<int> t = null;
        int x = await t;
    }
}
";
            await VerifyCS.VerifyAnalyzerAsync(code, GetCSharpResultAt(9, 23));
        }

        [Fact]
        public async Task BasicSimpleAwaitTaskOfT()
        {
            var code = @"
Imports System.Threading.Tasks

Public Class C
    Public Async Function M() As Task
        Dim t As Task(Of Integer)
        Dim x As Integer = Await t
    End Function
End Class
";
            await VerifyVB.VerifyAnalyzerAsync(code, GetBasicResultAt(7, 34));
        }

        [Fact]
        public async Task CSharpNoDiagnostic()
        {
            var code = @"
using System;
using System.Runtime.CompilerServices;
using System.Threading.Tasks;

public class C
{
    public async Task M()
    {
        Task t = null;
        await t.ConfigureAwait(false);

        SomeAwaitable s = null;
        await s;

<<<<<<< HEAD
        await; // Test0.cs(16,14): error CS1525: Invalid expression term ';'
=======
        await{|CS1525:;|} // No Argument
>>>>>>> 51c6a7de
    }
}

public class SomeAwaitable
{
    public SomeAwaiter GetAwaiter()
    {
        throw new NotImplementedException();
    }
}

public class SomeAwaiter : INotifyCompletion
{
    public bool IsCompleted => true;

    public void OnCompleted(Action continuation)
    {
    }

    public void GetResult()
    {
    }
}
";
<<<<<<< HEAD
            await VerifyCS.VerifyAnalyzerAsync(code,
                DiagnosticResult.CompilerError("CS1525").WithLocation(16, 14));
=======
            await VerifyCS.VerifyAnalyzerAsync(code);
>>>>>>> 51c6a7de
        }

        [Fact]
        public async Task BasicNoDiagnostic()
        {
            var code = @"
Imports System
Imports System.Runtime.CompilerServices
Imports System.Threading.Tasks

Public Class C
    Public Async Function M() As Task
        Dim t As Task = Nothing
        Await t.ConfigureAwait(False)

        Dim s As SomeAwaitable = Nothing
        Await s

<<<<<<< HEAD
        Await ' Test0.vb(14) : error BC30201: Expression expected.
=======
        Await {|BC30201:|}'No Argument
>>>>>>> 51c6a7de
    End Function
End Class

Public Class SomeAwaitable
    Public Function GetAwaiter As SomeAwaiter
        Throw New NotImplementedException()
    End Function
End Class

Public Class SomeAwaiter
    Implements INotifyCompletion
    Public ReadOnly Property IsCompleted() As Boolean
	    Get
		    Throw New NotImplementedException()
	    End Get
    End Property

    Public Sub OnCompleted(continuation As Action) Implements INotifyCompletion.OnCompleted
    End Sub

    Public Sub GetResult()
    End Sub
End Class
";
<<<<<<< HEAD
            await VerifyVB.VerifyAnalyzerAsync(code,
                DiagnosticResult.CompilerError("BC30201").WithLocation(14, 15));
=======
            await VerifyVB.VerifyAnalyzerAsync(code);
>>>>>>> 51c6a7de
        }

        [Fact]
        public async Task CSharpAwaitAwaitTask()
        {
            var code = @"
using System.Threading.Tasks;

public class C
{
    public async Task M()
    {
        Task<Task> t = null;
        await await t; // both have warnings.
        await await t.ConfigureAwait(false); // outer await is wrong.
        await (await t).ConfigureAwait(false); // inner await is wrong.
    }
}
";
            await VerifyCS.VerifyAnalyzerAsync(code,
                GetCSharpResultAt(9, 15),
                GetCSharpResultAt(9, 21),
                GetCSharpResultAt(10, 15),
                GetCSharpResultAt(11, 22));
        }

        [Fact]
        public async Task BasicAwaitAwaitTask()
        {
            var code = @"
Imports System.Threading.Tasks

Public Class C
    Public Async Function M() As Task
        Dim t As Task(Of Task)
        Await Await t ' both have warnings.
        Await Await t.ConfigureAwait(False) ' outer await is wrong.
        Await (Await t).ConfigureAwait(False) ' inner await is wrong.
    End Function
End Class
";
            await VerifyVB.VerifyAnalyzerAsync(code,
                GetBasicResultAt(7, 15),
                GetBasicResultAt(7, 21),
                GetBasicResultAt(8, 15),
                GetBasicResultAt(9, 22));
        }

        [Fact]
        public async Task CSharpComplexAwaitTask()
        {
            var code = @"
using System;
using System.Threading.Tasks;

public class C
{
    public async Task M()
    {
        int x = 10 + await GetTask();
        Func<Task<int>> a = async () => await GetTask();
        Console.WriteLine(await GetTask());
    }

    public Task<int> GetTask() { throw new NotImplementedException(); }
}
";
            await VerifyCS.VerifyAnalyzerAsync(code,
                GetCSharpResultAt(9, 28),
                GetCSharpResultAt(10, 47),
                GetCSharpResultAt(11, 33));
        }

        [Fact]
        public async Task BasicComplexeAwaitTask()
        {
            var code = @"
Imports System
Imports System.Threading.Tasks

Public Class C
    Public Async Function M() As Task
        Dim x As Integer = 10 + Await GetTask()
        Dim a As Func(Of Task(Of Integer)) = Async Function() Await GetTask()
        Console.WriteLine(Await GetTask())
    End Function
    Public Function GetTask() As Task(Of Integer)
        Throw New NotImplementedException()
    End Function
End Class
";
            await VerifyVB.VerifyAnalyzerAsync(code,
                GetBasicResultAt(7, 39),
                GetBasicResultAt(8, 69),
                GetBasicResultAt(9, 33));
        }

        [Fact, WorkItem(1953, "https://github.com/dotnet/roslyn-analyzers/issues/1953")]
        public async Task CSharpAsyncVoidMethod_Diagnostic()
        {
            var code = @"
using System.Threading.Tasks;

public class C
{
    private Task t;
    public async void M()
    {
        await M1Async();
    }

    private async Task M1Async()
    {
        await t.ConfigureAwait(false);
    }
}";
            await VerifyCS.VerifyAnalyzerAsync(code, GetCSharpResultAt(9, 15));
        }

        [Theory, WorkItem(1953, "https://github.com/dotnet/roslyn-analyzers/issues/1953")]
        [InlineData("dotnet_code_quality.exclude_async_void_methods = true")]
        [InlineData("dotnet_code_quality.CA2007.exclude_async_void_methods = true")]
        public async Task CSharpAsyncVoidMethod_AnalyzerOption_NoDiagnostic(string editorConfigText)
        {
            var code = @"
using System.Threading.Tasks;

public class C
{
    private Task t;
    public async void M()
    {
        await M1Async();
    }

    private async Task M1Async()
    {
        await t.ConfigureAwait(false);
    }
}";
            await new VerifyCS.Test
            {
                TestState =
                {
                    Sources = { code },
                    AdditionalFiles = { (".editorconfig", editorConfigText) }
                }
            }.RunAsync();
        }

        [Theory, WorkItem(1953, "https://github.com/dotnet/roslyn-analyzers/issues/1953")]
        [InlineData("dotnet_code_quality.exclude_async_void_methods = false")]
        [InlineData("dotnet_code_quality.CA2007.exclude_async_void_methods = false")]
        public async Task CSharpAsyncVoidMethod_AnalyzerOption_Diagnostic(string editorConfigText)
        {
            var code = @"
using System.Threading.Tasks;

public class C
{
    private Task t;
    public async void M()
    {
        await M1Async();
    }

    private async Task M1Async()
    {
        await t.ConfigureAwait(false);
    }
}";
            await new VerifyCS.Test
            {
                TestState =
                {
                    Sources = { code },
                    AdditionalFiles = { (".editorconfig", editorConfigText) }
                },
                ExpectedDiagnostics = { GetCSharpResultAt(9, 15) }
            }.RunAsync();
        }

        [Theory, WorkItem(1953, "https://github.com/dotnet/roslyn-analyzers/issues/1953")]
        [InlineData("", true)]
        [InlineData("dotnet_code_quality.output_kind = ConsoleApplication", false)]
        [InlineData("dotnet_code_quality.CA2007.output_kind = ConsoleApplication, WindowsApplication", false)]
        [InlineData("dotnet_code_quality.output_kind = DynamicallyLinkedLibrary", true)]
        [InlineData("dotnet_code_quality.CA2007.output_kind = ConsoleApplication, DynamicallyLinkedLibrary", true)]
        public async Task CSharpSimpleAwaitTask_AnalyzerOption_OutputKind(string editorConfigText, bool isExpectingDiagnostic)
        {
            var csharpTest = new VerifyCS.Test
            {
                TestState =
                {
                    Sources =
                    {
                         @"
using System.Threading.Tasks;

public class C
{
    public async Task M()
    {
        Task t = null;
        await t;
    }
}
"
                    },
                    AdditionalFiles = { (".editorconfig", editorConfigText) }
                }
            };

            if (isExpectingDiagnostic)
            {
                csharpTest.ExpectedDiagnostics.Add(GetCSharpResultAt(9, 15));
            }

            await csharpTest.RunAsync();
        }

        [Fact, WorkItem(2393, "https://github.com/dotnet/roslyn-analyzers/issues/2393")]
        public async Task CSharpSimpleAwaitTaskInLocalFunction()
        {
            var code = @"
using System.Threading.Tasks;

public class C
{
    public void M()
    {
        async Task CoreAsync()
        {
            Task t = null;
            await t;
        }
    }
}
";
            await VerifyCS.VerifyAnalyzerAsync(code, GetCSharpResultAt(11, 19));
        }

        private static DiagnosticResult GetCSharpResultAt(int line, int column)
            => VerifyCS.Diagnostic()
                .WithLocation(line, column);

        private static DiagnosticResult GetBasicResultAt(int line, int column)
            => VerifyVB.Diagnostic()
                .WithLocation(line, column);
    }
}<|MERGE_RESOLUTION|>--- conflicted
+++ resolved
@@ -101,11 +101,7 @@
         SomeAwaitable s = null;
         await s;
 
-<<<<<<< HEAD
-        await; // Test0.cs(16,14): error CS1525: Invalid expression term ';'
-=======
         await{|CS1525:;|} // No Argument
->>>>>>> 51c6a7de
     }
 }
 
@@ -130,12 +126,7 @@
     }
 }
 ";
-<<<<<<< HEAD
-            await VerifyCS.VerifyAnalyzerAsync(code,
-                DiagnosticResult.CompilerError("CS1525").WithLocation(16, 14));
-=======
             await VerifyCS.VerifyAnalyzerAsync(code);
->>>>>>> 51c6a7de
         }
 
         [Fact]
@@ -154,11 +145,7 @@
         Dim s As SomeAwaitable = Nothing
         Await s
 
-<<<<<<< HEAD
-        Await ' Test0.vb(14) : error BC30201: Expression expected.
-=======
         Await {|BC30201:|}'No Argument
->>>>>>> 51c6a7de
     End Function
 End Class
 
@@ -183,12 +170,7 @@
     End Sub
 End Class
 ";
-<<<<<<< HEAD
-            await VerifyVB.VerifyAnalyzerAsync(code,
-                DiagnosticResult.CompilerError("BC30201").WithLocation(14, 15));
-=======
             await VerifyVB.VerifyAnalyzerAsync(code);
->>>>>>> 51c6a7de
         }
 
         [Fact]
