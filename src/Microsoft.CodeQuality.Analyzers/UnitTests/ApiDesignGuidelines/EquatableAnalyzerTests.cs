--- conflicted
+++ resolved
@@ -121,15 +121,7 @@
     }
 }
 ";
-<<<<<<< HEAD
-            await VerifyCS.VerifyAnalyzerAsync(code,
-                DiagnosticResult.CompilerError("CS0535").WithLocation(4, 11).WithMessage("'C' does not implement interface member 'IEquatable<C>.Equals(C)'"),
-                DiagnosticResult.CompilerError("CS0548").WithLocation(6, 17).WithMessage("'C.Equals': property or indexer must have at least one accessor"),
-                DiagnosticResult.CompilerError("CS1014").WithLocation(8, 9).WithMessage("A get or set accessor expected"),
-                DiagnosticResult.CompilerError("CS1014").WithLocation(8, 20).WithMessage("A get or set accessor expected"));
-=======
-            await VerifyCS.VerifyAnalyzerAsync(code);
->>>>>>> 51c6a7de
+            await VerifyCS.VerifyAnalyzerAsync(code);
         }
 
         [Fact]
@@ -146,13 +138,7 @@
     }
 }
 ";
-<<<<<<< HEAD
-            await VerifyCS.VerifyAnalyzerAsync(code,
-                DiagnosticResult.CompilerError("CS0535").WithLocation(4, 11).WithMessage("'C' does not implement interface member 'IEquatable<C>.Equals(C)'"),
-                DiagnosticResult.CompilerError("CS1026").WithLocation(6, 24).WithMessage(") expected"));
-=======
-            await VerifyCS.VerifyAnalyzerAsync(code);
->>>>>>> 51c6a7de
+            await VerifyCS.VerifyAnalyzerAsync(code);
         }
 
         [Fact]
@@ -169,14 +155,7 @@
     }
 {|CS1022:}|}
 ";
-<<<<<<< HEAD
-            await VerifyCS.VerifyAnalyzerAsync(code,
-                DiagnosticResult.CompilerError("CS0535").WithLocation(4, 11).WithMessage("'C' does not implement interface member 'IEquatable<C>.Equals(C)'"),
-                DiagnosticResult.CompilerError("CS1003").WithLocation(6, 23).WithMessage("Syntax error, ',' expected"),
-                DiagnosticResult.CompilerError("CS1022").WithLocation(10, 1).WithMessage("Type or namespace definition, or end-of-file expected"));
-=======
-            await VerifyCS.VerifyAnalyzerAsync(code);
->>>>>>> 51c6a7de
+            await VerifyCS.VerifyAnalyzerAsync(code);
         }
 
         [Fact]
@@ -193,12 +172,7 @@
     }
 }
 ";
-<<<<<<< HEAD
-            await VerifyCS.VerifyAnalyzerAsync(code,
-                DiagnosticResult.CompilerError("CS0535").WithLocation(4, 11).WithMessage("'C' does not implement interface member 'IEquatable<C>.Equals(C)'"));
-=======
-            await VerifyCS.VerifyAnalyzerAsync(code);
->>>>>>> 51c6a7de
+            await VerifyCS.VerifyAnalyzerAsync(code);
         }
 
         [Fact]
@@ -215,14 +189,7 @@
     }
 }
 ";
-<<<<<<< HEAD
-            await VerifyCS.VerifyAnalyzerAsync(code,
-                DiagnosticResult.CompilerError("CS0535").WithLocation(4, 11).WithMessage("'C' does not implement interface member 'IEquatable<C>.Equals(C)'"),
-                DiagnosticResult.CompilerError("CS0246").WithLocation(6, 24).WithMessage("The type or namespace name 'x' could not be found (are you missing a using directive or an assembly reference?)"),
-                DiagnosticResult.CompilerError("CS1001").WithLocation(6, 25).WithMessage("Identifier expected"));
-=======
-            await VerifyCS.VerifyAnalyzerAsync(code);
->>>>>>> 51c6a7de
+            await VerifyCS.VerifyAnalyzerAsync(code);
         }
 
         [Fact]
@@ -239,12 +206,7 @@
     }
 }
 ";
-<<<<<<< HEAD
-            await VerifyCS.VerifyAnalyzerAsync(code,
-                DiagnosticResult.CompilerError("CS0738").WithLocation(4, 11).WithMessage("'C' does not implement interface member 'IEquatable<C>.Equals(C)'. 'C.Equals(C)' cannot implement 'IEquatable<C>.Equals(C)' because it does not have the matching return type of 'bool'."));
-=======
-            await VerifyCS.VerifyAnalyzerAsync(code);
->>>>>>> 51c6a7de
+            await VerifyCS.VerifyAnalyzerAsync(code);
         }
 
         [Fact]
@@ -260,14 +222,7 @@
 ";
             string expectedMessage = string.Format(CultureInfo.CurrentCulture, MicrosoftCodeQualityAnalyzersResources.OverrideObjectEqualsMessage, "C");
             await VerifyCS.VerifyAnalyzerAsync(code,
-<<<<<<< HEAD
-                // Test0.cs(4,7): warning CA1067: Type C should override Equals because it implements IEquatable<T>
-                GetCSharpResultAt(4, 7, EquatableAnalyzer.OverridesObjectEqualsDescriptor, expectedMessage),
-                DiagnosticResult.CompilerError("CS0501").WithLocation(6, 17).WithMessage("'C.Equals(C)' must declare a body because it is not marked abstract, extern, or partial"),
-                DiagnosticResult.CompilerError("CS1002").WithLocation(6, 32).WithMessage("; expected"));
-=======
                 GetCSharpResultAt(4, 7, EquatableAnalyzer.OverridesObjectEqualsDescriptor, expectedMessage));
->>>>>>> 51c6a7de
         }
 
         [Fact]
@@ -284,14 +239,7 @@
     }
 }
 ";
-<<<<<<< HEAD
-            await VerifyCS.VerifyAnalyzerAsync(code,
-                DiagnosticResult.CompilerError("CS0535").WithLocation(4, 11).WithMessage("'C' does not implement interface member 'IEquatable<C>.Equals(C)'"),
-                DiagnosticResult.CompilerError("CS1520").WithLocation(6, 12).WithMessage("Method must have a return type"),
-                DiagnosticResult.CompilerError("CS0127").WithLocation(8, 9).WithMessage("Since 'C.C(C)' returns void, a return keyword must not be followed by an object expression"));
-=======
-            await VerifyCS.VerifyAnalyzerAsync(code);
->>>>>>> 51c6a7de
+            await VerifyCS.VerifyAnalyzerAsync(code);
         }
 
         [Fact]
@@ -308,12 +256,7 @@
     }
 }
 ";
-<<<<<<< HEAD
-            await VerifyCS.VerifyAnalyzerAsync(code,
-                DiagnosticResult.CompilerError("CS0115").WithLocation(6, 26).WithMessage("'C.Equals(object, int)': no suitable method found to override"));
-=======
-            await VerifyCS.VerifyAnalyzerAsync(code);
->>>>>>> 51c6a7de
+            await VerifyCS.VerifyAnalyzerAsync(code);
         }
 
         [Fact]
@@ -360,10 +303,6 @@
             string expectedMessage1 = string.Format(CultureInfo.CurrentCulture, MicrosoftCodeQualityAnalyzersResources.ImplementIEquatableWhenOverridingObjectEqualsMessage, "B");
             string expectedMessage2 = string.Format(CultureInfo.CurrentCulture, MicrosoftCodeQualityAnalyzersResources.ImplementIEquatableWhenOverridingObjectEqualsMessage, "C");
             await VerifyCS.VerifyAnalyzerAsync(code,
-<<<<<<< HEAD
-                // Test0.cs(4,8): warning CA1066: Implement IEquatable when overriding Object.Equals
-=======
->>>>>>> 51c6a7de
                 GetCSharpResultAt(4, 8, EquatableAnalyzer.ImplementIEquatableDescriptor, expectedMessage1),
                 // Test0.cs(12,8): warning CA1066: Implement IEquatable when overriding Object.Equals
                 GetCSharpResultAt(12, 8, EquatableAnalyzer.ImplementIEquatableDescriptor, expectedMessage2),
